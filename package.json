--- conflicted
+++ resolved
@@ -69,13 +69,8 @@
     "react": "^19.1.1",
     "react-dom": "^19.1.1",
     "typescript": "~5.9.2",
-<<<<<<< HEAD
-    "typescript-eslint": "^8.41.0",
+    "typescript-eslint": "^8.44.0",
     "vite": "^7.1.5",
-=======
-    "typescript-eslint": "^8.44.0",
-    "vite": "^7.1.4",
->>>>>>> c23cd212
     "vite-plugin-dts": "^4.5.4",
     "vitest": "^3.2.4"
   },
