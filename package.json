{
  "name": "use-observable-mobx",
  "version": "0.1.3",
  "type": "module",
  "main": "./dist/use-observable-mobx.js",
  "module": "./dist/use-observable-mobx.js",
  "types": "./dist/index.d.ts",
  "repository": {
    "type": "git",
    "url": "git+ssh://git@github.com/Tucker-Eric/use-observable-mobx.git"
  },
  "homepage": "https://github.com/Tucker-Eric/use-observable-mobx",
  "bugs": {
    "url": "https://github.com/Tucker-Eric/use-observable-mobx/issues"
  },
  "files": [
    "dist"
  ],
  "keywords": [
    "react",
    "mobx",
    "hooks",
    "state-management",
    "mobx-observable",
    "observable",
    "reactive",
    "reactjs",
    "mobx-react",
    "react-hooks"
  ],
  "exports": {
    ".": {
      "types": "./dist/index.d.ts",
      "import": "./dist/use-observable-mobx.js"
    }
  },
  "scripts": {
    "build": "tsc -b && vite build",
    "dev": "vite",
    "format:check": "prettier . --check",
    "lint:check": "eslint .",
    "lint:fix": "eslint --fix .",
    "prepare": "husky",
    "prepublishOnly": "npm run build",
    "preview": "vite preview",
    "test": "vitest run"
  },
  "sideEffects": false,
  "devDependencies": {
    "@eslint/js": "^9.34.0",
    "@testing-library/jest-dom": "^6.8.0",
    "@testing-library/react": "^16.3.0",
    "@trivago/prettier-plugin-sort-imports": "^5.2.2",
    "@types/node": "^24.3.0",
<<<<<<< HEAD
    "@types/react": "^19.1.12",
    "@types/react-dom": "^19.1.9",
    "@vitejs/plugin-react": "^5.0.1",
=======
    "@types/react": "^19.1.11",
    "@types/react-dom": "^19.1.7",
    "@vitejs/plugin-react": "^5.0.2",
>>>>>>> 7b504151
    "@vitest/coverage-v8": "^3.2.4",
    "eslint": "^9.34.0",
    "eslint-plugin-react-hooks": "^5.2.0",
    "eslint-plugin-react-refresh": "^0.4.20",
    "globals": "^16.3.0",
    "happy-dom": "^18.0.1",
    "husky": "^9.1.7",
    "lint-staged": "^16.1.6",
    "mobx": "^6.13.7",
    "mobx-react-lite": "^4.1.0",
    "prettier": "^3.6.2",
    "react": "^19.1.1",
    "react-dom": "^19.1.1",
    "typescript": "~5.9.2",
    "typescript-eslint": "^8.41.0",
    "vite": "^7.1.4",
    "vite-plugin-dts": "^4.5.4",
    "vitest": "^3.2.4"
  },
  "peerDependencies": {
    "mobx-react-lite": ">=4.0.0",
    "react": ">=18.1.0",
    "react-dom": ">=18.1.0"
  },
  "lint-staged": {
    "**/*.{ts,tsx}": [
      "prettier --write --ignore-unknown",
      "eslint --fix --max-warnings 0"
    ],
    "**/*.{md}": [
      "prettier --write --ignore-unknown"
    ]
  },
  "packageManager": "pnpm@10.14.0",
  "publishConfig": {
    "access": "public"
  }
}<|MERGE_RESOLUTION|>--- conflicted
+++ resolved
@@ -52,15 +52,9 @@
     "@testing-library/react": "^16.3.0",
     "@trivago/prettier-plugin-sort-imports": "^5.2.2",
     "@types/node": "^24.3.0",
-<<<<<<< HEAD
     "@types/react": "^19.1.12",
     "@types/react-dom": "^19.1.9",
-    "@vitejs/plugin-react": "^5.0.1",
-=======
-    "@types/react": "^19.1.11",
-    "@types/react-dom": "^19.1.7",
     "@vitejs/plugin-react": "^5.0.2",
->>>>>>> 7b504151
     "@vitest/coverage-v8": "^3.2.4",
     "eslint": "^9.34.0",
     "eslint-plugin-react-hooks": "^5.2.0",
