--- conflicted
+++ resolved
@@ -30,19 +30,11 @@
         specifier: ^19.1.7
         version: 19.1.7(@types/react@19.1.10)
       '@vitejs/plugin-react':
-<<<<<<< HEAD
         specifier: ^5.0.0
-        version: 5.0.0(vite@7.1.2(@types/node@24.2.0)(yaml@2.8.1))
+        version: 5.0.0(vite@7.1.2(@types/node@24.2.1)(yaml@2.8.1))
       '@vitest/coverage-v8':
         specifier: ^3.2.4
-        version: 3.2.4(vitest@3.2.4(@types/node@24.2.0)(happy-dom@18.0.1)(yaml@2.8.1))
-=======
-        specifier: ^4.7.0
-        version: 4.7.0(vite@7.0.6(@types/node@24.2.1)(yaml@2.8.0))
-      '@vitest/coverage-v8':
-        specifier: ^3.2.4
-        version: 3.2.4(vitest@3.2.4(@types/node@24.2.1)(happy-dom@18.0.1)(yaml@2.8.0))
->>>>>>> 29cf1ca6
+        version: 3.2.4(vitest@3.2.4(@types/node@24.2.1)(happy-dom@18.0.1)(yaml@2.8.1))
       eslint:
         specifier: ^9.33.0
         version: 9.33.0
@@ -86,25 +78,14 @@
         specifier: ^8.39.0
         version: 8.39.1(eslint@9.33.0)(typescript@5.9.2)
       vite:
-<<<<<<< HEAD
         specifier: ^7.1.2
-        version: 7.1.2(@types/node@24.2.0)(yaml@2.8.1)
+        version: 7.1.2(@types/node@24.2.1)(yaml@2.8.1)
       vite-plugin-dts:
         specifier: ^4.5.4
-        version: 4.5.4(@types/node@24.2.0)(rollup@4.46.2)(typescript@5.9.2)(vite@7.1.2(@types/node@24.2.0)(yaml@2.8.1))
+        version: 4.5.4(@types/node@24.2.1)(rollup@4.46.2)(typescript@5.9.2)(vite@7.1.2(@types/node@24.2.1)(yaml@2.8.1))
       vitest:
         specifier: ^3.2.4
-        version: 3.2.4(@types/node@24.2.0)(happy-dom@18.0.1)(yaml@2.8.1)
-=======
-        specifier: ^7.0.6
-        version: 7.0.6(@types/node@24.2.1)(yaml@2.8.0)
-      vite-plugin-dts:
-        specifier: ^4.5.4
-        version: 4.5.4(@types/node@24.2.1)(rollup@4.46.2)(typescript@5.9.2)(vite@7.0.6(@types/node@24.2.1)(yaml@2.8.0))
-      vitest:
-        specifier: ^3.2.4
-        version: 3.2.4(@types/node@24.2.1)(happy-dom@18.0.1)(yaml@2.8.0)
->>>>>>> 29cf1ca6
+        version: 3.2.4(@types/node@24.2.1)(happy-dom@18.0.1)(yaml@2.8.1)
 
 packages:
 
@@ -2598,11 +2579,7 @@
       '@typescript-eslint/types': 8.39.1
       eslint-visitor-keys: 4.2.1
 
-<<<<<<< HEAD
-  '@vitejs/plugin-react@5.0.0(vite@7.1.2(@types/node@24.2.0)(yaml@2.8.1))':
-=======
-  '@vitejs/plugin-react@4.7.0(vite@7.0.6(@types/node@24.2.1)(yaml@2.8.0))':
->>>>>>> 29cf1ca6
+  '@vitejs/plugin-react@5.0.0(vite@7.1.2(@types/node@24.2.1)(yaml@2.8.1))':
     dependencies:
       '@babel/core': 7.28.0
       '@babel/plugin-transform-react-jsx-self': 7.27.1(@babel/core@7.28.0)
@@ -2610,19 +2587,11 @@
       '@rolldown/pluginutils': 1.0.0-beta.30
       '@types/babel__core': 7.20.5
       react-refresh: 0.17.0
-<<<<<<< HEAD
-      vite: 7.1.2(@types/node@24.2.0)(yaml@2.8.1)
+      vite: 7.1.2(@types/node@24.2.1)(yaml@2.8.1)
     transitivePeerDependencies:
       - supports-color
 
-  '@vitest/coverage-v8@3.2.4(vitest@3.2.4(@types/node@24.2.0)(happy-dom@18.0.1)(yaml@2.8.1))':
-=======
-      vite: 7.0.6(@types/node@24.2.1)(yaml@2.8.0)
-    transitivePeerDependencies:
-      - supports-color
-
-  '@vitest/coverage-v8@3.2.4(vitest@3.2.4(@types/node@24.2.1)(happy-dom@18.0.1)(yaml@2.8.0))':
->>>>>>> 29cf1ca6
+  '@vitest/coverage-v8@3.2.4(vitest@3.2.4(@types/node@24.2.1)(happy-dom@18.0.1)(yaml@2.8.1))':
     dependencies:
       '@ampproject/remapping': 2.3.0
       '@bcoe/v8-coverage': 1.0.2
@@ -2637,11 +2606,7 @@
       std-env: 3.9.0
       test-exclude: 7.0.1
       tinyrainbow: 2.0.0
-<<<<<<< HEAD
-      vitest: 3.2.4(@types/node@24.2.0)(happy-dom@18.0.1)(yaml@2.8.1)
-=======
-      vitest: 3.2.4(@types/node@24.2.1)(happy-dom@18.0.1)(yaml@2.8.0)
->>>>>>> 29cf1ca6
+      vitest: 3.2.4(@types/node@24.2.1)(happy-dom@18.0.1)(yaml@2.8.1)
     transitivePeerDependencies:
       - supports-color
 
@@ -2653,21 +2618,13 @@
       chai: 5.2.1
       tinyrainbow: 2.0.0
 
-<<<<<<< HEAD
-  '@vitest/mocker@3.2.4(vite@7.1.2(@types/node@24.2.0)(yaml@2.8.1))':
-=======
-  '@vitest/mocker@3.2.4(vite@7.0.6(@types/node@24.2.1)(yaml@2.8.0))':
->>>>>>> 29cf1ca6
+  '@vitest/mocker@3.2.4(vite@7.1.2(@types/node@24.2.1)(yaml@2.8.1))':
     dependencies:
       '@vitest/spy': 3.2.4
       estree-walker: 3.0.3
       magic-string: 0.30.17
     optionalDependencies:
-<<<<<<< HEAD
-      vite: 7.1.2(@types/node@24.2.0)(yaml@2.8.1)
-=======
-      vite: 7.0.6(@types/node@24.2.1)(yaml@2.8.0)
->>>>>>> 29cf1ca6
+      vite: 7.1.2(@types/node@24.2.1)(yaml@2.8.1)
 
   '@vitest/pretty-format@3.2.4':
     dependencies:
@@ -3698,21 +3655,13 @@
     dependencies:
       react: 19.1.1
 
-<<<<<<< HEAD
-  vite-node@3.2.4(@types/node@24.2.0)(yaml@2.8.1):
-=======
-  vite-node@3.2.4(@types/node@24.2.1)(yaml@2.8.0):
->>>>>>> 29cf1ca6
+  vite-node@3.2.4(@types/node@24.2.1)(yaml@2.8.1):
     dependencies:
       cac: 6.7.14
       debug: 4.4.1
       es-module-lexer: 1.7.0
       pathe: 2.0.3
-<<<<<<< HEAD
-      vite: 7.1.2(@types/node@24.2.0)(yaml@2.8.1)
-=======
-      vite: 7.0.6(@types/node@24.2.1)(yaml@2.8.0)
->>>>>>> 29cf1ca6
+      vite: 7.1.2(@types/node@24.2.1)(yaml@2.8.1)
     transitivePeerDependencies:
       - '@types/node'
       - jiti
@@ -3727,11 +3676,7 @@
       - tsx
       - yaml
 
-<<<<<<< HEAD
-  vite-plugin-dts@4.5.4(@types/node@24.2.0)(rollup@4.46.2)(typescript@5.9.2)(vite@7.1.2(@types/node@24.2.0)(yaml@2.8.1)):
-=======
-  vite-plugin-dts@4.5.4(@types/node@24.2.1)(rollup@4.46.2)(typescript@5.9.2)(vite@7.0.6(@types/node@24.2.1)(yaml@2.8.0)):
->>>>>>> 29cf1ca6
+  vite-plugin-dts@4.5.4(@types/node@24.2.1)(rollup@4.46.2)(typescript@5.9.2)(vite@7.1.2(@types/node@24.2.1)(yaml@2.8.1)):
     dependencies:
       '@microsoft/api-extractor': 7.52.8(@types/node@24.2.1)
       '@rollup/pluginutils': 5.2.0(rollup@4.46.2)
@@ -3744,21 +3689,13 @@
       magic-string: 0.30.17
       typescript: 5.9.2
     optionalDependencies:
-<<<<<<< HEAD
-      vite: 7.1.2(@types/node@24.2.0)(yaml@2.8.1)
-=======
-      vite: 7.0.6(@types/node@24.2.1)(yaml@2.8.0)
->>>>>>> 29cf1ca6
+      vite: 7.1.2(@types/node@24.2.1)(yaml@2.8.1)
     transitivePeerDependencies:
       - '@types/node'
       - rollup
       - supports-color
 
-<<<<<<< HEAD
-  vite@7.1.2(@types/node@24.2.0)(yaml@2.8.1):
-=======
-  vite@7.0.6(@types/node@24.2.1)(yaml@2.8.0):
->>>>>>> 29cf1ca6
+  vite@7.1.2(@types/node@24.2.1)(yaml@2.8.1):
     dependencies:
       esbuild: 0.25.8
       fdir: 6.4.6(picomatch@4.0.3)
@@ -3771,19 +3708,11 @@
       fsevents: 2.3.3
       yaml: 2.8.1
 
-<<<<<<< HEAD
-  vitest@3.2.4(@types/node@24.2.0)(happy-dom@18.0.1)(yaml@2.8.1):
+  vitest@3.2.4(@types/node@24.2.1)(happy-dom@18.0.1)(yaml@2.8.1):
     dependencies:
       '@types/chai': 5.2.2
       '@vitest/expect': 3.2.4
-      '@vitest/mocker': 3.2.4(vite@7.1.2(@types/node@24.2.0)(yaml@2.8.1))
-=======
-  vitest@3.2.4(@types/node@24.2.1)(happy-dom@18.0.1)(yaml@2.8.0):
-    dependencies:
-      '@types/chai': 5.2.2
-      '@vitest/expect': 3.2.4
-      '@vitest/mocker': 3.2.4(vite@7.0.6(@types/node@24.2.1)(yaml@2.8.0))
->>>>>>> 29cf1ca6
+      '@vitest/mocker': 3.2.4(vite@7.1.2(@types/node@24.2.1)(yaml@2.8.1))
       '@vitest/pretty-format': 3.2.4
       '@vitest/runner': 3.2.4
       '@vitest/snapshot': 3.2.4
@@ -3801,13 +3730,8 @@
       tinyglobby: 0.2.14
       tinypool: 1.1.1
       tinyrainbow: 2.0.0
-<<<<<<< HEAD
-      vite: 7.1.2(@types/node@24.2.0)(yaml@2.8.1)
-      vite-node: 3.2.4(@types/node@24.2.0)(yaml@2.8.1)
-=======
-      vite: 7.0.6(@types/node@24.2.1)(yaml@2.8.0)
-      vite-node: 3.2.4(@types/node@24.2.1)(yaml@2.8.0)
->>>>>>> 29cf1ca6
+      vite: 7.1.2(@types/node@24.2.1)(yaml@2.8.1)
+      vite-node: 3.2.4(@types/node@24.2.1)(yaml@2.8.1)
       why-is-node-running: 2.3.0
     optionalDependencies:
       '@types/node': 24.2.1
