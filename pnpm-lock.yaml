lockfileVersion: '9.0'

settings:
  autoInstallPeers: true
  excludeLinksFromLockfile: false

importers:

  .:
    devDependencies:
      '@eslint/js':
        specifier: ^9.32.0
        version: 9.32.0
      '@testing-library/jest-dom':
        specifier: ^6.6.3
        version: 6.6.3
      '@testing-library/react':
        specifier: ^16.3.0
        version: 16.3.0(@testing-library/dom@10.4.0)(@types/react-dom@19.1.6(@types/react@19.1.9))(@types/react@19.1.9)(react-dom@19.1.1(react@19.1.1))(react@19.1.1)
      '@trivago/prettier-plugin-sort-imports':
        specifier: ^5.2.2
        version: 5.2.2(prettier@3.6.2)
      '@types/node':
        specifier: ^24.1.0
        version: 24.1.0
      '@types/react':
        specifier: ^19.1.9
        version: 19.1.9
      '@types/react-dom':
        specifier: ^19.1.6
        version: 19.1.6(@types/react@19.1.9)
      '@vitejs/plugin-react':
        specifier: ^4.7.0
        version: 4.7.0(vite@7.0.5(@types/node@24.1.0)(yaml@2.8.0))
      '@vitest/coverage-v8':
        specifier: ^3.2.4
        version: 3.2.4(vitest@3.2.4(@types/node@24.1.0)(happy-dom@18.0.1)(yaml@2.8.0))
      eslint:
        specifier: ^9.32.0
        version: 9.32.0
      eslint-plugin-react-hooks:
        specifier: ^5.2.0
        version: 5.2.0(eslint@9.32.0)
      eslint-plugin-react-refresh:
        specifier: ^0.4.20
        version: 0.4.20(eslint@9.32.0)
      globals:
        specifier: ^16.3.0
        version: 16.3.0
      happy-dom:
        specifier: ^18.0.1
        version: 18.0.1
      husky:
        specifier: ^9.1.7
        version: 9.1.7
      lint-staged:
        specifier: ^16.1.2
        version: 16.1.2
      mobx:
        specifier: ^6.13.7
        version: 6.13.7
      mobx-react-lite:
        specifier: ^4.1.0
        version: 4.1.0(mobx@6.13.7)(react-dom@19.1.1(react@19.1.1))(react@19.1.1)
      prettier:
        specifier: ^3.6.2
        version: 3.6.2
      react:
        specifier: ^19.1.1
        version: 19.1.1
      react-dom:
        specifier: ^19.1.1
        version: 19.1.1(react@19.1.1)
      typescript:
        specifier: ~5.8.3
        version: 5.8.3
      typescript-eslint:
<<<<<<< HEAD
        specifier: ^8.37.0
        version: 8.37.0(eslint@9.32.0)(typescript@5.8.3)
=======
        specifier: ^8.38.0
        version: 8.38.0(eslint@9.31.0)(typescript@5.8.3)
>>>>>>> 9822e828
      vite:
        specifier: ^7.0.5
        version: 7.0.5(@types/node@24.1.0)(yaml@2.8.0)
      vite-plugin-dts:
        specifier: ^4.5.4
        version: 4.5.4(@types/node@24.1.0)(rollup@4.45.1)(typescript@5.8.3)(vite@7.0.5(@types/node@24.1.0)(yaml@2.8.0))
      vitest:
        specifier: ^3.2.4
        version: 3.2.4(@types/node@24.1.0)(happy-dom@18.0.1)(yaml@2.8.0)

packages:

  '@adobe/css-tools@4.4.3':
    resolution: {integrity: sha512-VQKMkwriZbaOgVCby1UDY/LDk5fIjhQicCvVPFqfe+69fWaPWydbWJ3wRt59/YzIwda1I81loas3oCoHxnqvdA==}

  '@ampproject/remapping@2.3.0':
    resolution: {integrity: sha512-30iZtAPgz+LTIYoeivqYo853f02jBYSd5uGnGpkFV0M3xOt9aN73erkgYAmZU43x4VfqcnLxW9Kpg3R5LC4YYw==}
    engines: {node: '>=6.0.0'}

  '@babel/code-frame@7.27.1':
    resolution: {integrity: sha512-cjQ7ZlQ0Mv3b47hABuTevyTuYN4i+loJKGeV9flcCgIK37cCXRh+L1bd3iBHlynerhQ7BhCkn2BPbQUL+rGqFg==}
    engines: {node: '>=6.9.0'}

  '@babel/compat-data@7.28.0':
    resolution: {integrity: sha512-60X7qkglvrap8mn1lh2ebxXdZYtUcpd7gsmy9kLaBJ4i/WdY8PqTSdxyA8qraikqKQK5C1KRBKXqznrVapyNaw==}
    engines: {node: '>=6.9.0'}

  '@babel/core@7.28.0':
    resolution: {integrity: sha512-UlLAnTPrFdNGoFtbSXwcGFQBtQZJCNjaN6hQNP3UPvuNXT1i82N26KL3dZeIpNalWywr9IuQuncaAfUaS1g6sQ==}
    engines: {node: '>=6.9.0'}

  '@babel/generator@7.28.0':
    resolution: {integrity: sha512-lJjzvrbEeWrhB4P3QBsH7tey117PjLZnDbLiQEKjQ/fNJTjuq4HSqgFA+UNSwZT8D7dxxbnuSBMsa1lrWzKlQg==}
    engines: {node: '>=6.9.0'}

  '@babel/helper-compilation-targets@7.27.2':
    resolution: {integrity: sha512-2+1thGUUWWjLTYTHZWK1n8Yga0ijBz1XAhUXcKy81rd5g6yh7hGqMp45v7cadSbEHc9G3OTv45SyneRN3ps4DQ==}
    engines: {node: '>=6.9.0'}

  '@babel/helper-globals@7.28.0':
    resolution: {integrity: sha512-+W6cISkXFa1jXsDEdYA8HeevQT/FULhxzR99pxphltZcVaugps53THCeiWA8SguxxpSp3gKPiuYfSWopkLQ4hw==}
    engines: {node: '>=6.9.0'}

  '@babel/helper-module-imports@7.27.1':
    resolution: {integrity: sha512-0gSFWUPNXNopqtIPQvlD5WgXYI5GY2kP2cCvoT8kczjbfcfuIljTbcWrulD1CIPIX2gt1wghbDy08yE1p+/r3w==}
    engines: {node: '>=6.9.0'}

  '@babel/helper-module-transforms@7.27.3':
    resolution: {integrity: sha512-dSOvYwvyLsWBeIRyOeHXp5vPj5l1I011r52FM1+r1jCERv+aFXYk4whgQccYEGYxK2H3ZAIA8nuPkQ0HaUo3qg==}
    engines: {node: '>=6.9.0'}
    peerDependencies:
      '@babel/core': ^7.0.0

  '@babel/helper-plugin-utils@7.27.1':
    resolution: {integrity: sha512-1gn1Up5YXka3YYAHGKpbideQ5Yjf1tDa9qYcgysz+cNCXukyLl6DjPXhD3VRwSb8c0J9tA4b2+rHEZtc6R0tlw==}
    engines: {node: '>=6.9.0'}

  '@babel/helper-string-parser@7.27.1':
    resolution: {integrity: sha512-qMlSxKbpRlAridDExk92nSobyDdpPijUq2DW6oDnUqd0iOGxmQjyqhMIihI9+zv4LPyZdRje2cavWPbCbWm3eA==}
    engines: {node: '>=6.9.0'}

  '@babel/helper-validator-identifier@7.27.1':
    resolution: {integrity: sha512-D2hP9eA+Sqx1kBZgzxZh0y1trbuU+JoDkiEwqhQ36nodYqJwyEIhPSdMNd7lOm/4io72luTPWH20Yda0xOuUow==}
    engines: {node: '>=6.9.0'}

  '@babel/helper-validator-option@7.27.1':
    resolution: {integrity: sha512-YvjJow9FxbhFFKDSuFnVCe2WxXk1zWc22fFePVNEaWJEu8IrZVlda6N0uHwzZrUM1il7NC9Mlp4MaJYbYd9JSg==}
    engines: {node: '>=6.9.0'}

  '@babel/helpers@7.27.6':
    resolution: {integrity: sha512-muE8Tt8M22638HU31A3CgfSUciwz1fhATfoVai05aPXGor//CdWDCbnlY1yvBPo07njuVOCNGCSp/GTt12lIug==}
    engines: {node: '>=6.9.0'}

  '@babel/parser@7.28.0':
    resolution: {integrity: sha512-jVZGvOxOuNSsuQuLRTh13nU0AogFlw32w/MT+LV6D3sP5WdbW61E77RnkbaO2dUvmPAYrBDJXGn5gGS6tH4j8g==}
    engines: {node: '>=6.0.0'}
    hasBin: true

  '@babel/plugin-transform-react-jsx-self@7.27.1':
    resolution: {integrity: sha512-6UzkCs+ejGdZ5mFFC/OCUrv028ab2fp1znZmCZjAOBKiBK2jXD1O+BPSfX8X2qjJ75fZBMSnQn3Rq2mrBJK2mw==}
    engines: {node: '>=6.9.0'}
    peerDependencies:
      '@babel/core': ^7.0.0-0

  '@babel/plugin-transform-react-jsx-source@7.27.1':
    resolution: {integrity: sha512-zbwoTsBruTeKB9hSq73ha66iFeJHuaFkUbwvqElnygoNbj/jHRsSeokowZFN3CZ64IvEqcmmkVe89OPXc7ldAw==}
    engines: {node: '>=6.9.0'}
    peerDependencies:
      '@babel/core': ^7.0.0-0

  '@babel/runtime@7.28.2':
    resolution: {integrity: sha512-KHp2IflsnGywDjBWDkR9iEqiWSpc8GIi0lgTT3mOElT0PP1tG26P4tmFI2YvAdzgq9RGyoHZQEIEdZy6Ec5xCA==}
    engines: {node: '>=6.9.0'}

  '@babel/template@7.27.2':
    resolution: {integrity: sha512-LPDZ85aEJyYSd18/DkjNh4/y1ntkE5KwUHWTiqgRxruuZL2F1yuHligVHLvcHY2vMHXttKFpJn6LwfI7cw7ODw==}
    engines: {node: '>=6.9.0'}

  '@babel/traverse@7.28.0':
    resolution: {integrity: sha512-mGe7UK5wWyh0bKRfupsUchrQGqvDbZDbKJw+kcRGSmdHVYrv+ltd0pnpDTVpiTqnaBru9iEvA8pz8W46v0Amwg==}
    engines: {node: '>=6.9.0'}

  '@babel/types@7.28.1':
    resolution: {integrity: sha512-x0LvFTekgSX+83TI28Y9wYPUfzrnl2aT5+5QLnO6v7mSJYtEEevuDRN0F0uSHRk1G1IWZC43o00Y0xDDrpBGPQ==}
    engines: {node: '>=6.9.0'}

  '@bcoe/v8-coverage@1.0.2':
    resolution: {integrity: sha512-6zABk/ECA/QYSCQ1NGiVwwbQerUCZ+TQbp64Q3AgmfNvurHH0j8TtXa1qbShXA6qqkpAj4V5W8pP6mLe1mcMqA==}
    engines: {node: '>=18'}

  '@esbuild/aix-ppc64@0.25.6':
    resolution: {integrity: sha512-ShbM/3XxwuxjFiuVBHA+d3j5dyac0aEVVq1oluIDf71hUw0aRF59dV/efUsIwFnR6m8JNM2FjZOzmaZ8yG61kw==}
    engines: {node: '>=18'}
    cpu: [ppc64]
    os: [aix]

  '@esbuild/android-arm64@0.25.6':
    resolution: {integrity: sha512-hd5zdUarsK6strW+3Wxi5qWws+rJhCCbMiC9QZyzoxfk5uHRIE8T287giQxzVpEvCwuJ9Qjg6bEjcRJcgfLqoA==}
    engines: {node: '>=18'}
    cpu: [arm64]
    os: [android]

  '@esbuild/android-arm@0.25.6':
    resolution: {integrity: sha512-S8ToEOVfg++AU/bHwdksHNnyLyVM+eMVAOf6yRKFitnwnbwwPNqKr3srzFRe7nzV69RQKb5DgchIX5pt3L53xg==}
    engines: {node: '>=18'}
    cpu: [arm]
    os: [android]

  '@esbuild/android-x64@0.25.6':
    resolution: {integrity: sha512-0Z7KpHSr3VBIO9A/1wcT3NTy7EB4oNC4upJ5ye3R7taCc2GUdeynSLArnon5G8scPwaU866d3H4BCrE5xLW25A==}
    engines: {node: '>=18'}
    cpu: [x64]
    os: [android]

  '@esbuild/darwin-arm64@0.25.6':
    resolution: {integrity: sha512-FFCssz3XBavjxcFxKsGy2DYK5VSvJqa6y5HXljKzhRZ87LvEi13brPrf/wdyl/BbpbMKJNOr1Sd0jtW4Ge1pAA==}
    engines: {node: '>=18'}
    cpu: [arm64]
    os: [darwin]

  '@esbuild/darwin-x64@0.25.6':
    resolution: {integrity: sha512-GfXs5kry/TkGM2vKqK2oyiLFygJRqKVhawu3+DOCk7OxLy/6jYkWXhlHwOoTb0WqGnWGAS7sooxbZowy+pK9Yg==}
    engines: {node: '>=18'}
    cpu: [x64]
    os: [darwin]

  '@esbuild/freebsd-arm64@0.25.6':
    resolution: {integrity: sha512-aoLF2c3OvDn2XDTRvn8hN6DRzVVpDlj2B/F66clWd/FHLiHaG3aVZjxQX2DYphA5y/evbdGvC6Us13tvyt4pWg==}
    engines: {node: '>=18'}
    cpu: [arm64]
    os: [freebsd]

  '@esbuild/freebsd-x64@0.25.6':
    resolution: {integrity: sha512-2SkqTjTSo2dYi/jzFbU9Plt1vk0+nNg8YC8rOXXea+iA3hfNJWebKYPs3xnOUf9+ZWhKAaxnQNUf2X9LOpeiMQ==}
    engines: {node: '>=18'}
    cpu: [x64]
    os: [freebsd]

  '@esbuild/linux-arm64@0.25.6':
    resolution: {integrity: sha512-b967hU0gqKd9Drsh/UuAm21Khpoh6mPBSgz8mKRq4P5mVK8bpA+hQzmm/ZwGVULSNBzKdZPQBRT3+WuVavcWsQ==}
    engines: {node: '>=18'}
    cpu: [arm64]
    os: [linux]

  '@esbuild/linux-arm@0.25.6':
    resolution: {integrity: sha512-SZHQlzvqv4Du5PrKE2faN0qlbsaW/3QQfUUc6yO2EjFcA83xnwm91UbEEVx4ApZ9Z5oG8Bxz4qPE+HFwtVcfyw==}
    engines: {node: '>=18'}
    cpu: [arm]
    os: [linux]

  '@esbuild/linux-ia32@0.25.6':
    resolution: {integrity: sha512-aHWdQ2AAltRkLPOsKdi3xv0mZ8fUGPdlKEjIEhxCPm5yKEThcUjHpWB1idN74lfXGnZ5SULQSgtr5Qos5B0bPw==}
    engines: {node: '>=18'}
    cpu: [ia32]
    os: [linux]

  '@esbuild/linux-loong64@0.25.6':
    resolution: {integrity: sha512-VgKCsHdXRSQ7E1+QXGdRPlQ/e08bN6WMQb27/TMfV+vPjjTImuT9PmLXupRlC90S1JeNNW5lzkAEO/McKeJ2yg==}
    engines: {node: '>=18'}
    cpu: [loong64]
    os: [linux]

  '@esbuild/linux-mips64el@0.25.6':
    resolution: {integrity: sha512-WViNlpivRKT9/py3kCmkHnn44GkGXVdXfdc4drNmRl15zVQ2+D2uFwdlGh6IuK5AAnGTo2qPB1Djppj+t78rzw==}
    engines: {node: '>=18'}
    cpu: [mips64el]
    os: [linux]

  '@esbuild/linux-ppc64@0.25.6':
    resolution: {integrity: sha512-wyYKZ9NTdmAMb5730I38lBqVu6cKl4ZfYXIs31Baf8aoOtB4xSGi3THmDYt4BTFHk7/EcVixkOV2uZfwU3Q2Jw==}
    engines: {node: '>=18'}
    cpu: [ppc64]
    os: [linux]

  '@esbuild/linux-riscv64@0.25.6':
    resolution: {integrity: sha512-KZh7bAGGcrinEj4qzilJ4hqTY3Dg2U82c8bv+e1xqNqZCrCyc+TL9AUEn5WGKDzm3CfC5RODE/qc96OcbIe33w==}
    engines: {node: '>=18'}
    cpu: [riscv64]
    os: [linux]

  '@esbuild/linux-s390x@0.25.6':
    resolution: {integrity: sha512-9N1LsTwAuE9oj6lHMyyAM+ucxGiVnEqUdp4v7IaMmrwb06ZTEVCIs3oPPplVsnjPfyjmxwHxHMF8b6vzUVAUGw==}
    engines: {node: '>=18'}
    cpu: [s390x]
    os: [linux]

  '@esbuild/linux-x64@0.25.6':
    resolution: {integrity: sha512-A6bJB41b4lKFWRKNrWoP2LHsjVzNiaurf7wyj/XtFNTsnPuxwEBWHLty+ZE0dWBKuSK1fvKgrKaNjBS7qbFKig==}
    engines: {node: '>=18'}
    cpu: [x64]
    os: [linux]

  '@esbuild/netbsd-arm64@0.25.6':
    resolution: {integrity: sha512-IjA+DcwoVpjEvyxZddDqBY+uJ2Snc6duLpjmkXm/v4xuS3H+3FkLZlDm9ZsAbF9rsfP3zeA0/ArNDORZgrxR/Q==}
    engines: {node: '>=18'}
    cpu: [arm64]
    os: [netbsd]

  '@esbuild/netbsd-x64@0.25.6':
    resolution: {integrity: sha512-dUXuZr5WenIDlMHdMkvDc1FAu4xdWixTCRgP7RQLBOkkGgwuuzaGSYcOpW4jFxzpzL1ejb8yF620UxAqnBrR9g==}
    engines: {node: '>=18'}
    cpu: [x64]
    os: [netbsd]

  '@esbuild/openbsd-arm64@0.25.6':
    resolution: {integrity: sha512-l8ZCvXP0tbTJ3iaqdNf3pjaOSd5ex/e6/omLIQCVBLmHTlfXW3zAxQ4fnDmPLOB1x9xrcSi/xtCWFwCZRIaEwg==}
    engines: {node: '>=18'}
    cpu: [arm64]
    os: [openbsd]

  '@esbuild/openbsd-x64@0.25.6':
    resolution: {integrity: sha512-hKrmDa0aOFOr71KQ/19JC7az1P0GWtCN1t2ahYAf4O007DHZt/dW8ym5+CUdJhQ/qkZmI1HAF8KkJbEFtCL7gw==}
    engines: {node: '>=18'}
    cpu: [x64]
    os: [openbsd]

  '@esbuild/openharmony-arm64@0.25.6':
    resolution: {integrity: sha512-+SqBcAWoB1fYKmpWoQP4pGtx+pUUC//RNYhFdbcSA16617cchuryuhOCRpPsjCblKukAckWsV+aQ3UKT/RMPcA==}
    engines: {node: '>=18'}
    cpu: [arm64]
    os: [openharmony]

  '@esbuild/sunos-x64@0.25.6':
    resolution: {integrity: sha512-dyCGxv1/Br7MiSC42qinGL8KkG4kX0pEsdb0+TKhmJZgCUDBGmyo1/ArCjNGiOLiIAgdbWgmWgib4HoCi5t7kA==}
    engines: {node: '>=18'}
    cpu: [x64]
    os: [sunos]

  '@esbuild/win32-arm64@0.25.6':
    resolution: {integrity: sha512-42QOgcZeZOvXfsCBJF5Afw73t4veOId//XD3i+/9gSkhSV6Gk3VPlWncctI+JcOyERv85FUo7RxuxGy+z8A43Q==}
    engines: {node: '>=18'}
    cpu: [arm64]
    os: [win32]

  '@esbuild/win32-ia32@0.25.6':
    resolution: {integrity: sha512-4AWhgXmDuYN7rJI6ORB+uU9DHLq/erBbuMoAuB4VWJTu5KtCgcKYPynF0YI1VkBNuEfjNlLrFr9KZPJzrtLkrQ==}
    engines: {node: '>=18'}
    cpu: [ia32]
    os: [win32]

  '@esbuild/win32-x64@0.25.6':
    resolution: {integrity: sha512-NgJPHHbEpLQgDH2MjQu90pzW/5vvXIZ7KOnPyNBm92A6WgZ/7b6fJyUBjoumLqeOQQGqY2QjQxRo97ah4Sj0cA==}
    engines: {node: '>=18'}
    cpu: [x64]
    os: [win32]

  '@eslint-community/eslint-utils@4.7.0':
    resolution: {integrity: sha512-dyybb3AcajC7uha6CvhdVRJqaKyn7w2YKqKyAN37NKYgZT36w+iRb0Dymmc5qEJ549c/S31cMMSFd75bteCpCw==}
    engines: {node: ^12.22.0 || ^14.17.0 || >=16.0.0}
    peerDependencies:
      eslint: ^6.0.0 || ^7.0.0 || >=8.0.0

  '@eslint-community/regexpp@4.12.1':
    resolution: {integrity: sha512-CCZCDJuduB9OUkFkY2IgppNZMi2lBQgD2qzwXkEia16cge2pijY/aXi96CJMquDMn3nJdlPV1A5KrJEXwfLNzQ==}
    engines: {node: ^12.0.0 || ^14.0.0 || >=16.0.0}

  '@eslint/config-array@0.21.0':
    resolution: {integrity: sha512-ENIdc4iLu0d93HeYirvKmrzshzofPw6VkZRKQGe9Nv46ZnWUzcF1xV01dcvEg/1wXUR61OmmlSfyeyO7EvjLxQ==}
    engines: {node: ^18.18.0 || ^20.9.0 || >=21.1.0}

  '@eslint/config-helpers@0.3.0':
    resolution: {integrity: sha512-ViuymvFmcJi04qdZeDc2whTHryouGcDlaxPqarTD0ZE10ISpxGUVZGZDx4w01upyIynL3iu6IXH2bS1NhclQMw==}
    engines: {node: ^18.18.0 || ^20.9.0 || >=21.1.0}

  '@eslint/core@0.15.1':
    resolution: {integrity: sha512-bkOp+iumZCCbt1K1CmWf0R9pM5yKpDv+ZXtvSyQpudrI9kuFLp+bM2WOPXImuD/ceQuaa8f5pj93Y7zyECIGNA==}
    engines: {node: ^18.18.0 || ^20.9.0 || >=21.1.0}

  '@eslint/eslintrc@3.3.1':
    resolution: {integrity: sha512-gtF186CXhIl1p4pJNGZw8Yc6RlshoePRvE0X91oPGb3vZ8pM3qOS9W9NGPat9LziaBV7XrJWGylNQXkGcnM3IQ==}
    engines: {node: ^18.18.0 || ^20.9.0 || >=21.1.0}

  '@eslint/js@9.31.0':
    resolution: {integrity: sha512-LOm5OVt7D4qiKCqoiPbA7LWmI+tbw1VbTUowBcUMgQSuM6poJufkFkYDcQpo5KfgD39TnNySV26QjOh7VFpSyw==}
    engines: {node: ^18.18.0 || ^20.9.0 || >=21.1.0}

  '@eslint/js@9.32.0':
    resolution: {integrity: sha512-BBpRFZK3eX6uMLKz8WxFOBIFFcGFJ/g8XuwjTHCqHROSIsopI+ddn/d5Cfh36+7+e5edVS8dbSHnBNhrLEX0zg==}
    engines: {node: ^18.18.0 || ^20.9.0 || >=21.1.0}

  '@eslint/object-schema@2.1.6':
    resolution: {integrity: sha512-RBMg5FRL0I0gs51M/guSAj5/e14VQ4tpZnQNWwuDT66P14I43ItmPfIZRhO9fUVIPOAQXU47atlywZ/czoqFPA==}
    engines: {node: ^18.18.0 || ^20.9.0 || >=21.1.0}

  '@eslint/plugin-kit@0.3.4':
    resolution: {integrity: sha512-Ul5l+lHEcw3L5+k8POx6r74mxEYKG5kOb6Xpy2gCRW6zweT6TEhAf8vhxGgjhqrd/VO/Dirhsb+1hNpD1ue9hw==}
    engines: {node: ^18.18.0 || ^20.9.0 || >=21.1.0}

  '@humanfs/core@0.19.1':
    resolution: {integrity: sha512-5DyQ4+1JEUzejeK1JGICcideyfUbGixgS9jNgex5nqkW+cY7WZhxBigmieN5Qnw9ZosSNVC9KQKyb+GUaGyKUA==}
    engines: {node: '>=18.18.0'}

  '@humanfs/node@0.16.6':
    resolution: {integrity: sha512-YuI2ZHQL78Q5HbhDiBA1X4LmYdXCKCMQIfw0pw7piHJwyREFebJUvrQN4cMssyES6x+vfUbx1CIpaQUKYdQZOw==}
    engines: {node: '>=18.18.0'}

  '@humanwhocodes/module-importer@1.0.1':
    resolution: {integrity: sha512-bxveV4V8v5Yb4ncFTT3rPSgZBOpCkjfK0y4oVVVJwIuDVBRMDXrPyXRL988i5ap9m9bnyEEjWfm5WkBmtffLfA==}
    engines: {node: '>=12.22'}

  '@humanwhocodes/retry@0.3.1':
    resolution: {integrity: sha512-JBxkERygn7Bv/GbN5Rv8Ul6LVknS+5Bp6RgDC/O8gEBU/yeH5Ui5C/OlWrTb6qct7LjjfT6Re2NxB0ln0yYybA==}
    engines: {node: '>=18.18'}

  '@humanwhocodes/retry@0.4.3':
    resolution: {integrity: sha512-bV0Tgo9K4hfPCek+aMAn81RppFKv2ySDQeMoSZuvTASywNTnVJCArCZE2FWqpvIatKu7VMRLWlR1EazvVhDyhQ==}
    engines: {node: '>=18.18'}

  '@isaacs/cliui@8.0.2':
    resolution: {integrity: sha512-O8jcjabXaleOG9DQ0+ARXWZBTfnP4WNAqzuiJK7ll44AmxGKv/J2M4TPjxjY3znBCfvBXFzucm1twdyFybFqEA==}
    engines: {node: '>=12'}

  '@istanbuljs/schema@0.1.3':
    resolution: {integrity: sha512-ZXRY4jNvVgSVQ8DL3LTcakaAtXwTVUxE81hslsyD2AtoXW/wVob10HkOJ1X/pAlcI7D+2YoZKg5do8G/w6RYgA==}
    engines: {node: '>=8'}

  '@jridgewell/gen-mapping@0.3.12':
    resolution: {integrity: sha512-OuLGC46TjB5BbN1dH8JULVVZY4WTdkF7tV9Ys6wLL1rubZnCMstOhNHueU5bLCrnRuDhKPDM4g6sw4Bel5Gzqg==}

  '@jridgewell/resolve-uri@3.1.2':
    resolution: {integrity: sha512-bRISgCIjP20/tbWSPWMEi54QVPRZExkuD9lJL+UIxUKtwVJA8wW1Trb1jMs1RFXo1CBTNZ/5hpC9QvmKWdopKw==}
    engines: {node: '>=6.0.0'}

  '@jridgewell/sourcemap-codec@1.5.4':
    resolution: {integrity: sha512-VT2+G1VQs/9oz078bLrYbecdZKs912zQlkelYpuf+SXF+QvZDYJlbx/LSx+meSAwdDFnF8FVXW92AVjjkVmgFw==}

  '@jridgewell/trace-mapping@0.3.29':
    resolution: {integrity: sha512-uw6guiW/gcAGPDhLmd77/6lW8QLeiV5RUTsAX46Db6oLhGaVj4lhnPwb184s1bkc8kdVg/+h988dro8GRDpmYQ==}

  '@microsoft/api-extractor-model@7.30.6':
    resolution: {integrity: sha512-znmFn69wf/AIrwHya3fxX6uB5etSIn6vg4Q4RB/tb5VDDs1rqREc+AvMC/p19MUN13CZ7+V/8pkYPTj7q8tftg==}

  '@microsoft/api-extractor@7.52.8':
    resolution: {integrity: sha512-cszYIcjiNscDoMB1CIKZ3My61+JOhpERGlGr54i6bocvGLrcL/wo9o+RNXMBrb7XgLtKaizZWUpqRduQuHQLdg==}
    hasBin: true

  '@microsoft/tsdoc-config@0.17.1':
    resolution: {integrity: sha512-UtjIFe0C6oYgTnad4q1QP4qXwLhe6tIpNTRStJ2RZEPIkqQPREAwE5spzVxsdn9UaEMUqhh0AqSx3X4nWAKXWw==}

  '@microsoft/tsdoc@0.15.1':
    resolution: {integrity: sha512-4aErSrCR/On/e5G2hDP0wjooqDdauzEbIq8hIkIe5pXV0rtWJZvdCEKL0ykZxex+IxIwBp0eGeV48hQN07dXtw==}

  '@nodelib/fs.scandir@2.1.5':
    resolution: {integrity: sha512-vq24Bq3ym5HEQm2NKCr3yXDwjc7vTsEThRDnkp2DK9p1uqLR+DHurm/NOTo0KG7HYHU7eppKZj3MyqYuMBf62g==}
    engines: {node: '>= 8'}

  '@nodelib/fs.stat@2.0.5':
    resolution: {integrity: sha512-RkhPPp2zrqDAQA/2jNhnztcPAlv64XdhIp7a7454A5ovI7Bukxgt7MX7udwAu3zg1DcpPU0rz3VV1SeaqvY4+A==}
    engines: {node: '>= 8'}

  '@nodelib/fs.walk@1.2.8':
    resolution: {integrity: sha512-oGB+UxlgWcgQkgwo8GcEGwemoTFt3FIO9ababBmaGwXIoBKZ+GTy0pP185beGg7Llih/NSHSV2XAs1lnznocSg==}
    engines: {node: '>= 8'}

  '@pkgjs/parseargs@0.11.0':
    resolution: {integrity: sha512-+1VkjdD0QBLPodGrJUeqarH8VAIvQODIbwh9XpP5Syisf7YoQgsJKPNFoqqLQlu+VQ/tVSshMR6loPMn8U+dPg==}
    engines: {node: '>=14'}

  '@rolldown/pluginutils@1.0.0-beta.27':
    resolution: {integrity: sha512-+d0F4MKMCbeVUJwG96uQ4SgAznZNSq93I3V+9NHA4OpvqG8mRCpGdKmK8l/dl02h2CCDHwW2FqilnTyDcAnqjA==}

  '@rollup/pluginutils@5.2.0':
    resolution: {integrity: sha512-qWJ2ZTbmumwiLFomfzTyt5Kng4hwPi9rwCYN4SHb6eaRU1KNO4ccxINHr/VhH4GgPlt1XfSTLX2LBTme8ne4Zw==}
    engines: {node: '>=14.0.0'}
    peerDependencies:
      rollup: ^1.20.0||^2.0.0||^3.0.0||^4.0.0
    peerDependenciesMeta:
      rollup:
        optional: true

  '@rollup/rollup-android-arm-eabi@4.45.1':
    resolution: {integrity: sha512-NEySIFvMY0ZQO+utJkgoMiCAjMrGvnbDLHvcmlA33UXJpYBCvlBEbMMtV837uCkS+plG2umfhn0T5mMAxGrlRA==}
    cpu: [arm]
    os: [android]

  '@rollup/rollup-android-arm64@4.45.1':
    resolution: {integrity: sha512-ujQ+sMXJkg4LRJaYreaVx7Z/VMgBBd89wGS4qMrdtfUFZ+TSY5Rs9asgjitLwzeIbhwdEhyj29zhst3L1lKsRQ==}
    cpu: [arm64]
    os: [android]

  '@rollup/rollup-darwin-arm64@4.45.1':
    resolution: {integrity: sha512-FSncqHvqTm3lC6Y13xncsdOYfxGSLnP+73k815EfNmpewPs+EyM49haPS105Rh4aF5mJKywk9X0ogzLXZzN9lA==}
    cpu: [arm64]
    os: [darwin]

  '@rollup/rollup-darwin-x64@4.45.1':
    resolution: {integrity: sha512-2/vVn/husP5XI7Fsf/RlhDaQJ7x9zjvC81anIVbr4b/f0xtSmXQTFcGIQ/B1cXIYM6h2nAhJkdMHTnD7OtQ9Og==}
    cpu: [x64]
    os: [darwin]

  '@rollup/rollup-freebsd-arm64@4.45.1':
    resolution: {integrity: sha512-4g1kaDxQItZsrkVTdYQ0bxu4ZIQ32cotoQbmsAnW1jAE4XCMbcBPDirX5fyUzdhVCKgPcrwWuucI8yrVRBw2+g==}
    cpu: [arm64]
    os: [freebsd]

  '@rollup/rollup-freebsd-x64@4.45.1':
    resolution: {integrity: sha512-L/6JsfiL74i3uK1Ti2ZFSNsp5NMiM4/kbbGEcOCps99aZx3g8SJMO1/9Y0n/qKlWZfn6sScf98lEOUe2mBvW9A==}
    cpu: [x64]
    os: [freebsd]

  '@rollup/rollup-linux-arm-gnueabihf@4.45.1':
    resolution: {integrity: sha512-RkdOTu2jK7brlu+ZwjMIZfdV2sSYHK2qR08FUWcIoqJC2eywHbXr0L8T/pONFwkGukQqERDheaGTeedG+rra6Q==}
    cpu: [arm]
    os: [linux]

  '@rollup/rollup-linux-arm-musleabihf@4.45.1':
    resolution: {integrity: sha512-3kJ8pgfBt6CIIr1o+HQA7OZ9mp/zDk3ctekGl9qn/pRBgrRgfwiffaUmqioUGN9hv0OHv2gxmvdKOkARCtRb8Q==}
    cpu: [arm]
    os: [linux]

  '@rollup/rollup-linux-arm64-gnu@4.45.1':
    resolution: {integrity: sha512-k3dOKCfIVixWjG7OXTCOmDfJj3vbdhN0QYEqB+OuGArOChek22hn7Uy5A/gTDNAcCy5v2YcXRJ/Qcnm4/ma1xw==}
    cpu: [arm64]
    os: [linux]

  '@rollup/rollup-linux-arm64-musl@4.45.1':
    resolution: {integrity: sha512-PmI1vxQetnM58ZmDFl9/Uk2lpBBby6B6rF4muJc65uZbxCs0EA7hhKCk2PKlmZKuyVSHAyIw3+/SiuMLxKxWog==}
    cpu: [arm64]
    os: [linux]

  '@rollup/rollup-linux-loongarch64-gnu@4.45.1':
    resolution: {integrity: sha512-9UmI0VzGmNJ28ibHW2GpE2nF0PBQqsyiS4kcJ5vK+wuwGnV5RlqdczVocDSUfGX/Na7/XINRVoUgJyFIgipoRg==}
    cpu: [loong64]
    os: [linux]

  '@rollup/rollup-linux-powerpc64le-gnu@4.45.1':
    resolution: {integrity: sha512-7nR2KY8oEOUTD3pBAxIBBbZr0U7U+R9HDTPNy+5nVVHDXI4ikYniH1oxQz9VoB5PbBU1CZuDGHkLJkd3zLMWsg==}
    cpu: [ppc64]
    os: [linux]

  '@rollup/rollup-linux-riscv64-gnu@4.45.1':
    resolution: {integrity: sha512-nlcl3jgUultKROfZijKjRQLUu9Ma0PeNv/VFHkZiKbXTBQXhpytS8CIj5/NfBeECZtY2FJQubm6ltIxm/ftxpw==}
    cpu: [riscv64]
    os: [linux]

  '@rollup/rollup-linux-riscv64-musl@4.45.1':
    resolution: {integrity: sha512-HJV65KLS51rW0VY6rvZkiieiBnurSzpzore1bMKAhunQiECPuxsROvyeaot/tcK3A3aGnI+qTHqisrpSgQrpgA==}
    cpu: [riscv64]
    os: [linux]

  '@rollup/rollup-linux-s390x-gnu@4.45.1':
    resolution: {integrity: sha512-NITBOCv3Qqc6hhwFt7jLV78VEO/il4YcBzoMGGNxznLgRQf43VQDae0aAzKiBeEPIxnDrACiMgbqjuihx08OOw==}
    cpu: [s390x]
    os: [linux]

  '@rollup/rollup-linux-x64-gnu@4.45.1':
    resolution: {integrity: sha512-+E/lYl6qu1zqgPEnTrs4WysQtvc/Sh4fC2nByfFExqgYrqkKWp1tWIbe+ELhixnenSpBbLXNi6vbEEJ8M7fiHw==}
    cpu: [x64]
    os: [linux]

  '@rollup/rollup-linux-x64-musl@4.45.1':
    resolution: {integrity: sha512-a6WIAp89p3kpNoYStITT9RbTbTnqarU7D8N8F2CV+4Cl9fwCOZraLVuVFvlpsW0SbIiYtEnhCZBPLoNdRkjQFw==}
    cpu: [x64]
    os: [linux]

  '@rollup/rollup-win32-arm64-msvc@4.45.1':
    resolution: {integrity: sha512-T5Bi/NS3fQiJeYdGvRpTAP5P02kqSOpqiopwhj0uaXB6nzs5JVi2XMJb18JUSKhCOX8+UE1UKQufyD6Or48dJg==}
    cpu: [arm64]
    os: [win32]

  '@rollup/rollup-win32-ia32-msvc@4.45.1':
    resolution: {integrity: sha512-lxV2Pako3ujjuUe9jiU3/s7KSrDfH6IgTSQOnDWr9aJ92YsFd7EurmClK0ly/t8dzMkDtd04g60WX6yl0sGfdw==}
    cpu: [ia32]
    os: [win32]

  '@rollup/rollup-win32-x64-msvc@4.45.1':
    resolution: {integrity: sha512-M/fKi4sasCdM8i0aWJjCSFm2qEnYRR8AMLG2kxp6wD13+tMGA4Z1tVAuHkNRjud5SW2EM3naLuK35w9twvf6aA==}
    cpu: [x64]
    os: [win32]

  '@rushstack/node-core-library@5.13.1':
    resolution: {integrity: sha512-5yXhzPFGEkVc9Fu92wsNJ9jlvdwz4RNb2bMso+/+TH0nMm1jDDDsOIf4l8GAkPxGuwPw5DH24RliWVfSPhlW/Q==}
    peerDependencies:
      '@types/node': '*'
    peerDependenciesMeta:
      '@types/node':
        optional: true

  '@rushstack/rig-package@0.5.3':
    resolution: {integrity: sha512-olzSSjYrvCNxUFZowevC3uz8gvKr3WTpHQ7BkpjtRpA3wK+T0ybep/SRUMfr195gBzJm5gaXw0ZMgjIyHqJUow==}

  '@rushstack/terminal@0.15.3':
    resolution: {integrity: sha512-DGJ0B2Vm69468kZCJkPj3AH5nN+nR9SPmC0rFHtzsS4lBQ7/dgOwtwVxYP7W9JPDMuRBkJ4KHmWKr036eJsj9g==}
    peerDependencies:
      '@types/node': '*'
    peerDependenciesMeta:
      '@types/node':
        optional: true

  '@rushstack/ts-command-line@5.0.1':
    resolution: {integrity: sha512-bsbUucn41UXrQK7wgM8CNM/jagBytEyJqXw/umtI8d68vFm1Jwxh1OtLrlW7uGZgjCWiiPH6ooUNa1aVsuVr3Q==}

  '@testing-library/dom@10.4.0':
    resolution: {integrity: sha512-pemlzrSESWbdAloYml3bAJMEfNh1Z7EduzqPKprCH5S341frlpYnUEW0H72dLxa6IsYr+mPno20GiSm+h9dEdQ==}
    engines: {node: '>=18'}

  '@testing-library/jest-dom@6.6.3':
    resolution: {integrity: sha512-IteBhl4XqYNkM54f4ejhLRJiZNqcSCoXUOG2CPK7qbD322KjQozM4kHQOfkG2oln9b9HTYqs+Sae8vBATubxxA==}
    engines: {node: '>=14', npm: '>=6', yarn: '>=1'}

  '@testing-library/react@16.3.0':
    resolution: {integrity: sha512-kFSyxiEDwv1WLl2fgsq6pPBbw5aWKrsY2/noi1Id0TK0UParSF62oFQFGHXIyaG4pp2tEub/Zlel+fjjZILDsw==}
    engines: {node: '>=18'}
    peerDependencies:
      '@testing-library/dom': ^10.0.0
      '@types/react': ^18.0.0 || ^19.0.0
      '@types/react-dom': ^18.0.0 || ^19.0.0
      react: ^18.0.0 || ^19.0.0
      react-dom: ^18.0.0 || ^19.0.0
    peerDependenciesMeta:
      '@types/react':
        optional: true
      '@types/react-dom':
        optional: true

  '@trivago/prettier-plugin-sort-imports@5.2.2':
    resolution: {integrity: sha512-fYDQA9e6yTNmA13TLVSA+WMQRc5Bn/c0EUBditUHNfMMxN7M82c38b1kEggVE3pLpZ0FwkwJkUEKMiOi52JXFA==}
    engines: {node: '>18.12'}
    peerDependencies:
      '@vue/compiler-sfc': 3.x
      prettier: 2.x - 3.x
      prettier-plugin-svelte: 3.x
      svelte: 4.x || 5.x
    peerDependenciesMeta:
      '@vue/compiler-sfc':
        optional: true
      prettier-plugin-svelte:
        optional: true
      svelte:
        optional: true

  '@types/argparse@1.0.38':
    resolution: {integrity: sha512-ebDJ9b0e702Yr7pWgB0jzm+CX4Srzz8RcXtLJDJB+BSccqMa36uyH/zUsSYao5+BD1ytv3k3rPYCq4mAE1hsXA==}

  '@types/aria-query@5.0.4':
    resolution: {integrity: sha512-rfT93uj5s0PRL7EzccGMs3brplhcrghnDoV26NqKhCAS1hVo+WdNsPvE/yb6ilfr5hi2MEk6d5EWJTKdxg8jVw==}

  '@types/babel__core@7.20.5':
    resolution: {integrity: sha512-qoQprZvz5wQFJwMDqeseRXWv3rqMvhgpbXFfVyWhbx9X47POIA6i/+dXefEmZKoAgOaTdaIgNSMqMIU61yRyzA==}

  '@types/babel__generator@7.27.0':
    resolution: {integrity: sha512-ufFd2Xi92OAVPYsy+P4n7/U7e68fex0+Ee8gSG9KX7eo084CWiQ4sdxktvdl0bOPupXtVJPY19zk6EwWqUQ8lg==}

  '@types/babel__template@7.4.4':
    resolution: {integrity: sha512-h/NUaSyG5EyxBIp8YRxo4RMe2/qQgvyowRwVMzhYhBCONbW8PUsg4lkFMrhgZhUe5z3L3MiLDuvyJ/CaPa2A8A==}

  '@types/babel__traverse@7.20.7':
    resolution: {integrity: sha512-dkO5fhS7+/oos4ciWxyEyjWe48zmG6wbCheo/G2ZnHx4fs3EU6YC6UM8rk56gAjNJ9P3MTH2jo5jb92/K6wbng==}

  '@types/chai@5.2.2':
    resolution: {integrity: sha512-8kB30R7Hwqf40JPiKhVzodJs2Qc1ZJ5zuT3uzw5Hq/dhNCl3G3l83jfpdI1e20BP348+fV7VIL/+FxaXkqBmWg==}

  '@types/deep-eql@4.0.2':
    resolution: {integrity: sha512-c9h9dVVMigMPc4bwTvC5dxqtqJZwQPePsWjPlpSOnojbor6pGqdk541lfA7AqFQr5pB1BRdq0juY9db81BwyFw==}

  '@types/estree@1.0.8':
    resolution: {integrity: sha512-dWHzHa2WqEXI/O1E9OjrocMTKJl2mSrEolh1Iomrv6U+JuNwaHXsXx9bLu5gG7BUWFIN0skIQJQ/L1rIex4X6w==}

  '@types/json-schema@7.0.15':
    resolution: {integrity: sha512-5+fP8P8MFNC+AyZCDxrB2pkZFPGzqQWUzpSeuuVLvm8VMcorNYavBqoFcxK8bQz4Qsbn4oUEEem4wDLfcysGHA==}

  '@types/node@20.19.9':
    resolution: {integrity: sha512-cuVNgarYWZqxRJDQHEB58GEONhOK79QVR/qYx4S7kcUObQvUwvFnYxJuuHUKm2aieN9X3yZB4LZsuYNU1Qphsw==}

  '@types/node@24.1.0':
    resolution: {integrity: sha512-ut5FthK5moxFKH2T1CUOC6ctR67rQRvvHdFLCD2Ql6KXmMuCrjsSsRI9UsLCm9M18BMwClv4pn327UvB7eeO1w==}

  '@types/react-dom@19.1.6':
    resolution: {integrity: sha512-4hOiT/dwO8Ko0gV1m/TJZYk3y0KBnY9vzDh7W+DH17b2HFSOGgdj33dhihPeuy3l0q23+4e+hoXHV6hCC4dCXw==}
    peerDependencies:
      '@types/react': ^19.0.0

  '@types/react@19.1.9':
    resolution: {integrity: sha512-WmdoynAX8Stew/36uTSVMcLJJ1KRh6L3IZRx1PZ7qJtBqT3dYTgyDTx8H1qoRghErydW7xw9mSJ3wS//tCRpFA==}

  '@types/whatwg-mimetype@3.0.2':
    resolution: {integrity: sha512-c2AKvDT8ToxLIOUlN51gTiHXflsfIFisS4pO7pDPoKouJCESkhZnEy623gwP9laCy5lnLDAw1vAzu2vM2YLOrA==}

  '@typescript-eslint/eslint-plugin@8.38.0':
    resolution: {integrity: sha512-CPoznzpuAnIOl4nhj4tRr4gIPj5AfKgkiJmGQDaq+fQnRJTYlcBjbX3wbciGmpoPf8DREufuPRe1tNMZnGdanA==}
    engines: {node: ^18.18.0 || ^20.9.0 || >=21.1.0}
    peerDependencies:
      '@typescript-eslint/parser': ^8.38.0
      eslint: ^8.57.0 || ^9.0.0
      typescript: '>=4.8.4 <5.9.0'

  '@typescript-eslint/parser@8.38.0':
    resolution: {integrity: sha512-Zhy8HCvBUEfBECzIl1PKqF4p11+d0aUJS1GeUiuqK9WmOug8YCmC4h4bjyBvMyAMI9sbRczmrYL5lKg/YMbrcQ==}
    engines: {node: ^18.18.0 || ^20.9.0 || >=21.1.0}
    peerDependencies:
      eslint: ^8.57.0 || ^9.0.0
      typescript: '>=4.8.4 <5.9.0'

  '@typescript-eslint/project-service@8.38.0':
    resolution: {integrity: sha512-dbK7Jvqcb8c9QfH01YB6pORpqX1mn5gDZc9n63Ak/+jD67oWXn3Gs0M6vddAN+eDXBCS5EmNWzbSxsn9SzFWWg==}
    engines: {node: ^18.18.0 || ^20.9.0 || >=21.1.0}
    peerDependencies:
      typescript: '>=4.8.4 <5.9.0'

  '@typescript-eslint/scope-manager@8.38.0':
    resolution: {integrity: sha512-WJw3AVlFFcdT9Ri1xs/lg8LwDqgekWXWhH3iAF+1ZM+QPd7oxQ6jvtW/JPwzAScxitILUIFs0/AnQ/UWHzbATQ==}
    engines: {node: ^18.18.0 || ^20.9.0 || >=21.1.0}

  '@typescript-eslint/tsconfig-utils@8.38.0':
    resolution: {integrity: sha512-Lum9RtSE3EroKk/bYns+sPOodqb2Fv50XOl/gMviMKNvanETUuUcC9ObRbzrJ4VSd2JalPqgSAavwrPiPvnAiQ==}
    engines: {node: ^18.18.0 || ^20.9.0 || >=21.1.0}
    peerDependencies:
      typescript: '>=4.8.4 <5.9.0'

  '@typescript-eslint/type-utils@8.38.0':
    resolution: {integrity: sha512-c7jAvGEZVf0ao2z+nnz8BUaHZD09Agbh+DY7qvBQqLiz8uJzRgVPj5YvOh8I8uEiH8oIUGIfHzMwUcGVco/SJg==}
    engines: {node: ^18.18.0 || ^20.9.0 || >=21.1.0}
    peerDependencies:
      eslint: ^8.57.0 || ^9.0.0
      typescript: '>=4.8.4 <5.9.0'

  '@typescript-eslint/types@8.38.0':
    resolution: {integrity: sha512-wzkUfX3plUqij4YwWaJyqhiPE5UCRVlFpKn1oCRn2O1bJ592XxWJj8ROQ3JD5MYXLORW84063z3tZTb/cs4Tyw==}
    engines: {node: ^18.18.0 || ^20.9.0 || >=21.1.0}

  '@typescript-eslint/typescript-estree@8.38.0':
    resolution: {integrity: sha512-fooELKcAKzxux6fA6pxOflpNS0jc+nOQEEOipXFNjSlBS6fqrJOVY/whSn70SScHrcJ2LDsxWrneFoWYSVfqhQ==}
    engines: {node: ^18.18.0 || ^20.9.0 || >=21.1.0}
    peerDependencies:
      typescript: '>=4.8.4 <5.9.0'

  '@typescript-eslint/utils@8.38.0':
    resolution: {integrity: sha512-hHcMA86Hgt+ijJlrD8fX0j1j8w4C92zue/8LOPAFioIno+W0+L7KqE8QZKCcPGc/92Vs9x36w/4MPTJhqXdyvg==}
    engines: {node: ^18.18.0 || ^20.9.0 || >=21.1.0}
    peerDependencies:
      eslint: ^8.57.0 || ^9.0.0
      typescript: '>=4.8.4 <5.9.0'

  '@typescript-eslint/visitor-keys@8.38.0':
    resolution: {integrity: sha512-pWrTcoFNWuwHlA9CvlfSsGWs14JxfN1TH25zM5L7o0pRLhsoZkDnTsXfQRJBEWJoV5DL0jf+Z+sxiud+K0mq1g==}
    engines: {node: ^18.18.0 || ^20.9.0 || >=21.1.0}

  '@vitejs/plugin-react@4.7.0':
    resolution: {integrity: sha512-gUu9hwfWvvEDBBmgtAowQCojwZmJ5mcLn3aufeCsitijs3+f2NsrPtlAWIR6OPiqljl96GVCUbLe0HyqIpVaoA==}
    engines: {node: ^14.18.0 || >=16.0.0}
    peerDependencies:
      vite: ^4.2.0 || ^5.0.0 || ^6.0.0 || ^7.0.0

  '@vitest/coverage-v8@3.2.4':
    resolution: {integrity: sha512-EyF9SXU6kS5Ku/U82E259WSnvg6c8KTjppUncuNdm5QHpe17mwREHnjDzozC8x9MZ0xfBUFSaLkRv4TMA75ALQ==}
    peerDependencies:
      '@vitest/browser': 3.2.4
      vitest: 3.2.4
    peerDependenciesMeta:
      '@vitest/browser':
        optional: true

  '@vitest/expect@3.2.4':
    resolution: {integrity: sha512-Io0yyORnB6sikFlt8QW5K7slY4OjqNX9jmJQ02QDda8lyM6B5oNgVWoSoKPac8/kgnCUzuHQKrSLtu/uOqqrig==}

  '@vitest/mocker@3.2.4':
    resolution: {integrity: sha512-46ryTE9RZO/rfDd7pEqFl7etuyzekzEhUbTW3BvmeO/BcCMEgq59BKhek3dXDWgAj4oMK6OZi+vRr1wPW6qjEQ==}
    peerDependencies:
      msw: ^2.4.9
      vite: ^5.0.0 || ^6.0.0 || ^7.0.0-0
    peerDependenciesMeta:
      msw:
        optional: true
      vite:
        optional: true

  '@vitest/pretty-format@3.2.4':
    resolution: {integrity: sha512-IVNZik8IVRJRTr9fxlitMKeJeXFFFN0JaB9PHPGQ8NKQbGpfjlTx9zO4RefN8gp7eqjNy8nyK3NZmBzOPeIxtA==}

  '@vitest/runner@3.2.4':
    resolution: {integrity: sha512-oukfKT9Mk41LreEW09vt45f8wx7DordoWUZMYdY/cyAk7w5TWkTRCNZYF7sX7n2wB7jyGAl74OxgwhPgKaqDMQ==}

  '@vitest/snapshot@3.2.4':
    resolution: {integrity: sha512-dEYtS7qQP2CjU27QBC5oUOxLE/v5eLkGqPE0ZKEIDGMs4vKWe7IjgLOeauHsR0D5YuuycGRO5oSRXnwnmA78fQ==}

  '@vitest/spy@3.2.4':
    resolution: {integrity: sha512-vAfasCOe6AIK70iP5UD11Ac4siNUNJ9i/9PZ3NKx07sG6sUxeag1LWdNrMWeKKYBLlzuK+Gn65Yd5nyL6ds+nw==}

  '@vitest/utils@3.2.4':
    resolution: {integrity: sha512-fB2V0JFrQSMsCo9HiSq3Ezpdv4iYaXRG1Sx8edX3MwxfyNn83mKiGzOcH+Fkxt4MHxr3y42fQi1oeAInqgX2QA==}

  '@volar/language-core@2.4.20':
    resolution: {integrity: sha512-dRDF1G33xaAIDqR6+mXUIjXYdu9vzSxlMGfMEwBxQsfY/JMUEXSpLTR057oTKlUQ2nIvCmP9k94A8h8z2VrNSA==}

  '@volar/source-map@2.4.20':
    resolution: {integrity: sha512-mVjmFQH8mC+nUaVwmbxoYUy8cww+abaO8dWzqPUjilsavjxH0jCJ3Mp8HFuHsdewZs2c+SP+EO7hCd8Z92whJg==}

  '@volar/typescript@2.4.20':
    resolution: {integrity: sha512-Oc4DczPwQyXcVbd+5RsNEqX6ia0+w3p+klwdZQ6ZKhFjWoBP9PCPQYlKYRi/tDemWphW93P/Vv13vcE9I9D2GQ==}

  '@vue/compiler-core@3.5.17':
    resolution: {integrity: sha512-Xe+AittLbAyV0pabcN7cP7/BenRBNcteM4aSDCtRvGw0d9OL+HG1u/XHLY/kt1q4fyMeZYXyIYrsHuPSiDPosA==}

  '@vue/compiler-dom@3.5.17':
    resolution: {integrity: sha512-+2UgfLKoaNLhgfhV5Ihnk6wB4ljyW1/7wUIog2puUqajiC29Lp5R/IKDdkebh9jTbTogTbsgB+OY9cEWzG95JQ==}

  '@vue/compiler-vue2@2.7.16':
    resolution: {integrity: sha512-qYC3Psj9S/mfu9uVi5WvNZIzq+xnXMhOwbTFKKDD7b1lhpnn71jXSFdTQ+WsIEk0ONCd7VV2IMm7ONl6tbQ86A==}

  '@vue/language-core@2.2.0':
    resolution: {integrity: sha512-O1ZZFaaBGkKbsRfnVH1ifOK1/1BUkyK+3SQsfnh6PmMmD4qJcTU8godCeA96jjDRTL6zgnK7YzCHfaUlH2r0Mw==}
    peerDependencies:
      typescript: '*'
    peerDependenciesMeta:
      typescript:
        optional: true

  '@vue/shared@3.5.17':
    resolution: {integrity: sha512-CabR+UN630VnsJO/jHWYBC1YVXyMq94KKp6iF5MQgZJs5I8cmjw6oVMO1oDbtBkENSHSSn/UadWlW/OAgdmKrg==}

  acorn-jsx@5.3.2:
    resolution: {integrity: sha512-rq9s+JNhf0IChjtDXxllJ7g41oZk5SlXtp0LHwyA5cejwn7vKmKp4pPri6YEePv2PU65sAsegbXtIinmDFDXgQ==}
    peerDependencies:
      acorn: ^6.0.0 || ^7.0.0 || ^8.0.0

  acorn@8.15.0:
    resolution: {integrity: sha512-NZyJarBfL7nWwIq+FDL6Zp/yHEhePMNnnJ0y3qfieCrmNvYct8uvtiV41UvlSe6apAfk0fY1FbWx+NwfmpvtTg==}
    engines: {node: '>=0.4.0'}
    hasBin: true

  ajv-draft-04@1.0.0:
    resolution: {integrity: sha512-mv00Te6nmYbRp5DCwclxtt7yV/joXJPGS7nM+97GdxvuttCOfgI3K4U25zboyeX0O+myI8ERluxQe5wljMmVIw==}
    peerDependencies:
      ajv: ^8.5.0
    peerDependenciesMeta:
      ajv:
        optional: true

  ajv-formats@3.0.1:
    resolution: {integrity: sha512-8iUql50EUR+uUcdRQ3HDqa6EVyo3docL8g5WJ3FNcWmu62IbkGUue/pEyLBW8VGKKucTPgqeks4fIU1DA4yowQ==}
    peerDependencies:
      ajv: ^8.0.0
    peerDependenciesMeta:
      ajv:
        optional: true

  ajv@6.12.6:
    resolution: {integrity: sha512-j3fVLgvTo527anyYyJOGTYJbG+vnnQYvE0m5mmkc1TK+nxAppkCLMIL0aZ4dblVCNoGShhm+kzE4ZUykBoMg4g==}

  ajv@8.12.0:
    resolution: {integrity: sha512-sRu1kpcO9yLtYxBKvqfTeh9KzZEwO3STyX1HT+4CaDzC6HpTGYhIhPIzj9XuKU7KYDwnaeh5hcOwjy1QuJzBPA==}

  ajv@8.13.0:
    resolution: {integrity: sha512-PRA911Blj99jR5RMeTunVbNXMF6Lp4vZXnk5GQjcnUWUTsrXtekg/pnmFFI2u/I36Y/2bITGS30GZCXei6uNkA==}

  alien-signals@0.4.14:
    resolution: {integrity: sha512-itUAVzhczTmP2U5yX67xVpsbbOiquusbWVyA9N+sy6+r6YVbFkahXvNCeEPWEOMhwDYwbVbGHFkVL03N9I5g+Q==}

  ansi-escapes@7.0.0:
    resolution: {integrity: sha512-GdYO7a61mR0fOlAsvC9/rIHf7L96sBc6dEWzeOu+KAea5bZyQRPIpojrVoI4AXGJS/ycu/fBTdLrUkA4ODrvjw==}
    engines: {node: '>=18'}

  ansi-regex@5.0.1:
    resolution: {integrity: sha512-quJQXlTSUGL2LH9SUXo8VwsY4soanhgo6LNSm84E1LBcE8s3O0wpdiRzyR9z/ZZJMlMWv37qOOb9pdJlMUEKFQ==}
    engines: {node: '>=8'}

  ansi-regex@6.1.0:
    resolution: {integrity: sha512-7HSX4QQb4CspciLpVFwyRe79O3xsIZDDLER21kERQ71oaPodF8jL725AgJMFAYbooIqolJoRLuM81SpeUkpkvA==}
    engines: {node: '>=12'}

  ansi-styles@4.3.0:
    resolution: {integrity: sha512-zbB9rCJAT1rbjiVDb2hqKFHNYLxgtk8NURxZ3IZwD3F6NtxbXZQCnnSi1Lkx+IDohdPlFp222wVALIheZJQSEg==}
    engines: {node: '>=8'}

  ansi-styles@5.2.0:
    resolution: {integrity: sha512-Cxwpt2SfTzTtXcfOlzGEee8O+c+MmUgGrNiBcXnuWxuFJHe6a5Hz7qwhwe5OgaSYI0IJvkLqWX1ASG+cJOkEiA==}
    engines: {node: '>=10'}

  ansi-styles@6.2.1:
    resolution: {integrity: sha512-bN798gFfQX+viw3R7yrGWRqnrN2oRkEkUjjl4JNn4E8GxxbjtG3FbrEIIY3l8/hrwUwIeCZvi4QuOTP4MErVug==}
    engines: {node: '>=12'}

  argparse@1.0.10:
    resolution: {integrity: sha512-o5Roy6tNG4SL/FOkCAN6RzjiakZS25RLYFrcMttJqbdd8BWrnA+fGz57iN5Pb06pvBGvl5gQ0B48dJlslXvoTg==}

  argparse@2.0.1:
    resolution: {integrity: sha512-8+9WqebbFzpX9OR+Wa6O29asIogeRMzcGtAINdpMHHyAg10f05aSFVBbcEqGf/PXw1EjAZ+q2/bEBg3DvurK3Q==}

  aria-query@5.3.0:
    resolution: {integrity: sha512-b0P0sZPKtyu8HkeRAfCq0IfURZK+SuwMjY1UXGBU27wpAiTwQAIlq56IbIO+ytk/JjS1fMR14ee5WBBfKi5J6A==}

  aria-query@5.3.2:
    resolution: {integrity: sha512-COROpnaoap1E2F000S62r6A60uHZnmlvomhfyT2DlTcrY1OrBKn2UhH7qn5wTC9zMvD0AY7csdPSNwKP+7WiQw==}
    engines: {node: '>= 0.4'}

  assertion-error@2.0.1:
    resolution: {integrity: sha512-Izi8RQcffqCeNVgFigKli1ssklIbpHnCYc6AknXGYoB6grJqyeby7jv12JUQgmTAnIDnbck1uxksT4dzN3PWBA==}
    engines: {node: '>=12'}

  ast-v8-to-istanbul@0.3.3:
    resolution: {integrity: sha512-MuXMrSLVVoA6sYN/6Hke18vMzrT4TZNbZIj/hvh0fnYFpO+/kFXcLIaiPwXXWaQUPg4yJD8fj+lfJ7/1EBconw==}

  balanced-match@1.0.2:
    resolution: {integrity: sha512-3oSeUO0TMV67hN1AmbXsK4yaqU7tjiHlbxRDZOpH0KW9+CeX4bRAaX0Anxt0tx2MrpRpWwQaPwIlISEJhYU5Pw==}

  brace-expansion@1.1.12:
    resolution: {integrity: sha512-9T9UjW3r0UW5c1Q7GTwllptXwhvYmEzFhzMfZ9H7FQWt+uZePjZPjBP/W1ZEyZ1twGWom5/56TF4lPcqjnDHcg==}

  brace-expansion@2.0.2:
    resolution: {integrity: sha512-Jt0vHyM+jmUBqojB7E1NIYadt0vI0Qxjxd2TErW94wDz+E2LAm5vKMXXwg6ZZBTHPuUlDgQHKXvjGBdfcF1ZDQ==}

  braces@3.0.3:
    resolution: {integrity: sha512-yQbXgO/OSZVD2IsiLlro+7Hf6Q18EJrKSEsdoMzKePKXct3gvD8oLcOQdIzGupr5Fj+EDe8gO/lxc1BzfMpxvA==}
    engines: {node: '>=8'}

  browserslist@4.25.1:
    resolution: {integrity: sha512-KGj0KoOMXLpSNkkEI6Z6mShmQy0bc1I+T7K9N81k4WWMrfz+6fQ6es80B/YLAeRoKvjYE1YSHHOW1qe9xIVzHw==}
    engines: {node: ^6 || ^7 || ^8 || ^9 || ^10 || ^11 || ^12 || >=13.7}
    hasBin: true

  cac@6.7.14:
    resolution: {integrity: sha512-b6Ilus+c3RrdDk+JhLKUAQfzzgLEPy6wcXqS7f/xe1EETvsDP6GORG7SFuOs6cID5YkqchW/LXZbX5bc8j7ZcQ==}
    engines: {node: '>=8'}

  callsites@3.1.0:
    resolution: {integrity: sha512-P8BjAsXvZS+VIDUI11hHCQEv74YT67YUi5JJFNWIqL235sBmjX4+qx9Muvls5ivyNENctx46xQLQ3aTuE7ssaQ==}
    engines: {node: '>=6'}

  caniuse-lite@1.0.30001727:
    resolution: {integrity: sha512-pB68nIHmbN6L/4C6MH1DokyR3bYqFwjaSs/sWDHGj4CTcFtQUQMuJftVwWkXq7mNWOybD3KhUv3oWHoGxgP14Q==}

  chai@5.2.1:
    resolution: {integrity: sha512-5nFxhUrX0PqtyogoYOA8IPswy5sZFTOsBFl/9bNsmDLgsxYTzSZQJDPppDnZPTQbzSEm0hqGjWPzRemQCYbD6A==}
    engines: {node: '>=18'}

  chalk@3.0.0:
    resolution: {integrity: sha512-4D3B6Wf41KOYRFdszmDqMCGq5VV/uMAB273JILmO+3jAlh8X4qDtdtgCR3fxtbLEMzSx22QdhnDcJvu2u1fVwg==}
    engines: {node: '>=8'}

  chalk@4.1.2:
    resolution: {integrity: sha512-oKnbhFyRIXpUuez8iBMmyEa4nbj4IOQyuhc/wy9kY7/WVPcwIO9VA668Pu8RkO7+0G76SLROeyw9CpQ061i4mA==}
    engines: {node: '>=10'}

  chalk@5.4.1:
    resolution: {integrity: sha512-zgVZuo2WcZgfUEmsn6eO3kINexW8RAE4maiQ8QNs8CtpPCSyMiYsULR3HQYkm3w8FIA3SberyMJMSldGsW+U3w==}
    engines: {node: ^12.17.0 || ^14.13 || >=16.0.0}

  check-error@2.1.1:
    resolution: {integrity: sha512-OAlb+T7V4Op9OwdkjmguYRqncdlx5JiofwOAUkmTF+jNdHwzTaTs4sRAGpzLF3oOz5xAyDGrPgeIDFQmDOTiJw==}
    engines: {node: '>= 16'}

  cli-cursor@5.0.0:
    resolution: {integrity: sha512-aCj4O5wKyszjMmDT4tZj93kxyydN/K5zPWSCe6/0AV/AA1pqe5ZBIw0a2ZfPQV7lL5/yb5HsUreJ6UFAF1tEQw==}
    engines: {node: '>=18'}

  cli-truncate@4.0.0:
    resolution: {integrity: sha512-nPdaFdQ0h/GEigbPClz11D0v/ZJEwxmeVZGeMo3Z5StPtUTkA9o1lD6QwoirYiSDzbcwn2XcjwmCp68W1IS4TA==}
    engines: {node: '>=18'}

  color-convert@2.0.1:
    resolution: {integrity: sha512-RRECPsj7iu/xb5oKYcsFHSppFNnsj/52OVTRKb4zP5onXwVF3zVmmToNcOfGC+CRDpfK/U584fMg38ZHCaElKQ==}
    engines: {node: '>=7.0.0'}

  color-name@1.1.4:
    resolution: {integrity: sha512-dOy+3AuW3a2wNbZHIuMZpTcgjGuLU/uBL/ubcZF9OXbDo8ff4O8yVp5Bf0efS8uEoYo5q4Fx7dY9OgQGXgAsQA==}

  colorette@2.0.20:
    resolution: {integrity: sha512-IfEDxwoWIjkeXL1eXcDiow4UbKjhLdq6/EuSVR9GMN7KVH3r9gQ83e73hsz1Nd1T3ijd5xv1wcWRYO+D6kCI2w==}

  commander@14.0.0:
    resolution: {integrity: sha512-2uM9rYjPvyq39NwLRqaiLtWHyDC1FvryJDa2ATTVims5YAS4PupsEQsDvP14FqhFr0P49CYDugi59xaxJlTXRA==}
    engines: {node: '>=20'}

  compare-versions@6.1.1:
    resolution: {integrity: sha512-4hm4VPpIecmlg59CHXnRDnqGplJFrbLG4aFEl5vl6cK1u76ws3LLvX7ikFnTDl5vo39sjWD6AaDPYodJp/NNHg==}

  concat-map@0.0.1:
    resolution: {integrity: sha512-/Srv4dswyQNBfohGpz9o6Yb3Gz3SrUDqBH5rTuhGR7ahtlbYKnVxw2bCFMRljaA7EXHaXZ8wsHdodFvbkhKmqg==}

  confbox@0.1.8:
    resolution: {integrity: sha512-RMtmw0iFkeR4YV+fUOSucriAQNb9g8zFR52MWCtl+cCZOFRNL6zeB395vPzFhEjjn4fMxXudmELnl/KF/WrK6w==}

  confbox@0.2.2:
    resolution: {integrity: sha512-1NB+BKqhtNipMsov4xI/NnhCKp9XG9NamYp5PVm9klAT0fsrNPjaFICsCFhNhwZJKNh7zB/3q8qXz0E9oaMNtQ==}

  convert-source-map@2.0.0:
    resolution: {integrity: sha512-Kvp459HrV2FEJ1CAsi1Ku+MY3kasH19TFykTz2xWmMeq6bk2NU3XXvfJ+Q61m0xktWwt+1HSYf3JZsTms3aRJg==}

  cross-spawn@7.0.6:
    resolution: {integrity: sha512-uV2QOWP2nWzsy2aMp8aRibhi9dlzF5Hgh5SHaB9OiTGEyDTiJJyx0uy51QXdyWbtAHNua4XJzUKca3OzKUd3vA==}
    engines: {node: '>= 8'}

  css.escape@1.5.1:
    resolution: {integrity: sha512-YUifsXXuknHlUsmlgyY0PKzgPOr7/FjCePfHNt0jxm83wHZi44VDMQ7/fGNkjY3/jV1MC+1CmZbaHzugyeRtpg==}

  csstype@3.1.3:
    resolution: {integrity: sha512-M1uQkMl8rQK/szD0LNhtqxIPLpimGm8sOBwU7lLnCpSbTyY3yeU1Vc7l4KT5zT4s/yOxHH5O7tIuuLOCnLADRw==}

  de-indent@1.0.2:
    resolution: {integrity: sha512-e/1zu3xH5MQryN2zdVaF0OrdNLUbvWxzMbi+iNA6Bky7l1RoP8a2fIbRocyHclXt/arDrrR6lL3TqFD9pMQTsg==}

  debug@4.4.1:
    resolution: {integrity: sha512-KcKCqiftBJcZr++7ykoDIEwSa3XWowTfNPo92BYxjXiyYEVrUQh2aLyhxBCwww+heortUFxEJYcRzosstTEBYQ==}
    engines: {node: '>=6.0'}
    peerDependencies:
      supports-color: '*'
    peerDependenciesMeta:
      supports-color:
        optional: true

  deep-eql@5.0.2:
    resolution: {integrity: sha512-h5k/5U50IJJFpzfL6nO9jaaumfjO/f2NjK/oYB2Djzm4p9L+3T9qWpZqZ2hAbLPuuYq9wrU08WQyBTL5GbPk5Q==}
    engines: {node: '>=6'}

  deep-is@0.1.4:
    resolution: {integrity: sha512-oIPzksmTg4/MriiaYGO+okXDT7ztn/w3Eptv/+gSIdMdKsJo0u4CfYNFJPy+4SKMuCqGw2wxnA+URMg3t8a/bQ==}

  dequal@2.0.3:
    resolution: {integrity: sha512-0je+qPKHEMohvfRTCEo3CrPG6cAzAYgmzKyxRiYSSDkS6eGJdyVJm7WaYA5ECaAD9wLB2T4EEeymA5aFVcYXCA==}
    engines: {node: '>=6'}

  dom-accessibility-api@0.5.16:
    resolution: {integrity: sha512-X7BJ2yElsnOJ30pZF4uIIDfBEVgF4XEBxL9Bxhy6dnrm5hkzqmsWHGTiHqRiITNhMyFLyAiWndIJP7Z1NTteDg==}

  dom-accessibility-api@0.6.3:
    resolution: {integrity: sha512-7ZgogeTnjuHbo+ct10G9Ffp0mif17idi0IyWNVA/wcwcm7NPOD/WEHVP3n7n3MhXqxoIYm8d6MuZohYWIZ4T3w==}

  eastasianwidth@0.2.0:
    resolution: {integrity: sha512-I88TYZWc9XiYHRQ4/3c5rjjfgkjhLyW2luGIheGERbNQ6OY7yTybanSpDXZa8y7VUP9YmDcYa+eyq4ca7iLqWA==}

  electron-to-chromium@1.5.187:
    resolution: {integrity: sha512-cl5Jc9I0KGUoOoSbxvTywTa40uspGJt/BDBoDLoxJRSBpWh4FFXBsjNRHfQrONsV/OoEjDfHUmZQa2d6Ze4YgA==}

  emoji-regex@10.4.0:
    resolution: {integrity: sha512-EC+0oUMY1Rqm4O6LLrgjtYDvcVYTy7chDnM4Q7030tP4Kwj3u/pR6gP9ygnp2CJMK5Gq+9Q2oqmrFJAz01DXjw==}

  emoji-regex@8.0.0:
    resolution: {integrity: sha512-MSjYzcWNOA0ewAHpz0MxpYFvwg6yjy1NG3xteoqz644VCo/RPgnr1/GGt+ic3iJTzQ8Eu3TdM14SawnVUmGE6A==}

  emoji-regex@9.2.2:
    resolution: {integrity: sha512-L18DaJsXSUk2+42pv8mLs5jJT2hqFkFE4j21wOmgbUqsZ2hL72NsUU785g9RXgo3s0ZNgVl42TiHp3ZtOv/Vyg==}

  entities@4.5.0:
    resolution: {integrity: sha512-V0hjH4dGPh9Ao5p0MoRY6BVqtwCjhz6vI5LT8AJ55H+4g9/4vbHx1I54fS0XuclLhDHArPQCiMjDxjaL8fPxhw==}
    engines: {node: '>=0.12'}

  environment@1.1.0:
    resolution: {integrity: sha512-xUtoPkMggbz0MPyPiIWr1Kp4aeWJjDZ6SMvURhimjdZgsRuDplF5/s9hcgGhyXMhs+6vpnuoiZ2kFiu3FMnS8Q==}
    engines: {node: '>=18'}

  es-module-lexer@1.7.0:
    resolution: {integrity: sha512-jEQoCwk8hyb2AZziIOLhDqpm5+2ww5uIE6lkO/6jcOCusfk6LhMHpXXfBLXTZ7Ydyt0j4VoUQv6uGNYbdW+kBA==}

  esbuild@0.25.6:
    resolution: {integrity: sha512-GVuzuUwtdsghE3ocJ9Bs8PNoF13HNQ5TXbEi2AhvVb8xU1Iwt9Fos9FEamfoee+u/TOsn7GUWc04lz46n2bbTg==}
    engines: {node: '>=18'}
    hasBin: true

  escalade@3.2.0:
    resolution: {integrity: sha512-WUj2qlxaQtO4g6Pq5c29GTcWGDyd8itL8zTlipgECz3JesAiiOKotd8JU6otB3PACgG6xkJUyVhboMS+bje/jA==}
    engines: {node: '>=6'}

  escape-string-regexp@4.0.0:
    resolution: {integrity: sha512-TtpcNJ3XAzx3Gq8sWRzJaVajRs0uVxA2YAkdb1jm2YkPz4G6egUFAyA3n5vtEIZefPk5Wa4UXbKuS5fKkJWdgA==}
    engines: {node: '>=10'}

  eslint-plugin-react-hooks@5.2.0:
    resolution: {integrity: sha512-+f15FfK64YQwZdJNELETdn5ibXEUQmW1DZL6KXhNnc2heoy/sg9VJJeT7n8TlMWouzWqSWavFkIhHyIbIAEapg==}
    engines: {node: '>=10'}
    peerDependencies:
      eslint: ^3.0.0 || ^4.0.0 || ^5.0.0 || ^6.0.0 || ^7.0.0 || ^8.0.0-0 || ^9.0.0

  eslint-plugin-react-refresh@0.4.20:
    resolution: {integrity: sha512-XpbHQ2q5gUF8BGOX4dHe+71qoirYMhApEPZ7sfhF/dNnOF1UXnCMGZf79SFTBO7Bz5YEIT4TMieSlJBWhP9WBA==}
    peerDependencies:
      eslint: '>=8.40'

  eslint-scope@8.4.0:
    resolution: {integrity: sha512-sNXOfKCn74rt8RICKMvJS7XKV/Xk9kA7DyJr8mJik3S7Cwgy3qlkkmyS2uQB3jiJg6VNdZd/pDBJu0nvG2NlTg==}
    engines: {node: ^18.18.0 || ^20.9.0 || >=21.1.0}

  eslint-visitor-keys@3.4.3:
    resolution: {integrity: sha512-wpc+LXeiyiisxPlEkUzU6svyS1frIO3Mgxj1fdy7Pm8Ygzguax2N3Fa/D/ag1WqbOprdI+uY6wMUl8/a2G+iag==}
    engines: {node: ^12.22.0 || ^14.17.0 || >=16.0.0}

  eslint-visitor-keys@4.2.1:
    resolution: {integrity: sha512-Uhdk5sfqcee/9H/rCOJikYz67o0a2Tw2hGRPOG2Y1R2dg7brRe1uG0yaNQDHu+TO/uQPF/5eCapvYSmHUjt7JQ==}
    engines: {node: ^18.18.0 || ^20.9.0 || >=21.1.0}

  eslint@9.32.0:
    resolution: {integrity: sha512-LSehfdpgMeWcTZkWZVIJl+tkZ2nuSkyyB9C27MZqFWXuph7DvaowgcTvKqxvpLW1JZIk8PN7hFY3Rj9LQ7m7lg==}
    engines: {node: ^18.18.0 || ^20.9.0 || >=21.1.0}
    hasBin: true
    peerDependencies:
      jiti: '*'
    peerDependenciesMeta:
      jiti:
        optional: true

  espree@10.4.0:
    resolution: {integrity: sha512-j6PAQ2uUr79PZhBjP5C5fhl8e39FmRnOjsD5lGnWrFU8i2G776tBK7+nP8KuQUTTyAZUwfQqXAgrVH5MbH9CYQ==}
    engines: {node: ^18.18.0 || ^20.9.0 || >=21.1.0}

  esquery@1.6.0:
    resolution: {integrity: sha512-ca9pw9fomFcKPvFLXhBKUK90ZvGibiGOvRJNbjljY7s7uq/5YO4BOzcYtJqExdx99rF6aAcnRxHmcUHcz6sQsg==}
    engines: {node: '>=0.10'}

  esrecurse@4.3.0:
    resolution: {integrity: sha512-KmfKL3b6G+RXvP8N1vr3Tq1kL/oCFgn2NYXEtqP8/L3pKapUA4G8cFVaoF3SU323CD4XypR/ffioHmkti6/Tag==}
    engines: {node: '>=4.0'}

  estraverse@5.3.0:
    resolution: {integrity: sha512-MMdARuVEQziNTeJD8DgMqmhwR11BRQ/cBP+pLtYdSTnf3MIO8fFeiINEbX36ZdNlfU/7A9f3gUw49B3oQsvwBA==}
    engines: {node: '>=4.0'}

  estree-walker@2.0.2:
    resolution: {integrity: sha512-Rfkk/Mp/DL7JVje3u18FxFujQlTNR2q6QfMSMB7AvCBx91NGj/ba3kCfza0f6dVDbw7YlRf/nDrn7pQrCCyQ/w==}

  estree-walker@3.0.3:
    resolution: {integrity: sha512-7RUKfXgSMMkzt6ZuXmqapOurLGPPfgj6l9uRZ7lRGolvk0y2yocc35LdcxKC5PQZdn2DMqioAQ2NoWcrTKmm6g==}

  esutils@2.0.3:
    resolution: {integrity: sha512-kVscqXk4OCp68SZ0dkgEKVi6/8ij300KBWTJq32P/dYeWTSwK41WyTxalN1eRmA5Z9UU/LX9D7FWSmV9SAYx6g==}
    engines: {node: '>=0.10.0'}

  eventemitter3@5.0.1:
    resolution: {integrity: sha512-GWkBvjiSZK87ELrYOSESUYeVIc9mvLLf/nXalMOS5dYrgZq9o5OVkbZAVM06CVxYsCwH9BDZFPlQTlPA1j4ahA==}

  expect-type@1.2.2:
    resolution: {integrity: sha512-JhFGDVJ7tmDJItKhYgJCGLOWjuK9vPxiXoUFLwLDc99NlmklilbiQJwoctZtt13+xMw91MCk/REan6MWHqDjyA==}
    engines: {node: '>=12.0.0'}

  exsolve@1.0.7:
    resolution: {integrity: sha512-VO5fQUzZtI6C+vx4w/4BWJpg3s/5l+6pRQEHzFRM8WFi4XffSP1Z+4qi7GbjWbvRQEbdIco5mIMq+zX4rPuLrw==}

  fast-deep-equal@3.1.3:
    resolution: {integrity: sha512-f3qQ9oQy9j2AhBe/H9VC91wLmKBCCU/gDOnKNAYG5hswO7BLKj09Hc5HYNz9cGI++xlpDCIgDaitVs03ATR84Q==}

  fast-glob@3.3.3:
    resolution: {integrity: sha512-7MptL8U0cqcFdzIzwOTHoilX9x5BrNqye7Z/LuC7kCMRio1EMSyqRK3BEAUD7sXRq4iT4AzTVuZdhgQ2TCvYLg==}
    engines: {node: '>=8.6.0'}

  fast-json-stable-stringify@2.1.0:
    resolution: {integrity: sha512-lhd/wF+Lk98HZoTCtlVraHtfh5XYijIjalXck7saUtuanSDyLMxnHhSXEDJqHxD7msR8D0uCmqlkwjCV8xvwHw==}

  fast-levenshtein@2.0.6:
    resolution: {integrity: sha512-DCXu6Ifhqcks7TZKY3Hxp3y6qphY5SJZmrWMDrKcERSOXWQdMhU9Ig/PYrzyw/ul9jOIyh0N4M0tbC5hodg8dw==}

  fastq@1.19.1:
    resolution: {integrity: sha512-GwLTyxkCXjXbxqIhTsMI2Nui8huMPtnxg7krajPJAjnEG/iiOS7i+zCtWGZR9G0NBKbXKh6X9m9UIsYX/N6vvQ==}

  fdir@6.4.6:
    resolution: {integrity: sha512-hiFoqpyZcfNm1yc4u8oWCf9A2c4D3QjCrks3zmoVKVxpQRzmPNar1hUJcBG2RQHvEVGDN+Jm81ZheVLAQMK6+w==}
    peerDependencies:
      picomatch: ^3 || ^4
    peerDependenciesMeta:
      picomatch:
        optional: true

  file-entry-cache@8.0.0:
    resolution: {integrity: sha512-XXTUwCvisa5oacNGRP9SfNtYBNAMi+RPwBFmblZEF7N7swHYQS6/Zfk7SRwx4D5j3CH211YNRco1DEMNVfZCnQ==}
    engines: {node: '>=16.0.0'}

  fill-range@7.1.1:
    resolution: {integrity: sha512-YsGpe3WHLK8ZYi4tWDg2Jy3ebRz2rXowDxnld4bkQB00cc/1Zw9AWnC0i9ztDJitivtQvaI9KaLyKrc+hBW0yg==}
    engines: {node: '>=8'}

  find-up@5.0.0:
    resolution: {integrity: sha512-78/PXT1wlLLDgTzDs7sjq9hzz0vXD+zn+7wypEe4fXQxCmdmqfGsEPQxmiCSQI3ajFV91bVSsvNtrJRiW6nGng==}
    engines: {node: '>=10'}

  flat-cache@4.0.1:
    resolution: {integrity: sha512-f7ccFPK3SXFHpx15UIGyRJ/FJQctuKZ0zVuN3frBo4HnK3cay9VEW0R6yPYFHC0AgqhukPzKjq22t5DmAyqGyw==}
    engines: {node: '>=16'}

  flatted@3.3.3:
    resolution: {integrity: sha512-GX+ysw4PBCz0PzosHDepZGANEuFCMLrnRTiEy9McGjmkCQYwRq4A/X786G/fjM/+OjsWSU1ZrY5qyARZmO/uwg==}

  foreground-child@3.3.1:
    resolution: {integrity: sha512-gIXjKqtFuWEgzFRJA9WCQeSJLZDjgJUOMCMzxtvFq/37KojM1BFGufqsCy0r4qSQmYLsZYMeyRqzIWOMup03sw==}
    engines: {node: '>=14'}

  fs-extra@11.3.0:
    resolution: {integrity: sha512-Z4XaCL6dUDHfP/jT25jJKMmtxvuwbkrD1vNSMFlo9lNLY2c5FHYSQgHPRZUjAB26TpDEoW9HCOgplrdbaPV/ew==}
    engines: {node: '>=14.14'}

  fsevents@2.3.3:
    resolution: {integrity: sha512-5xoDfX+fL7faATnagmWPpbFtwh/R77WmMMqqHGS65C3vvB0YHrgF+B1YmZ3441tMj5n63k0212XNoJwzlhffQw==}
    engines: {node: ^8.16.0 || ^10.6.0 || >=11.0.0}
    os: [darwin]

  function-bind@1.1.2:
    resolution: {integrity: sha512-7XHNxH7qX9xG5mIwxkhumTox/MIRNcOgDrxWsMt2pAr23WHp6MrRlN7FBSFpCpr+oVO0F744iUgR82nJMfG2SA==}

  gensync@1.0.0-beta.2:
    resolution: {integrity: sha512-3hN7NaskYvMDLQY55gnW3NQ+mesEAepTqlg+VEbj7zzqEMBVNhzcGYYeqFo/TlYz6eQiFcp1HcsCZO+nGgS8zg==}
    engines: {node: '>=6.9.0'}

  get-east-asian-width@1.3.0:
    resolution: {integrity: sha512-vpeMIQKxczTD/0s2CdEWHcb0eeJe6TFjxb+J5xgX7hScxqrGuyjmv4c1D4A/gelKfyox0gJJwIHF+fLjeaM8kQ==}
    engines: {node: '>=18'}

  glob-parent@5.1.2:
    resolution: {integrity: sha512-AOIgSQCepiJYwP3ARnGx+5VnTu2HBYdzbGP45eLw1vr3zB3vZLeyed1sC9hnbcOc9/SrMyM5RPQrkGz4aS9Zow==}
    engines: {node: '>= 6'}

  glob-parent@6.0.2:
    resolution: {integrity: sha512-XxwI8EOhVQgWp6iDL+3b0r86f4d6AX6zSU55HfB4ydCEuXLXc5FcYeOu+nnGftS4TEju/11rt4KJPTMgbfmv4A==}
    engines: {node: '>=10.13.0'}

  glob@10.4.5:
    resolution: {integrity: sha512-7Bv8RF0k6xjo7d4A/PxYLbUCfb6c+Vpd2/mB2yRDlew7Jb5hEXiCD9ibfO7wpk8i4sevK6DFny9h7EYbM3/sHg==}
    hasBin: true

  globals@14.0.0:
    resolution: {integrity: sha512-oahGvuMGQlPw/ivIYBjVSrWAfWLBeku5tpPE2fOPLi+WHffIWbuh2tCjhyQhTBPMf5E9jDEH4FOmTYgYwbKwtQ==}
    engines: {node: '>=18'}

  globals@16.3.0:
    resolution: {integrity: sha512-bqWEnJ1Nt3neqx2q5SFfGS8r/ahumIakg3HcwtNlrVlwXIeNumWn/c7Pn/wKzGhf6SaW6H6uWXLqC30STCMchQ==}
    engines: {node: '>=18'}

  graceful-fs@4.2.11:
    resolution: {integrity: sha512-RbJ5/jmFcNNCcDV5o9eTnBLJ/HszWV0P73bc+Ff4nS/rJj+YaS6IGyiOL0VoBYX+l1Wrl3k63h/KrH+nhJ0XvQ==}

  graphemer@1.4.0:
    resolution: {integrity: sha512-EtKwoO6kxCL9WO5xipiHTZlSzBm7WLT627TqC/uVRd0HKmq8NXyebnNYxDoBi7wt8eTWrUrKXCOVaFq9x1kgag==}

  happy-dom@18.0.1:
    resolution: {integrity: sha512-qn+rKOW7KWpVTtgIUi6RVmTBZJSe2k0Db0vh1f7CWrWclkkc7/Q+FrOfkZIb2eiErLyqu5AXEzE7XthO9JVxRA==}
    engines: {node: '>=20.0.0'}

  has-flag@4.0.0:
    resolution: {integrity: sha512-EykJT/Q1KjTWctppgIAgfSO0tKVuZUjhgMr17kqTumMl6Afv3EISleU7qZUzoXDFTAHTDC4NOoG/ZxU3EvlMPQ==}
    engines: {node: '>=8'}

  hasown@2.0.2:
    resolution: {integrity: sha512-0hJU9SCPvmMzIBdZFqNPXWa6dqh7WdH0cII9y+CyS8rG3nL48Bclra9HmKhVVUHyPWNH5Y7xDwAB7bfgSjkUMQ==}
    engines: {node: '>= 0.4'}

  he@1.2.0:
    resolution: {integrity: sha512-F/1DnUGPopORZi0ni+CvrCgHQ5FyEAHRLSApuYWMmrbSwoN2Mn/7k+Gl38gJnR7yyDZk6WLXwiGod1JOWNDKGw==}
    hasBin: true

  html-escaper@2.0.2:
    resolution: {integrity: sha512-H2iMtd0I4Mt5eYiapRdIDjp+XzelXQ0tFE4JS7YFwFevXXMmOp9myNrUvCg0D6ws8iqkRPBfKHgbwig1SmlLfg==}

  husky@9.1.7:
    resolution: {integrity: sha512-5gs5ytaNjBrh5Ow3zrvdUUY+0VxIuWVL4i9irt6friV+BqdCfmV11CQTWMiBYWHbXhco+J1kHfTOUkePhCDvMA==}
    engines: {node: '>=18'}
    hasBin: true

  ignore@5.3.2:
    resolution: {integrity: sha512-hsBTNUqQTDwkWtcdYI2i06Y/nUBEsNEDJKjWdigLvegy8kDuJAS8uRlpkkcQpyEXL0Z/pjDy5HBmMjRCJ2gq+g==}
    engines: {node: '>= 4'}

  ignore@7.0.5:
    resolution: {integrity: sha512-Hs59xBNfUIunMFgWAbGX5cq6893IbWg4KnrjbYwX3tx0ztorVgTDA6B2sxf8ejHJ4wz8BqGUMYlnzNBer5NvGg==}
    engines: {node: '>= 4'}

  import-fresh@3.3.1:
    resolution: {integrity: sha512-TR3KfrTZTYLPB6jUjfx6MF9WcWrHL9su5TObK4ZkYgBdWKPOFoSoQIdEuTuR82pmtxH2spWG9h6etwfr1pLBqQ==}
    engines: {node: '>=6'}

  import-lazy@4.0.0:
    resolution: {integrity: sha512-rKtvo6a868b5Hu3heneU+L4yEQ4jYKLtjpnPeUdK7h0yzXGmyBTypknlkCvHFBqfX9YlorEiMM6Dnq/5atfHkw==}
    engines: {node: '>=8'}

  imurmurhash@0.1.4:
    resolution: {integrity: sha512-JmXMZ6wuvDmLiHEml9ykzqO6lwFbof0GG4IkcGaENdCRDDmMVnny7s5HsIgHCbaq0w2MyPhDqkhTUgS2LU2PHA==}
    engines: {node: '>=0.8.19'}

  indent-string@4.0.0:
    resolution: {integrity: sha512-EdDDZu4A2OyIK7Lr/2zG+w5jmbuk1DVBnEwREQvBzspBJkCEbRa8GxU1lghYcaGJCnRWibjDXlq779X1/y5xwg==}
    engines: {node: '>=8'}

  is-core-module@2.16.1:
    resolution: {integrity: sha512-UfoeMA6fIJ8wTYFEUjelnaGI67v6+N7qXJEvQuIGa99l4xsCruSYOVSQ0uPANn4dAzm8lkYPaKLrrijLq7x23w==}
    engines: {node: '>= 0.4'}

  is-extglob@2.1.1:
    resolution: {integrity: sha512-SbKbANkN603Vi4jEZv49LeVJMn4yGwsbzZworEoyEiutsN3nJYdbO36zfhGJ6QEDpOZIFkDtnq5JRxmvl3jsoQ==}
    engines: {node: '>=0.10.0'}

  is-fullwidth-code-point@3.0.0:
    resolution: {integrity: sha512-zymm5+u+sCsSWyD9qNaejV3DFvhCKclKdizYaJUuHA83RLjb7nSuGnddCHGv0hk+KY7BMAlsWeK4Ueg6EV6XQg==}
    engines: {node: '>=8'}

  is-fullwidth-code-point@4.0.0:
    resolution: {integrity: sha512-O4L094N2/dZ7xqVdrXhh9r1KODPJpFms8B5sGdJLPy664AgvXsreZUyCQQNItZRDlYug4xStLjNp/sz3HvBowQ==}
    engines: {node: '>=12'}

  is-fullwidth-code-point@5.0.0:
    resolution: {integrity: sha512-OVa3u9kkBbw7b8Xw5F9P+D/T9X+Z4+JruYVNapTjPYZYUznQ5YfWeFkOj606XYYW8yugTfC8Pj0hYqvi4ryAhA==}
    engines: {node: '>=18'}

  is-glob@4.0.3:
    resolution: {integrity: sha512-xelSayHH36ZgE7ZWhli7pW34hNbNl8Ojv5KVmkJD4hBdD3th8Tfk9vYasLM+mXWOZhFkgZfxhLSnrwRr4elSSg==}
    engines: {node: '>=0.10.0'}

  is-number@7.0.0:
    resolution: {integrity: sha512-41Cifkg6e8TylSpdtTpeLVMqvSBEVzTttHvERD741+pnZ8ANv0004MRL43QKPDlK9cGvNp6NZWZUBlbGXYxxng==}
    engines: {node: '>=0.12.0'}

  isexe@2.0.0:
    resolution: {integrity: sha512-RHxMLp9lnKHGHRng9QFhRCMbYAcVpn69smSGcq3f36xjgVVWThj4qqLbTLlq7Ssj8B+fIQ1EuCEGI2lKsyQeIw==}

  istanbul-lib-coverage@3.2.2:
    resolution: {integrity: sha512-O8dpsF+r0WV/8MNRKfnmrtCWhuKjxrq2w+jpzBL5UZKTi2LeVWnWOmWRxFlesJONmc+wLAGvKQZEOanko0LFTg==}
    engines: {node: '>=8'}

  istanbul-lib-report@3.0.1:
    resolution: {integrity: sha512-GCfE1mtsHGOELCU8e/Z7YWzpmybrx/+dSTfLrvY8qRmaY6zXTKWn6WQIjaAFw069icm6GVMNkgu0NzI4iPZUNw==}
    engines: {node: '>=10'}

  istanbul-lib-source-maps@5.0.6:
    resolution: {integrity: sha512-yg2d+Em4KizZC5niWhQaIomgf5WlL4vOOjZ5xGCmF8SnPE/mDWWXgvRExdcpCgh9lLRRa1/fSYp2ymmbJ1pI+A==}
    engines: {node: '>=10'}

  istanbul-reports@3.1.7:
    resolution: {integrity: sha512-BewmUXImeuRk2YY0PVbxgKAysvhRPUQE0h5QRM++nVWyubKGV0l8qQ5op8+B2DOmwSe63Jivj0BjkPQVf8fP5g==}
    engines: {node: '>=8'}

  jackspeak@3.4.3:
    resolution: {integrity: sha512-OGlZQpz2yfahA/Rd1Y8Cd9SIEsqvXkLVoSw/cgwhnhFMDbsQFeZYoJJ7bIZBS9BcamUW96asq/npPWugM+RQBw==}

  javascript-natural-sort@0.7.1:
    resolution: {integrity: sha512-nO6jcEfZWQXDhOiBtG2KvKyEptz7RVbpGP4vTD2hLBdmNQSsCiicO2Ioinv6UI4y9ukqnBpy+XZ9H6uLNgJTlw==}

  jju@1.4.0:
    resolution: {integrity: sha512-8wb9Yw966OSxApiCt0K3yNJL8pnNeIv+OEq2YMidz4FKP6nonSRoOXc80iXY4JaN2FC11B9qsNmDsm+ZOfMROA==}

  js-tokens@4.0.0:
    resolution: {integrity: sha512-RdJUflcE3cUzKiMqQgsCu06FPu9UdIJO0beYbPhHN4k6apgJtifcoCtT9bcxOpYBtpD2kCM6Sbzg4CausW/PKQ==}

  js-tokens@9.0.1:
    resolution: {integrity: sha512-mxa9E9ITFOt0ban3j6L5MpjwegGz6lBQmM1IJkWeBZGcMxto50+eWdjC/52xDbS2vy0k7vIMK0Fe2wfL9OQSpQ==}

  js-yaml@4.1.0:
    resolution: {integrity: sha512-wpxZs9NoxZaJESJGIZTyDEaYpl0FKSA+FB9aJiyemKhMwkxQg63h4T1KJgUGHpTqPDNRcmmYLugrRjJlBtWvRA==}
    hasBin: true

  jsesc@3.1.0:
    resolution: {integrity: sha512-/sM3dO2FOzXjKQhJuo0Q173wf2KOo8t4I8vHy6lF9poUp7bKT0/NHE8fPX23PwfhnykfqnC2xRxOnVw5XuGIaA==}
    engines: {node: '>=6'}
    hasBin: true

  json-buffer@3.0.1:
    resolution: {integrity: sha512-4bV5BfR2mqfQTJm+V5tPPdf+ZpuhiIvTuAB5g8kcrXOZpTT/QwwVRWBywX1ozr6lEuPdbHxwaJlm9G6mI2sfSQ==}

  json-schema-traverse@0.4.1:
    resolution: {integrity: sha512-xbbCH5dCYU5T8LcEhhuh7HJ88HXuW3qsI3Y0zOZFKfZEHcpWiHU/Jxzk629Brsab/mMiHQti9wMP+845RPe3Vg==}

  json-schema-traverse@1.0.0:
    resolution: {integrity: sha512-NM8/P9n3XjXhIZn1lLhkFaACTOURQXjWhV4BA/RnOv8xvgqtqpAX9IO4mRQxSx1Rlo4tqzeqb0sOlruaOy3dug==}

  json-stable-stringify-without-jsonify@1.0.1:
    resolution: {integrity: sha512-Bdboy+l7tA3OGW6FjyFHWkP5LuByj1Tk33Ljyq0axyzdk9//JSi2u3fP1QSmd1KNwq6VOKYGlAu87CisVir6Pw==}

  json5@2.2.3:
    resolution: {integrity: sha512-XmOWe7eyHYH14cLdVPoyg+GOH3rYX++KpzrylJwSW98t3Nk+U8XOl8FWKOgwtzdb8lXGf6zYwDUzeHMWfxasyg==}
    engines: {node: '>=6'}
    hasBin: true

  jsonfile@6.1.0:
    resolution: {integrity: sha512-5dgndWOriYSm5cnYaJNhalLNDKOqFwyDB/rr1E9ZsGciGvKPs8R2xYGCacuf3z6K1YKDz182fd+fY3cn3pMqXQ==}

  keyv@4.5.4:
    resolution: {integrity: sha512-oxVHkHR/EJf2CNXnWxRLW6mg7JyCCUcG0DtEGmL2ctUo1PNTin1PUil+r/+4r5MpVgC/fn1kjsx7mjSujKqIpw==}

  kolorist@1.8.0:
    resolution: {integrity: sha512-Y+60/zizpJ3HRH8DCss+q95yr6145JXZo46OTpFvDZWLfRCE4qChOyk1b26nMaNpfHHgxagk9dXT5OP0Tfe+dQ==}

  levn@0.4.1:
    resolution: {integrity: sha512-+bT2uH4E5LGE7h/n3evcS/sQlJXCpIp6ym8OWJ5eV6+67Dsql/LaaT7qJBAt2rzfoa/5QBGBhxDix1dMt2kQKQ==}
    engines: {node: '>= 0.8.0'}

  lilconfig@3.1.3:
    resolution: {integrity: sha512-/vlFKAoH5Cgt3Ie+JLhRbwOsCQePABiU3tJ1egGvyQ+33R/vcwM2Zl2QR/LzjsBeItPt3oSVXapn+m4nQDvpzw==}
    engines: {node: '>=14'}

  lint-staged@16.1.2:
    resolution: {integrity: sha512-sQKw2Si2g9KUZNY3XNvRuDq4UJqpHwF0/FQzZR2M7I5MvtpWvibikCjUVJzZdGE0ByurEl3KQNvsGetd1ty1/Q==}
    engines: {node: '>=20.17'}
    hasBin: true

  listr2@8.3.3:
    resolution: {integrity: sha512-LWzX2KsqcB1wqQ4AHgYb4RsDXauQiqhjLk+6hjbaeHG4zpjjVAB6wC/gz6X0l+Du1cN3pUB5ZlrvTbhGSNnUQQ==}
    engines: {node: '>=18.0.0'}

  local-pkg@1.1.1:
    resolution: {integrity: sha512-WunYko2W1NcdfAFpuLUoucsgULmgDBRkdxHxWQ7mK0cQqwPiy8E1enjuRBrhLtZkB5iScJ1XIPdhVEFK8aOLSg==}
    engines: {node: '>=14'}

  locate-path@6.0.0:
    resolution: {integrity: sha512-iPZK6eYjbxRu3uB4/WZ3EsEIMJFMqAoopl3R+zuq0UjcAm/MO6KCweDgPfP3elTztoKP3KtnVHxTn2NHBSDVUw==}
    engines: {node: '>=10'}

  lodash.merge@4.6.2:
    resolution: {integrity: sha512-0KpjqXRVvrYyCsX1swR/XTK0va6VQkQM6MNo7PqW77ByjAhoARA8EfrP1N4+KlKj8YS0ZUCtRT/YUuhyYDujIQ==}

  lodash@4.17.21:
    resolution: {integrity: sha512-v2kDEe57lecTulaDIuNTPy3Ry4gLGJ6Z1O3vE1krgXZNrsQ+LFTGHVxVjcXPs17LhbZVGedAJv8XZ1tvj5FvSg==}

  log-update@6.1.0:
    resolution: {integrity: sha512-9ie8ItPR6tjY5uYJh8K/Zrv/RMZ5VOlOWvtZdEHYSTFKZfIBPQa9tOAEeAWhd+AnIneLJ22w5fjOYtoutpWq5w==}
    engines: {node: '>=18'}

  loupe@3.1.4:
    resolution: {integrity: sha512-wJzkKwJrheKtknCOKNEtDK4iqg/MxmZheEMtSTYvnzRdEYaZzmgH976nenp8WdJRdx5Vc1X/9MO0Oszl6ezeXg==}

  lru-cache@10.4.3:
    resolution: {integrity: sha512-JNAzZcXrCt42VGLuYz0zfAzDfAvJWW6AfYlDBQyDV5DClI2m5sAmK+OIO7s59XfsRsWHp02jAJrRadPRGTt6SQ==}

  lru-cache@5.1.1:
    resolution: {integrity: sha512-KpNARQA3Iwv+jTA0utUVVbrh+Jlrr1Fv0e56GGzAFOXN7dk/FviaDW8LHmK52DlcH4WP2n6gI8vN1aesBFgo9w==}

  lru-cache@6.0.0:
    resolution: {integrity: sha512-Jo6dJ04CmSjuznwJSS3pUeWmd/H0ffTlkXXgwZi+eq1UCmqQwCh+eLsYOYCwY991i2Fah4h1BEMCx4qThGbsiA==}
    engines: {node: '>=10'}

  lz-string@1.5.0:
    resolution: {integrity: sha512-h5bgJWpxJNswbU7qCrV0tIKQCaS3blPDrqKWx+QxzuzL1zGUzij9XCWLrSLsJPu5t+eWA/ycetzYAO5IOMcWAQ==}
    hasBin: true

  magic-string@0.30.17:
    resolution: {integrity: sha512-sNPKHvyjVf7gyjwS4xGTaW/mCnF8wnjtifKBEhxfZ7E/S8tQ0rssrwGNn6q8JH/ohItJfSQp9mBtQYuTlH5QnA==}

  magicast@0.3.5:
    resolution: {integrity: sha512-L0WhttDl+2BOsybvEOLK7fW3UA0OQ0IQ2d6Zl2x/a6vVRs3bAY0ECOSHHeL5jD+SbOpOCUEi0y1DgHEn9Qn1AQ==}

  make-dir@4.0.0:
    resolution: {integrity: sha512-hXdUTZYIVOt1Ex//jAQi+wTZZpUpwBj/0QsOzqegb3rGMMeJiSEu5xLHnYfBrRV4RH2+OCSOO95Is/7x1WJ4bw==}
    engines: {node: '>=10'}

  merge2@1.4.1:
    resolution: {integrity: sha512-8q7VEgMJW4J8tcfVPy8g09NcQwZdbwFEqhe/WZkoIzjn/3TGDwtOCYtXGxA3O8tPzpczCCDgv+P2P5y00ZJOOg==}
    engines: {node: '>= 8'}

  micromatch@4.0.8:
    resolution: {integrity: sha512-PXwfBhYu0hBCPw8Dn0E+WDYb7af3dSLVWKi3HGv84IdF4TyFoC0ysxFd0Goxw7nSv4T/PzEJQxsYsEiFCKo2BA==}
    engines: {node: '>=8.6'}

  mimic-function@5.0.1:
    resolution: {integrity: sha512-VP79XUPxV2CigYP3jWwAUFSku2aKqBH7uTAapFWCBqutsbmDo96KY5o8uh6U+/YSIn5OxJnXp73beVkpqMIGhA==}
    engines: {node: '>=18'}

  min-indent@1.0.1:
    resolution: {integrity: sha512-I9jwMn07Sy/IwOj3zVkVik2JTvgpaykDZEigL6Rx6N9LbMywwUSMtxET+7lVoDLLd3O3IXwJwvuuns8UB/HeAg==}
    engines: {node: '>=4'}

  minimatch@3.0.8:
    resolution: {integrity: sha512-6FsRAQsxQ61mw+qP1ZzbL9Bc78x2p5OqNgNpnoAFLTrX8n5Kxph0CsnhmKKNXTWjXqU5L0pGPR7hYk+XWZr60Q==}

  minimatch@3.1.2:
    resolution: {integrity: sha512-J7p63hRiAjw1NDEww1W7i37+ByIrOWO5XQQAzZ3VOcL0PNybwpfmV/N05zFAzwQ9USyEcX6t3UO+K5aqBQOIHw==}

  minimatch@9.0.5:
    resolution: {integrity: sha512-G6T0ZX48xgozx7587koeX9Ys2NYy6Gmv//P89sEte9V9whIapMNF4idKxnW2QtCcLiTWlb/wfCabAtAFWhhBow==}
    engines: {node: '>=16 || 14 >=14.17'}

  minipass@7.1.2:
    resolution: {integrity: sha512-qOOzS1cBTWYF4BH8fVePDBOO9iptMnGUEZwNc/cMWnTV2nVLZ7VoNWEPHkYczZA0pdoA7dl6e7FL659nX9S2aw==}
    engines: {node: '>=16 || 14 >=14.17'}

  mlly@1.7.4:
    resolution: {integrity: sha512-qmdSIPC4bDJXgZTCR7XosJiNKySV7O215tsPtDN9iEO/7q/76b/ijtgRu/+epFXSJhijtTCCGp3DWS549P3xKw==}

  mobx-react-lite@4.1.0:
    resolution: {integrity: sha512-QEP10dpHHBeQNv1pks3WnHRCem2Zp636lq54M2nKO2Sarr13pL4u6diQXf65yzXUn0mkk18SyIDCm9UOJYTi1w==}
    peerDependencies:
      mobx: ^6.9.0
      react: ^16.8.0 || ^17 || ^18 || ^19
      react-dom: '*'
      react-native: '*'
    peerDependenciesMeta:
      react-dom:
        optional: true
      react-native:
        optional: true

  mobx@6.13.7:
    resolution: {integrity: sha512-aChaVU/DO5aRPmk1GX8L+whocagUUpBQqoPtJk+cm7UOXUk87J4PeWCh6nNmTTIfEhiR9DI/+FnA8dln/hTK7g==}

  ms@2.1.3:
    resolution: {integrity: sha512-6FlzubTLZG3J2a/NVCAleEhjzq5oxgHyaCU9yYXvcLsvoVaHJq/s5xXI6/XXP6tz7R9xAOtHnSO/tXtF3WRTlA==}

  muggle-string@0.4.1:
    resolution: {integrity: sha512-VNTrAak/KhO2i8dqqnqnAHOa3cYBwXEZe9h+D5h/1ZqFSTEFHdM65lR7RoIqq3tBBYavsOXV84NoHXZ0AkPyqQ==}

  nano-spawn@1.0.2:
    resolution: {integrity: sha512-21t+ozMQDAL/UGgQVBbZ/xXvNO10++ZPuTmKRO8k9V3AClVRht49ahtDjfY8l1q6nSHOrE5ASfthzH3ol6R/hg==}
    engines: {node: '>=20.17'}

  nanoid@3.3.11:
    resolution: {integrity: sha512-N8SpfPUnUp1bK+PMYW8qSWdl9U+wwNWI4QKxOYDy9JAro3WMX7p2OeVRF9v+347pnakNevPmiHhNmZ2HbFA76w==}
    engines: {node: ^10 || ^12 || ^13.7 || ^14 || >=15.0.1}
    hasBin: true

  natural-compare@1.4.0:
    resolution: {integrity: sha512-OWND8ei3VtNC9h7V60qff3SVobHr996CTwgxubgyQYEpg290h9J0buyECNNJexkFm5sOajh5G116RYA1c8ZMSw==}

  node-releases@2.0.19:
    resolution: {integrity: sha512-xxOWJsBKtzAq7DY0J+DTzuz58K8e7sJbdgwkbMWQe8UYB6ekmsQ45q0M/tJDsGaZmbC+l7n57UV8Hl5tHxO9uw==}

  onetime@7.0.0:
    resolution: {integrity: sha512-VXJjc87FScF88uafS3JllDgvAm+c/Slfz06lorj2uAY34rlUu0Nt+v8wreiImcrgAjjIHp1rXpTDlLOGw29WwQ==}
    engines: {node: '>=18'}

  optionator@0.9.4:
    resolution: {integrity: sha512-6IpQ7mKUxRcZNLIObR0hz7lxsapSSIYNZJwXPGeF0mTVqGKFIXj1DQcMoT22S3ROcLyY/rz0PWaWZ9ayWmad9g==}
    engines: {node: '>= 0.8.0'}

  p-limit@3.1.0:
    resolution: {integrity: sha512-TYOanM3wGwNGsZN2cVTYPArw454xnXj5qmWF1bEoAc4+cU/ol7GVh7odevjp1FNHduHc3KZMcFduxU5Xc6uJRQ==}
    engines: {node: '>=10'}

  p-locate@5.0.0:
    resolution: {integrity: sha512-LaNjtRWUBY++zB5nE/NwcaoMylSPk+S+ZHNB1TzdbMJMny6dynpAGt7X/tl/QYq3TIeE6nxHppbo2LGymrG5Pw==}
    engines: {node: '>=10'}

  package-json-from-dist@1.0.1:
    resolution: {integrity: sha512-UEZIS3/by4OC8vL3P2dTXRETpebLI2NiI5vIrjaD/5UtrkFX/tNbwjTSRAGC/+7CAo2pIcBaRgWmcBBHcsaCIw==}

  parent-module@1.0.1:
    resolution: {integrity: sha512-GQ2EWRpQV8/o+Aw8YqtfZZPfNRWZYkbidE9k5rpl/hC3vtHHBfGm2Ifi6qWV+coDGkrUKZAxE3Lot5kcsRlh+g==}
    engines: {node: '>=6'}

  path-browserify@1.0.1:
    resolution: {integrity: sha512-b7uo2UCUOYZcnF/3ID0lulOJi/bafxa1xPe7ZPsammBSpjSWQkjNxlt635YGS2MiR9GjvuXCtz2emr3jbsz98g==}

  path-exists@4.0.0:
    resolution: {integrity: sha512-ak9Qy5Q7jYb2Wwcey5Fpvg2KoAc/ZIhLSLOSBmRmygPsGwkVVt0fZa0qrtMz+m6tJTAHfZQ8FnmB4MG4LWy7/w==}
    engines: {node: '>=8'}

  path-key@3.1.1:
    resolution: {integrity: sha512-ojmeN0qd+y0jszEtoY48r0Peq5dwMEkIlCOu6Q5f41lfkswXuKtYrhgoTpLnyIcHm24Uhqx+5Tqm2InSwLhE6Q==}
    engines: {node: '>=8'}

  path-parse@1.0.7:
    resolution: {integrity: sha512-LDJzPVEEEPR+y48z93A0Ed0yXb8pAByGWo/k5YYdYgpY2/2EsOsksJrq7lOHxryrVOn1ejG6oAp8ahvOIQD8sw==}

  path-scurry@1.11.1:
    resolution: {integrity: sha512-Xa4Nw17FS9ApQFJ9umLiJS4orGjm7ZzwUrwamcGQuHSzDyth9boKDaycYdDcZDuqYATXw4HFXgaqWTctW/v1HA==}
    engines: {node: '>=16 || 14 >=14.18'}

  pathe@2.0.3:
    resolution: {integrity: sha512-WUjGcAqP1gQacoQe+OBJsFA7Ld4DyXuUIjZ5cc75cLHvJ7dtNsTugphxIADwspS+AraAUePCKrSVtPLFj/F88w==}

  pathval@2.0.1:
    resolution: {integrity: sha512-//nshmD55c46FuFw26xV/xFAaB5HF9Xdap7HJBBnrKdAd6/GxDBaNA1870O79+9ueg61cZLSVc+OaFlfmObYVQ==}
    engines: {node: '>= 14.16'}

  picocolors@1.1.1:
    resolution: {integrity: sha512-xceH2snhtb5M9liqDsmEw56le376mTZkEX/jEb/RxNFyegNul7eNslCXP9FDj/Lcu0X8KEyMceP2ntpaHrDEVA==}

  picomatch@2.3.1:
    resolution: {integrity: sha512-JU3teHTNjmE2VCGFzuY8EXzCDVwEqB2a8fsIvwaStHhAWJEeVd1o1QD80CU6+ZdEXXSLbSsuLwJjkCBWqRQUVA==}
    engines: {node: '>=8.6'}

  picomatch@4.0.3:
    resolution: {integrity: sha512-5gTmgEY/sqK6gFXLIsQNH19lWb4ebPDLA4SdLP7dsWkIXHWlG66oPuVvXSGFPppYZz8ZDZq0dYYrbHfBCVUb1Q==}
    engines: {node: '>=12'}

  pidtree@0.6.0:
    resolution: {integrity: sha512-eG2dWTVw5bzqGRztnHExczNxt5VGsE6OwTeCG3fdUf9KBsZzO3R5OIIIzWR+iZA0NtZ+RDVdaoE2dK1cn6jH4g==}
    engines: {node: '>=0.10'}
    hasBin: true

  pkg-types@1.3.1:
    resolution: {integrity: sha512-/Jm5M4RvtBFVkKWRu2BLUTNP8/M2a+UwuAX+ae4770q1qVGtfjG+WTCupoZixokjmHiry8uI+dlY8KXYV5HVVQ==}

  pkg-types@2.2.0:
    resolution: {integrity: sha512-2SM/GZGAEkPp3KWORxQZns4M+WSeXbC2HEvmOIJe3Cmiv6ieAJvdVhDldtHqM5J1Y7MrR1XhkBT/rMlhh9FdqQ==}

  postcss@8.5.6:
    resolution: {integrity: sha512-3Ybi1tAuwAP9s0r1UQ2J4n5Y0G05bJkpUIO0/bI9MhwmD70S5aTWbXGBwxHrelT+XM1k6dM0pk+SwNkpTRN7Pg==}
    engines: {node: ^10 || ^12 || >=14}

  prelude-ls@1.2.1:
    resolution: {integrity: sha512-vkcDPrRZo1QZLbn5RLGPpg/WmIQ65qoWWhcGKf/b5eplkkarX0m9z8ppCat4mlOqUsWpyNuYgO3VRyrYHSzX5g==}
    engines: {node: '>= 0.8.0'}

  prettier@3.6.2:
    resolution: {integrity: sha512-I7AIg5boAr5R0FFtJ6rCfD+LFsWHp81dolrFD8S79U9tb8Az2nGrJncnMSnys+bpQJfRUzqs9hnA81OAA3hCuQ==}
    engines: {node: '>=14'}
    hasBin: true

  pretty-format@27.5.1:
    resolution: {integrity: sha512-Qb1gy5OrP5+zDf2Bvnzdl3jsTf1qXVMazbvCoKhtKqVs4/YK4ozX4gKQJJVyNe+cajNPn0KoC0MC3FUmaHWEmQ==}
    engines: {node: ^10.13.0 || ^12.13.0 || ^14.15.0 || >=15.0.0}

  punycode@2.3.1:
    resolution: {integrity: sha512-vYt7UD1U9Wg6138shLtLOvdAu+8DsC/ilFtEVHcH+wydcSpNE20AfSOduf6MkRFahL5FY7X1oU7nKVZFtfq8Fg==}
    engines: {node: '>=6'}

  quansync@0.2.10:
    resolution: {integrity: sha512-t41VRkMYbkHyCYmOvx/6URnN80H7k4X0lLdBMGsz+maAwrJQYB1djpV6vHrQIBE0WBSGqhtEHrK9U3DWWH8v7A==}

  queue-microtask@1.2.3:
    resolution: {integrity: sha512-NuaNSa6flKT5JaSYQzJok04JzTL1CA6aGhv5rfLW3PgqA+M2ChpZQnAC8h8i4ZFkBS8X5RqkDBHA7r4hej3K9A==}

  react-dom@19.1.1:
    resolution: {integrity: sha512-Dlq/5LAZgF0Gaz6yiqZCf6VCcZs1ghAJyrsu84Q/GT0gV+mCxbfmKNoGRKBYMJ8IEdGPqu49YWXD02GCknEDkw==}
    peerDependencies:
      react: ^19.1.1

  react-is@17.0.2:
    resolution: {integrity: sha512-w2GsyukL62IJnlaff/nRegPQR94C/XXamvMWmSHRJ4y7Ts/4ocGRmTHvOs8PSE6pB3dWOrD/nueuU5sduBsQ4w==}

  react-refresh@0.17.0:
    resolution: {integrity: sha512-z6F7K9bV85EfseRCp2bzrpyQ0Gkw1uLoCel9XBVWPg/TjRj94SkJzUTGfOa4bs7iJvBWtQG0Wq7wnI0syw3EBQ==}
    engines: {node: '>=0.10.0'}

  react@19.1.1:
    resolution: {integrity: sha512-w8nqGImo45dmMIfljjMwOGtbmC/mk4CMYhWIicdSflH91J9TyCyczcPFXJzrZ/ZXcgGRFeP6BU0BEJTw6tZdfQ==}
    engines: {node: '>=0.10.0'}

  redent@3.0.0:
    resolution: {integrity: sha512-6tDA8g98We0zd0GvVeMT9arEOnTw9qM03L9cJXaCjrip1OO764RDBLBfrB4cwzNGDj5OA5ioymC9GkizgWJDUg==}
    engines: {node: '>=8'}

  require-from-string@2.0.2:
    resolution: {integrity: sha512-Xf0nWe6RseziFMu+Ap9biiUbmplq6S9/p+7w7YXP/JBHhrUDDUhwa+vANyubuqfZWTveU//DYVGsDG7RKL/vEw==}
    engines: {node: '>=0.10.0'}

  resolve-from@4.0.0:
    resolution: {integrity: sha512-pb/MYmXstAkysRFx8piNI1tGFNQIFA3vkE3Gq4EuA1dF6gHp/+vgZqsCGJapvy8N3Q+4o7FwvquPJcnZ7RYy4g==}
    engines: {node: '>=4'}

  resolve@1.22.10:
    resolution: {integrity: sha512-NPRy+/ncIMeDlTAsuqwKIiferiawhefFJtkNSW0qZJEqMEb+qBt/77B/jGeeek+F0uOeN05CDa6HXbbIgtVX4w==}
    engines: {node: '>= 0.4'}
    hasBin: true

  restore-cursor@5.1.0:
    resolution: {integrity: sha512-oMA2dcrw6u0YfxJQXm342bFKX/E4sG9rbTzO9ptUcR/e8A33cHuvStiYOwH7fszkZlZ1z/ta9AAoPk2F4qIOHA==}
    engines: {node: '>=18'}

  reusify@1.1.0:
    resolution: {integrity: sha512-g6QUff04oZpHs0eG5p83rFLhHeV00ug/Yf9nZM6fLeUrPguBTkTQOdpAWWspMh55TZfVQDPaN3NQJfbVRAxdIw==}
    engines: {iojs: '>=1.0.0', node: '>=0.10.0'}

  rfdc@1.4.1:
    resolution: {integrity: sha512-q1b3N5QkRUWUl7iyylaaj3kOpIT0N2i9MqIEQXP73GVsN9cw3fdx8X63cEmWhJGi2PPCF23Ijp7ktmd39rawIA==}

  rollup@4.45.1:
    resolution: {integrity: sha512-4iya7Jb76fVpQyLoiVpzUrsjQ12r3dM7fIVz+4NwoYvZOShknRmiv+iu9CClZml5ZLGb0XMcYLutK6w9tgxHDw==}
    engines: {node: '>=18.0.0', npm: '>=8.0.0'}
    hasBin: true

  run-parallel@1.2.0:
    resolution: {integrity: sha512-5l4VyZR86LZ/lDxZTR6jqL8AFE2S0IFLMP26AbjsLVADxHdhB/c0GUsH+y39UfCi3dzz8OlQuPmnaJOMoDHQBA==}

  scheduler@0.26.0:
    resolution: {integrity: sha512-NlHwttCI/l5gCPR3D1nNXtWABUmBwvZpEQiD4IXSbIDq8BzLIK/7Ir5gTFSGZDUu37K5cMNp0hFtzO38sC7gWA==}

  semver@6.3.1:
    resolution: {integrity: sha512-BR7VvDCVHO+q2xBEWskxS6DJE1qRnb7DxzUrogb71CWoSficBxYsiAGd+Kl0mmq/MprG9yArRkyrQxTO6XjMzA==}
    hasBin: true

  semver@7.5.4:
    resolution: {integrity: sha512-1bCSESV6Pv+i21Hvpxp3Dx+pSD8lIPt8uVjRrxAUt/nbswYc+tK6Y2btiULjd4+fnq15PX+nqQDC7Oft7WkwcA==}
    engines: {node: '>=10'}
    hasBin: true

  semver@7.7.2:
    resolution: {integrity: sha512-RF0Fw+rO5AMf9MAyaRXI4AV0Ulj5lMHqVxxdSgiVbixSCXoEmmX/jk0CuJw4+3SqroYO9VoUh+HcuJivvtJemA==}
    engines: {node: '>=10'}
    hasBin: true

  shebang-command@2.0.0:
    resolution: {integrity: sha512-kHxr2zZpYtdmrN1qDjrrX/Z1rR1kG8Dx+gkpK1G4eXmvXswmcE1hTWBWYUzlraYw1/yZp6YuDY77YtvbN0dmDA==}
    engines: {node: '>=8'}

  shebang-regex@3.0.0:
    resolution: {integrity: sha512-7++dFhtcx3353uBaq8DDR4NuxBetBzC7ZQOhmTQInHEd6bSrXdiEyzCvG07Z44UYdLShWUyXt5M/yhz8ekcb1A==}
    engines: {node: '>=8'}

  siginfo@2.0.0:
    resolution: {integrity: sha512-ybx0WO1/8bSBLEWXZvEd7gMW3Sn3JFlW3TvX1nREbDLRNQNaeNN8WK0meBwPdAaOI7TtRRRJn/Es1zhrrCHu7g==}

  signal-exit@4.1.0:
    resolution: {integrity: sha512-bzyZ1e88w9O1iNJbKnOlvYTrWPDl46O1bG0D3XInv+9tkPrxrN8jUUTiFlDkkmKWgn1M6CfIA13SuGqOa9Korw==}
    engines: {node: '>=14'}

  slice-ansi@5.0.0:
    resolution: {integrity: sha512-FC+lgizVPfie0kkhqUScwRu1O/lF6NOgJmlCgK+/LYxDCTk8sGelYaHDhFcDN+Sn3Cv+3VSa4Byeo+IMCzpMgQ==}
    engines: {node: '>=12'}

  slice-ansi@7.1.0:
    resolution: {integrity: sha512-bSiSngZ/jWeX93BqeIAbImyTbEihizcwNjFoRUIY/T1wWQsfsm2Vw1agPKylXvQTU7iASGdHhyqRlqQzfz+Htg==}
    engines: {node: '>=18'}

  source-map-js@1.2.1:
    resolution: {integrity: sha512-UXWMKhLOwVKb728IUtQPXxfYU+usdybtUrK/8uGE8CQMvrhOpwvzDBwj0QhSL7MQc7vIsISBG8VQ8+IDQxpfQA==}
    engines: {node: '>=0.10.0'}

  source-map@0.6.1:
    resolution: {integrity: sha512-UjgapumWlbMhkBgzT7Ykc5YXUT46F0iKu8SGXq0bcwP5dz/h0Plj6enJqjz1Zbq2l5WaqYnrVbwWOWMyF3F47g==}
    engines: {node: '>=0.10.0'}

  sprintf-js@1.0.3:
    resolution: {integrity: sha512-D9cPgkvLlV3t3IzL0D0YLvGA9Ahk4PcvVwUbN0dSGr1aP0Nrt4AEnTUbuGvquEC0mA64Gqt1fzirlRs5ibXx8g==}

  stackback@0.0.2:
    resolution: {integrity: sha512-1XMJE5fQo1jGH6Y/7ebnwPOBEkIEnT4QF32d5R1+VXdXveM0IBMJt8zfaxX1P3QhVwrYe+576+jkANtSS2mBbw==}

  std-env@3.9.0:
    resolution: {integrity: sha512-UGvjygr6F6tpH7o2qyqR6QYpwraIjKSdtzyBdyytFOHmPZY917kwdwLG0RbOjWOnKmnm3PeHjaoLLMie7kPLQw==}

  string-argv@0.3.2:
    resolution: {integrity: sha512-aqD2Q0144Z+/RqG52NeHEkZauTAUWJO8c6yTftGJKO3Tja5tUgIfmIl6kExvhtxSDP7fXB6DvzkfMpCd/F3G+Q==}
    engines: {node: '>=0.6.19'}

  string-width@4.2.3:
    resolution: {integrity: sha512-wKyQRQpjJ0sIp62ErSZdGsjMJWsap5oRNihHhu6G7JVO/9jIB6UyevL+tXuOqrng8j/cxKTWyWUwvSTriiZz/g==}
    engines: {node: '>=8'}

  string-width@5.1.2:
    resolution: {integrity: sha512-HnLOCR3vjcY8beoNLtcjZ5/nxn2afmME6lhrDrebokqMap+XbeW8n9TXpPDOqdGK5qcI3oT0GKTW6wC7EMiVqA==}
    engines: {node: '>=12'}

  string-width@7.2.0:
    resolution: {integrity: sha512-tsaTIkKW9b4N+AEj+SVA+WhJzV7/zMhcSu78mLKWSk7cXMOSHsBKFWUs0fWwq8QyK3MgJBQRX6Gbi4kYbdvGkQ==}
    engines: {node: '>=18'}

  strip-ansi@6.0.1:
    resolution: {integrity: sha512-Y38VPSHcqkFrCpFnQ9vuSXmquuv5oXOKpGeT6aGrr3o3Gc9AlVa6JBfUSOCnbxGGZF+/0ooI7KrPuUSztUdU5A==}
    engines: {node: '>=8'}

  strip-ansi@7.1.0:
    resolution: {integrity: sha512-iq6eVVI64nQQTRYq2KtEg2d2uU7LElhTJwsH4YzIHZshxlgZms/wIc4VoDQTlG/IvVIrBKG06CrZnp0qv7hkcQ==}
    engines: {node: '>=12'}

  strip-indent@3.0.0:
    resolution: {integrity: sha512-laJTa3Jb+VQpaC6DseHhF7dXVqHTfJPCRDaEbid/drOhgitgYku/letMUqOXFoWV0zIIUbjpdH2t+tYj4bQMRQ==}
    engines: {node: '>=8'}

  strip-json-comments@3.1.1:
    resolution: {integrity: sha512-6fPc+R4ihwqP6N/aIv2f1gMH8lOVtWQHoqC4yK6oSDVVocumAsfCqjkXnqiYMhmMwS/mEHLp7Vehlt3ql6lEig==}
    engines: {node: '>=8'}

  strip-literal@3.0.0:
    resolution: {integrity: sha512-TcccoMhJOM3OebGhSBEmp3UZ2SfDMZUEBdRA/9ynfLi8yYajyWX3JiXArcJt4Umh4vISpspkQIY8ZZoCqjbviA==}

  supports-color@7.2.0:
    resolution: {integrity: sha512-qpCAvRl9stuOHveKsn7HncJRvv501qIacKzQlO/+Lwxc9+0q2wLyv4Dfvt80/DPn2pqOBsJdDiogXGR9+OvwRw==}
    engines: {node: '>=8'}

  supports-color@8.1.1:
    resolution: {integrity: sha512-MpUEN2OodtUzxvKQl72cUF7RQ5EiHsGvSsVG0ia9c5RbWGL2CI4C7EpPS8UTBIplnlzZiNuV56w+FuNxy3ty2Q==}
    engines: {node: '>=10'}

  supports-preserve-symlinks-flag@1.0.0:
    resolution: {integrity: sha512-ot0WnXS9fgdkgIcePe6RHNk1WA8+muPa6cSjeR3V8K27q9BB1rTE3R1p7Hv0z1ZyAc8s6Vvv8DIyWf681MAt0w==}
    engines: {node: '>= 0.4'}

  test-exclude@7.0.1:
    resolution: {integrity: sha512-pFYqmTw68LXVjeWJMST4+borgQP2AyMNbg1BpZh9LbyhUeNkeaPF9gzfPGUAnSMV3qPYdWUwDIjjCLiSDOl7vg==}
    engines: {node: '>=18'}

  tinybench@2.9.0:
    resolution: {integrity: sha512-0+DUvqWMValLmha6lr4kD8iAMK1HzV0/aKnCtWb9v9641TnP/MFb7Pc2bxoxQjTXAErryXVgUOfv2YqNllqGeg==}

  tinyexec@0.3.2:
    resolution: {integrity: sha512-KQQR9yN7R5+OSwaK0XQoj22pwHoTlgYqmUscPYoknOoWCWfj/5/ABTMRi69FrKU5ffPVh5QcFikpWJI/P1ocHA==}

  tinyglobby@0.2.14:
    resolution: {integrity: sha512-tX5e7OM1HnYr2+a2C/4V0htOcSQcoSTH9KgJnVvNm5zm/cyEWKJ7j7YutsH9CxMdtOkkLFy2AHrMci9IM8IPZQ==}
    engines: {node: '>=12.0.0'}

  tinypool@1.1.1:
    resolution: {integrity: sha512-Zba82s87IFq9A9XmjiX5uZA/ARWDrB03OHlq+Vw1fSdt0I+4/Kutwy8BP4Y/y/aORMo61FQ0vIb5j44vSo5Pkg==}
    engines: {node: ^18.0.0 || >=20.0.0}

  tinyrainbow@2.0.0:
    resolution: {integrity: sha512-op4nsTR47R6p0vMUUoYl/a+ljLFVtlfaXkLQmqfLR1qHma1h/ysYk4hEXZ880bf2CYgTskvTa/e196Vd5dDQXw==}
    engines: {node: '>=14.0.0'}

  tinyspy@4.0.3:
    resolution: {integrity: sha512-t2T/WLB2WRgZ9EpE4jgPJ9w+i66UZfDc8wHh0xrwiRNN+UwH98GIJkTeZqX9rg0i0ptwzqW+uYeIF0T4F8LR7A==}
    engines: {node: '>=14.0.0'}

  to-regex-range@5.0.1:
    resolution: {integrity: sha512-65P7iz6X5yEr1cwcgvQxbbIw7Uk3gOy5dIdtZ4rDveLqhrdJP+Li/Hx6tyK0NEb+2GCyneCMJiGqrADCSNk8sQ==}
    engines: {node: '>=8.0'}

  ts-api-utils@2.1.0:
    resolution: {integrity: sha512-CUgTZL1irw8u29bzrOD/nH85jqyc74D6SshFgujOIA7osm2Rz7dYH77agkx7H4FBNxDq7Cjf+IjaX/8zwFW+ZQ==}
    engines: {node: '>=18.12'}
    peerDependencies:
      typescript: '>=4.8.4'

  type-check@0.4.0:
    resolution: {integrity: sha512-XleUoc9uwGXqjWwXaUTZAmzMcFZ5858QA2vvx1Ur5xIcixXIP+8LnFDgRplU30us6teqdlskFfu+ae4K79Ooew==}
    engines: {node: '>= 0.8.0'}

  typescript-eslint@8.38.0:
    resolution: {integrity: sha512-FsZlrYK6bPDGoLeZRuvx2v6qrM03I0U0SnfCLPs/XCCPCFD80xU9Pg09H/K+XFa68uJuZo7l/Xhs+eDRg2l3hg==}
    engines: {node: ^18.18.0 || ^20.9.0 || >=21.1.0}
    peerDependencies:
      eslint: ^8.57.0 || ^9.0.0
      typescript: '>=4.8.4 <5.9.0'

  typescript@5.8.2:
    resolution: {integrity: sha512-aJn6wq13/afZp/jT9QZmwEjDqqvSGp1VT5GVg+f/t6/oVyrgXM6BY1h9BRh/O5p3PlUPAe+WuiEZOmb/49RqoQ==}
    engines: {node: '>=14.17'}
    hasBin: true

  typescript@5.8.3:
    resolution: {integrity: sha512-p1diW6TqL9L07nNxvRMM7hMMw4c5XOo/1ibL4aAIGmSAt9slTE1Xgw5KWuof2uTOvCg9BY7ZRi+GaF+7sfgPeQ==}
    engines: {node: '>=14.17'}
    hasBin: true

  ufo@1.6.1:
    resolution: {integrity: sha512-9a4/uxlTWJ4+a5i0ooc1rU7C7YOw3wT+UGqdeNNHWnOF9qcMBgLRS+4IYUqbczewFx4mLEig6gawh7X6mFlEkA==}

  undici-types@6.21.0:
    resolution: {integrity: sha512-iwDZqg0QAGrg9Rav5H4n0M64c3mkR59cJ6wQp+7C4nI0gsmExaedaYLNO44eT4AtBBwjbTiGPMlt2Md0T9H9JQ==}

  undici-types@7.8.0:
    resolution: {integrity: sha512-9UJ2xGDvQ43tYyVMpuHlsgApydB8ZKfVYTsLDhXkFL/6gfkp+U8xTGdh8pMJv1SpZna0zxG1DwsKZsreLbXBxw==}

  universalify@2.0.1:
    resolution: {integrity: sha512-gptHNQghINnc/vTGIk0SOFGFNXw7JVrlRUtConJRlvaw6DuX0wO5Jeko9sWrMBhh+PsYAZ7oXAiOnf/UKogyiw==}
    engines: {node: '>= 10.0.0'}

  update-browserslist-db@1.1.3:
    resolution: {integrity: sha512-UxhIZQ+QInVdunkDAaiazvvT/+fXL5Osr0JZlJulepYu6Jd7qJtDZjlur0emRlT71EN3ScPoE7gvsuIKKNavKw==}
    hasBin: true
    peerDependencies:
      browserslist: '>= 4.21.0'

  uri-js@4.4.1:
    resolution: {integrity: sha512-7rKUyy33Q1yc98pQ1DAmLtwX109F7TIfWlW1Ydo8Wl1ii1SeHieeh0HHfPeL2fMXK6z0s8ecKs9frCuLJvndBg==}

  use-sync-external-store@1.5.0:
    resolution: {integrity: sha512-Rb46I4cGGVBmjamjphe8L/UnvJD+uPPtTkNvX5mZgqdbavhI4EbgIWJiIHXJ8bc/i9EQGPRh4DwEURJ552Do0A==}
    peerDependencies:
      react: ^16.8.0 || ^17.0.0 || ^18.0.0 || ^19.0.0

  vite-node@3.2.4:
    resolution: {integrity: sha512-EbKSKh+bh1E1IFxeO0pg1n4dvoOTt0UDiXMd/qn++r98+jPO1xtJilvXldeuQ8giIB5IkpjCgMleHMNEsGH6pg==}
    engines: {node: ^18.0.0 || ^20.0.0 || >=22.0.0}
    hasBin: true

  vite-plugin-dts@4.5.4:
    resolution: {integrity: sha512-d4sOM8M/8z7vRXHHq/ebbblfaxENjogAAekcfcDCCwAyvGqnPrc7f4NZbvItS+g4WTgerW0xDwSz5qz11JT3vg==}
    peerDependencies:
      typescript: '*'
      vite: '*'
    peerDependenciesMeta:
      vite:
        optional: true

  vite@7.0.5:
    resolution: {integrity: sha512-1mncVwJxy2C9ThLwz0+2GKZyEXuC3MyWtAAlNftlZZXZDP3AJt5FmwcMit/IGGaNZ8ZOB2BNO/HFUB+CpN0NQw==}
    engines: {node: ^20.19.0 || >=22.12.0}
    hasBin: true
    peerDependencies:
      '@types/node': ^20.19.0 || >=22.12.0
      jiti: '>=1.21.0'
      less: ^4.0.0
      lightningcss: ^1.21.0
      sass: ^1.70.0
      sass-embedded: ^1.70.0
      stylus: '>=0.54.8'
      sugarss: ^5.0.0
      terser: ^5.16.0
      tsx: ^4.8.1
      yaml: ^2.4.2
    peerDependenciesMeta:
      '@types/node':
        optional: true
      jiti:
        optional: true
      less:
        optional: true
      lightningcss:
        optional: true
      sass:
        optional: true
      sass-embedded:
        optional: true
      stylus:
        optional: true
      sugarss:
        optional: true
      terser:
        optional: true
      tsx:
        optional: true
      yaml:
        optional: true

  vitest@3.2.4:
    resolution: {integrity: sha512-LUCP5ev3GURDysTWiP47wRRUpLKMOfPh+yKTx3kVIEiu5KOMeqzpnYNsKyOoVrULivR8tLcks4+lga33Whn90A==}
    engines: {node: ^18.0.0 || ^20.0.0 || >=22.0.0}
    hasBin: true
    peerDependencies:
      '@edge-runtime/vm': '*'
      '@types/debug': ^4.1.12
      '@types/node': ^18.0.0 || ^20.0.0 || >=22.0.0
      '@vitest/browser': 3.2.4
      '@vitest/ui': 3.2.4
      happy-dom: '*'
      jsdom: '*'
    peerDependenciesMeta:
      '@edge-runtime/vm':
        optional: true
      '@types/debug':
        optional: true
      '@types/node':
        optional: true
      '@vitest/browser':
        optional: true
      '@vitest/ui':
        optional: true
      happy-dom:
        optional: true
      jsdom:
        optional: true

  vscode-uri@3.1.0:
    resolution: {integrity: sha512-/BpdSx+yCQGnCvecbyXdxHDkuk55/G3xwnC0GqY4gmQ3j+A+g8kzzgB4Nk/SINjqn6+waqw3EgbVF2QKExkRxQ==}

  whatwg-mimetype@3.0.0:
    resolution: {integrity: sha512-nt+N2dzIutVRxARx1nghPKGv1xHikU7HKdfafKkLNLindmPU/ch3U31NOCGGA/dmPcmb1VlofO0vnKAcsm0o/Q==}
    engines: {node: '>=12'}

  which@2.0.2:
    resolution: {integrity: sha512-BLI3Tl1TW3Pvl70l3yq3Y64i+awpwXqsGBYWkkqMtnbXgrMD+yj7rhW0kuEDxzJaYXGjEW5ogapKNMEKNMjibA==}
    engines: {node: '>= 8'}
    hasBin: true

  why-is-node-running@2.3.0:
    resolution: {integrity: sha512-hUrmaWBdVDcxvYqnyh09zunKzROWjbZTiNy8dBEjkS7ehEDQibXJ7XvlmtbwuTclUiIyN+CyXQD4Vmko8fNm8w==}
    engines: {node: '>=8'}
    hasBin: true

  word-wrap@1.2.5:
    resolution: {integrity: sha512-BN22B5eaMMI9UMtjrGd5g5eCYPpCPDUy0FJXbYsaT5zYxjFOckS53SQDE3pWkVoWpHXVb3BrYcEN4Twa55B5cA==}
    engines: {node: '>=0.10.0'}

  wrap-ansi@7.0.0:
    resolution: {integrity: sha512-YVGIj2kamLSTxw6NsZjoBxfSwsn0ycdesmc4p+Q21c5zPuZ1pl+NfxVdxPtdHvmNVOQ6XSYG4AUtyt/Fi7D16Q==}
    engines: {node: '>=10'}

  wrap-ansi@8.1.0:
    resolution: {integrity: sha512-si7QWI6zUMq56bESFvagtmzMdGOtoxfR+Sez11Mobfc7tm+VkUckk9bW2UeffTGVUbOksxmSw0AA2gs8g71NCQ==}
    engines: {node: '>=12'}

  wrap-ansi@9.0.0:
    resolution: {integrity: sha512-G8ura3S+3Z2G+mkgNRq8dqaFZAuxfsxpBB8OCTGRTCtp+l/v9nbFNmCUP1BZMts3G1142MsZfn6eeUKrr4PD1Q==}
    engines: {node: '>=18'}

  yallist@3.1.1:
    resolution: {integrity: sha512-a4UGQaWPH59mOXUYnAG2ewncQS4i4F43Tv3JoAM+s2VDAmS9NsK8GpDMLrCHPksFT7h3K6TOoUNn2pb7RoXx4g==}

  yallist@4.0.0:
    resolution: {integrity: sha512-3wdGidZyq5PB084XLES5TpOSRA3wjXAlIWMhum2kRcv/41Sn2emQ0dycQW4uZXLejwKvg6EsvbdlVL+FYEct7A==}

  yaml@2.8.0:
    resolution: {integrity: sha512-4lLa/EcQCB0cJkyts+FpIRx5G/llPxfP6VQU5KByHEhLxY3IJCH0f0Hy1MHI8sClTvsIb8qwRJ6R/ZdlDJ/leQ==}
    engines: {node: '>= 14.6'}
    hasBin: true

  yocto-queue@0.1.0:
    resolution: {integrity: sha512-rVksvsnNCdJ/ohGc6xgPwyN8eheCxsiLM8mxuE/t/mOVqJewPuO1miLpTHQiRgTKCLexL4MeAFVagts7HmNZ2Q==}
    engines: {node: '>=10'}

snapshots:

  '@adobe/css-tools@4.4.3': {}

  '@ampproject/remapping@2.3.0':
    dependencies:
      '@jridgewell/gen-mapping': 0.3.12
      '@jridgewell/trace-mapping': 0.3.29

  '@babel/code-frame@7.27.1':
    dependencies:
      '@babel/helper-validator-identifier': 7.27.1
      js-tokens: 4.0.0
      picocolors: 1.1.1

  '@babel/compat-data@7.28.0': {}

  '@babel/core@7.28.0':
    dependencies:
      '@ampproject/remapping': 2.3.0
      '@babel/code-frame': 7.27.1
      '@babel/generator': 7.28.0
      '@babel/helper-compilation-targets': 7.27.2
      '@babel/helper-module-transforms': 7.27.3(@babel/core@7.28.0)
      '@babel/helpers': 7.27.6
      '@babel/parser': 7.28.0
      '@babel/template': 7.27.2
      '@babel/traverse': 7.28.0
      '@babel/types': 7.28.1
      convert-source-map: 2.0.0
      debug: 4.4.1
      gensync: 1.0.0-beta.2
      json5: 2.2.3
      semver: 6.3.1
    transitivePeerDependencies:
      - supports-color

  '@babel/generator@7.28.0':
    dependencies:
      '@babel/parser': 7.28.0
      '@babel/types': 7.28.1
      '@jridgewell/gen-mapping': 0.3.12
      '@jridgewell/trace-mapping': 0.3.29
      jsesc: 3.1.0

  '@babel/helper-compilation-targets@7.27.2':
    dependencies:
      '@babel/compat-data': 7.28.0
      '@babel/helper-validator-option': 7.27.1
      browserslist: 4.25.1
      lru-cache: 5.1.1
      semver: 6.3.1

  '@babel/helper-globals@7.28.0': {}

  '@babel/helper-module-imports@7.27.1':
    dependencies:
      '@babel/traverse': 7.28.0
      '@babel/types': 7.28.1
    transitivePeerDependencies:
      - supports-color

  '@babel/helper-module-transforms@7.27.3(@babel/core@7.28.0)':
    dependencies:
      '@babel/core': 7.28.0
      '@babel/helper-module-imports': 7.27.1
      '@babel/helper-validator-identifier': 7.27.1
      '@babel/traverse': 7.28.0
    transitivePeerDependencies:
      - supports-color

  '@babel/helper-plugin-utils@7.27.1': {}

  '@babel/helper-string-parser@7.27.1': {}

  '@babel/helper-validator-identifier@7.27.1': {}

  '@babel/helper-validator-option@7.27.1': {}

  '@babel/helpers@7.27.6':
    dependencies:
      '@babel/template': 7.27.2
      '@babel/types': 7.28.1

  '@babel/parser@7.28.0':
    dependencies:
      '@babel/types': 7.28.1

  '@babel/plugin-transform-react-jsx-self@7.27.1(@babel/core@7.28.0)':
    dependencies:
      '@babel/core': 7.28.0
      '@babel/helper-plugin-utils': 7.27.1

  '@babel/plugin-transform-react-jsx-source@7.27.1(@babel/core@7.28.0)':
    dependencies:
      '@babel/core': 7.28.0
      '@babel/helper-plugin-utils': 7.27.1

  '@babel/runtime@7.28.2': {}

  '@babel/template@7.27.2':
    dependencies:
      '@babel/code-frame': 7.27.1
      '@babel/parser': 7.28.0
      '@babel/types': 7.28.1

  '@babel/traverse@7.28.0':
    dependencies:
      '@babel/code-frame': 7.27.1
      '@babel/generator': 7.28.0
      '@babel/helper-globals': 7.28.0
      '@babel/parser': 7.28.0
      '@babel/template': 7.27.2
      '@babel/types': 7.28.1
      debug: 4.4.1
    transitivePeerDependencies:
      - supports-color

  '@babel/types@7.28.1':
    dependencies:
      '@babel/helper-string-parser': 7.27.1
      '@babel/helper-validator-identifier': 7.27.1

  '@bcoe/v8-coverage@1.0.2': {}

  '@esbuild/aix-ppc64@0.25.6':
    optional: true

  '@esbuild/android-arm64@0.25.6':
    optional: true

  '@esbuild/android-arm@0.25.6':
    optional: true

  '@esbuild/android-x64@0.25.6':
    optional: true

  '@esbuild/darwin-arm64@0.25.6':
    optional: true

  '@esbuild/darwin-x64@0.25.6':
    optional: true

  '@esbuild/freebsd-arm64@0.25.6':
    optional: true

  '@esbuild/freebsd-x64@0.25.6':
    optional: true

  '@esbuild/linux-arm64@0.25.6':
    optional: true

  '@esbuild/linux-arm@0.25.6':
    optional: true

  '@esbuild/linux-ia32@0.25.6':
    optional: true

  '@esbuild/linux-loong64@0.25.6':
    optional: true

  '@esbuild/linux-mips64el@0.25.6':
    optional: true

  '@esbuild/linux-ppc64@0.25.6':
    optional: true

  '@esbuild/linux-riscv64@0.25.6':
    optional: true

  '@esbuild/linux-s390x@0.25.6':
    optional: true

  '@esbuild/linux-x64@0.25.6':
    optional: true

  '@esbuild/netbsd-arm64@0.25.6':
    optional: true

  '@esbuild/netbsd-x64@0.25.6':
    optional: true

  '@esbuild/openbsd-arm64@0.25.6':
    optional: true

  '@esbuild/openbsd-x64@0.25.6':
    optional: true

  '@esbuild/openharmony-arm64@0.25.6':
    optional: true

  '@esbuild/sunos-x64@0.25.6':
    optional: true

  '@esbuild/win32-arm64@0.25.6':
    optional: true

  '@esbuild/win32-ia32@0.25.6':
    optional: true

  '@esbuild/win32-x64@0.25.6':
    optional: true

  '@eslint-community/eslint-utils@4.7.0(eslint@9.32.0)':
    dependencies:
      eslint: 9.32.0
      eslint-visitor-keys: 3.4.3

  '@eslint-community/regexpp@4.12.1': {}

  '@eslint/config-array@0.21.0':
    dependencies:
      '@eslint/object-schema': 2.1.6
      debug: 4.4.1
      minimatch: 3.1.2
    transitivePeerDependencies:
      - supports-color

  '@eslint/config-helpers@0.3.0': {}

  '@eslint/core@0.15.1':
    dependencies:
      '@types/json-schema': 7.0.15

  '@eslint/eslintrc@3.3.1':
    dependencies:
      ajv: 6.12.6
      debug: 4.4.1
      espree: 10.4.0
      globals: 14.0.0
      ignore: 5.3.2
      import-fresh: 3.3.1
      js-yaml: 4.1.0
      minimatch: 3.1.2
      strip-json-comments: 3.1.1
    transitivePeerDependencies:
      - supports-color

  '@eslint/js@9.31.0': {}

  '@eslint/js@9.32.0': {}

  '@eslint/object-schema@2.1.6': {}

  '@eslint/plugin-kit@0.3.4':
    dependencies:
      '@eslint/core': 0.15.1
      levn: 0.4.1

  '@humanfs/core@0.19.1': {}

  '@humanfs/node@0.16.6':
    dependencies:
      '@humanfs/core': 0.19.1
      '@humanwhocodes/retry': 0.3.1

  '@humanwhocodes/module-importer@1.0.1': {}

  '@humanwhocodes/retry@0.3.1': {}

  '@humanwhocodes/retry@0.4.3': {}

  '@isaacs/cliui@8.0.2':
    dependencies:
      string-width: 5.1.2
      string-width-cjs: string-width@4.2.3
      strip-ansi: 7.1.0
      strip-ansi-cjs: strip-ansi@6.0.1
      wrap-ansi: 8.1.0
      wrap-ansi-cjs: wrap-ansi@7.0.0

  '@istanbuljs/schema@0.1.3': {}

  '@jridgewell/gen-mapping@0.3.12':
    dependencies:
      '@jridgewell/sourcemap-codec': 1.5.4
      '@jridgewell/trace-mapping': 0.3.29

  '@jridgewell/resolve-uri@3.1.2': {}

  '@jridgewell/sourcemap-codec@1.5.4': {}

  '@jridgewell/trace-mapping@0.3.29':
    dependencies:
      '@jridgewell/resolve-uri': 3.1.2
      '@jridgewell/sourcemap-codec': 1.5.4

  '@microsoft/api-extractor-model@7.30.6(@types/node@24.1.0)':
    dependencies:
      '@microsoft/tsdoc': 0.15.1
      '@microsoft/tsdoc-config': 0.17.1
      '@rushstack/node-core-library': 5.13.1(@types/node@24.1.0)
    transitivePeerDependencies:
      - '@types/node'

  '@microsoft/api-extractor@7.52.8(@types/node@24.1.0)':
    dependencies:
      '@microsoft/api-extractor-model': 7.30.6(@types/node@24.1.0)
      '@microsoft/tsdoc': 0.15.1
      '@microsoft/tsdoc-config': 0.17.1
      '@rushstack/node-core-library': 5.13.1(@types/node@24.1.0)
      '@rushstack/rig-package': 0.5.3
      '@rushstack/terminal': 0.15.3(@types/node@24.1.0)
      '@rushstack/ts-command-line': 5.0.1(@types/node@24.1.0)
      lodash: 4.17.21
      minimatch: 3.0.8
      resolve: 1.22.10
      semver: 7.5.4
      source-map: 0.6.1
      typescript: 5.8.2
    transitivePeerDependencies:
      - '@types/node'

  '@microsoft/tsdoc-config@0.17.1':
    dependencies:
      '@microsoft/tsdoc': 0.15.1
      ajv: 8.12.0
      jju: 1.4.0
      resolve: 1.22.10

  '@microsoft/tsdoc@0.15.1': {}

  '@nodelib/fs.scandir@2.1.5':
    dependencies:
      '@nodelib/fs.stat': 2.0.5
      run-parallel: 1.2.0

  '@nodelib/fs.stat@2.0.5': {}

  '@nodelib/fs.walk@1.2.8':
    dependencies:
      '@nodelib/fs.scandir': 2.1.5
      fastq: 1.19.1

  '@pkgjs/parseargs@0.11.0':
    optional: true

  '@rolldown/pluginutils@1.0.0-beta.27': {}

  '@rollup/pluginutils@5.2.0(rollup@4.45.1)':
    dependencies:
      '@types/estree': 1.0.8
      estree-walker: 2.0.2
      picomatch: 4.0.3
    optionalDependencies:
      rollup: 4.45.1

  '@rollup/rollup-android-arm-eabi@4.45.1':
    optional: true

  '@rollup/rollup-android-arm64@4.45.1':
    optional: true

  '@rollup/rollup-darwin-arm64@4.45.1':
    optional: true

  '@rollup/rollup-darwin-x64@4.45.1':
    optional: true

  '@rollup/rollup-freebsd-arm64@4.45.1':
    optional: true

  '@rollup/rollup-freebsd-x64@4.45.1':
    optional: true

  '@rollup/rollup-linux-arm-gnueabihf@4.45.1':
    optional: true

  '@rollup/rollup-linux-arm-musleabihf@4.45.1':
    optional: true

  '@rollup/rollup-linux-arm64-gnu@4.45.1':
    optional: true

  '@rollup/rollup-linux-arm64-musl@4.45.1':
    optional: true

  '@rollup/rollup-linux-loongarch64-gnu@4.45.1':
    optional: true

  '@rollup/rollup-linux-powerpc64le-gnu@4.45.1':
    optional: true

  '@rollup/rollup-linux-riscv64-gnu@4.45.1':
    optional: true

  '@rollup/rollup-linux-riscv64-musl@4.45.1':
    optional: true

  '@rollup/rollup-linux-s390x-gnu@4.45.1':
    optional: true

  '@rollup/rollup-linux-x64-gnu@4.45.1':
    optional: true

  '@rollup/rollup-linux-x64-musl@4.45.1':
    optional: true

  '@rollup/rollup-win32-arm64-msvc@4.45.1':
    optional: true

  '@rollup/rollup-win32-ia32-msvc@4.45.1':
    optional: true

  '@rollup/rollup-win32-x64-msvc@4.45.1':
    optional: true

  '@rushstack/node-core-library@5.13.1(@types/node@24.1.0)':
    dependencies:
      ajv: 8.13.0
      ajv-draft-04: 1.0.0(ajv@8.13.0)
      ajv-formats: 3.0.1(ajv@8.13.0)
      fs-extra: 11.3.0
      import-lazy: 4.0.0
      jju: 1.4.0
      resolve: 1.22.10
      semver: 7.5.4
    optionalDependencies:
      '@types/node': 24.1.0

  '@rushstack/rig-package@0.5.3':
    dependencies:
      resolve: 1.22.10
      strip-json-comments: 3.1.1

  '@rushstack/terminal@0.15.3(@types/node@24.1.0)':
    dependencies:
      '@rushstack/node-core-library': 5.13.1(@types/node@24.1.0)
      supports-color: 8.1.1
    optionalDependencies:
      '@types/node': 24.1.0

  '@rushstack/ts-command-line@5.0.1(@types/node@24.1.0)':
    dependencies:
      '@rushstack/terminal': 0.15.3(@types/node@24.1.0)
      '@types/argparse': 1.0.38
      argparse: 1.0.10
      string-argv: 0.3.2
    transitivePeerDependencies:
      - '@types/node'

  '@testing-library/dom@10.4.0':
    dependencies:
      '@babel/code-frame': 7.27.1
      '@babel/runtime': 7.28.2
      '@types/aria-query': 5.0.4
      aria-query: 5.3.0
      chalk: 4.1.2
      dom-accessibility-api: 0.5.16
      lz-string: 1.5.0
      pretty-format: 27.5.1

  '@testing-library/jest-dom@6.6.3':
    dependencies:
      '@adobe/css-tools': 4.4.3
      aria-query: 5.3.2
      chalk: 3.0.0
      css.escape: 1.5.1
      dom-accessibility-api: 0.6.3
      lodash: 4.17.21
      redent: 3.0.0

  '@testing-library/react@16.3.0(@testing-library/dom@10.4.0)(@types/react-dom@19.1.6(@types/react@19.1.9))(@types/react@19.1.9)(react-dom@19.1.1(react@19.1.1))(react@19.1.1)':
    dependencies:
      '@babel/runtime': 7.28.2
      '@testing-library/dom': 10.4.0
      react: 19.1.1
      react-dom: 19.1.1(react@19.1.1)
    optionalDependencies:
      '@types/react': 19.1.9
      '@types/react-dom': 19.1.6(@types/react@19.1.9)

  '@trivago/prettier-plugin-sort-imports@5.2.2(prettier@3.6.2)':
    dependencies:
      '@babel/generator': 7.28.0
      '@babel/parser': 7.28.0
      '@babel/traverse': 7.28.0
      '@babel/types': 7.28.1
      javascript-natural-sort: 0.7.1
      lodash: 4.17.21
      prettier: 3.6.2
    transitivePeerDependencies:
      - supports-color

  '@types/argparse@1.0.38': {}

  '@types/aria-query@5.0.4': {}

  '@types/babel__core@7.20.5':
    dependencies:
      '@babel/parser': 7.28.0
      '@babel/types': 7.28.1
      '@types/babel__generator': 7.27.0
      '@types/babel__template': 7.4.4
      '@types/babel__traverse': 7.20.7

  '@types/babel__generator@7.27.0':
    dependencies:
      '@babel/types': 7.28.1

  '@types/babel__template@7.4.4':
    dependencies:
      '@babel/parser': 7.28.0
      '@babel/types': 7.28.1

  '@types/babel__traverse@7.20.7':
    dependencies:
      '@babel/types': 7.28.1

  '@types/chai@5.2.2':
    dependencies:
      '@types/deep-eql': 4.0.2

  '@types/deep-eql@4.0.2': {}

  '@types/estree@1.0.8': {}

  '@types/json-schema@7.0.15': {}

  '@types/node@20.19.9':
    dependencies:
      undici-types: 6.21.0

  '@types/node@24.1.0':
    dependencies:
      undici-types: 7.8.0

  '@types/react-dom@19.1.6(@types/react@19.1.9)':
    dependencies:
      '@types/react': 19.1.9

  '@types/react@19.1.9':
    dependencies:
      csstype: 3.1.3

  '@types/whatwg-mimetype@3.0.2': {}

<<<<<<< HEAD
  '@typescript-eslint/eslint-plugin@8.37.0(@typescript-eslint/parser@8.37.0(eslint@9.32.0)(typescript@5.8.3))(eslint@9.32.0)(typescript@5.8.3)':
    dependencies:
      '@eslint-community/regexpp': 4.12.1
      '@typescript-eslint/parser': 8.37.0(eslint@9.32.0)(typescript@5.8.3)
      '@typescript-eslint/scope-manager': 8.37.0
      '@typescript-eslint/type-utils': 8.37.0(eslint@9.32.0)(typescript@5.8.3)
      '@typescript-eslint/utils': 8.37.0(eslint@9.32.0)(typescript@5.8.3)
      '@typescript-eslint/visitor-keys': 8.37.0
      eslint: 9.32.0
=======
  '@typescript-eslint/eslint-plugin@8.38.0(@typescript-eslint/parser@8.38.0(eslint@9.31.0)(typescript@5.8.3))(eslint@9.31.0)(typescript@5.8.3)':
    dependencies:
      '@eslint-community/regexpp': 4.12.1
      '@typescript-eslint/parser': 8.38.0(eslint@9.31.0)(typescript@5.8.3)
      '@typescript-eslint/scope-manager': 8.38.0
      '@typescript-eslint/type-utils': 8.38.0(eslint@9.31.0)(typescript@5.8.3)
      '@typescript-eslint/utils': 8.38.0(eslint@9.31.0)(typescript@5.8.3)
      '@typescript-eslint/visitor-keys': 8.38.0
      eslint: 9.31.0
>>>>>>> 9822e828
      graphemer: 1.4.0
      ignore: 7.0.5
      natural-compare: 1.4.0
      ts-api-utils: 2.1.0(typescript@5.8.3)
      typescript: 5.8.3
    transitivePeerDependencies:
      - supports-color

<<<<<<< HEAD
  '@typescript-eslint/parser@8.37.0(eslint@9.32.0)(typescript@5.8.3)':
=======
  '@typescript-eslint/parser@8.38.0(eslint@9.31.0)(typescript@5.8.3)':
>>>>>>> 9822e828
    dependencies:
      '@typescript-eslint/scope-manager': 8.38.0
      '@typescript-eslint/types': 8.38.0
      '@typescript-eslint/typescript-estree': 8.38.0(typescript@5.8.3)
      '@typescript-eslint/visitor-keys': 8.38.0
      debug: 4.4.1
      eslint: 9.32.0
      typescript: 5.8.3
    transitivePeerDependencies:
      - supports-color

  '@typescript-eslint/project-service@8.38.0(typescript@5.8.3)':
    dependencies:
      '@typescript-eslint/tsconfig-utils': 8.38.0(typescript@5.8.3)
      '@typescript-eslint/types': 8.38.0
      debug: 4.4.1
      typescript: 5.8.3
    transitivePeerDependencies:
      - supports-color

  '@typescript-eslint/scope-manager@8.38.0':
    dependencies:
      '@typescript-eslint/types': 8.38.0
      '@typescript-eslint/visitor-keys': 8.38.0

  '@typescript-eslint/tsconfig-utils@8.38.0(typescript@5.8.3)':
    dependencies:
      typescript: 5.8.3

<<<<<<< HEAD
  '@typescript-eslint/type-utils@8.37.0(eslint@9.32.0)(typescript@5.8.3)':
    dependencies:
      '@typescript-eslint/types': 8.37.0
      '@typescript-eslint/typescript-estree': 8.37.0(typescript@5.8.3)
      '@typescript-eslint/utils': 8.37.0(eslint@9.32.0)(typescript@5.8.3)
=======
  '@typescript-eslint/type-utils@8.38.0(eslint@9.31.0)(typescript@5.8.3)':
    dependencies:
      '@typescript-eslint/types': 8.38.0
      '@typescript-eslint/typescript-estree': 8.38.0(typescript@5.8.3)
      '@typescript-eslint/utils': 8.38.0(eslint@9.31.0)(typescript@5.8.3)
>>>>>>> 9822e828
      debug: 4.4.1
      eslint: 9.32.0
      ts-api-utils: 2.1.0(typescript@5.8.3)
      typescript: 5.8.3
    transitivePeerDependencies:
      - supports-color

  '@typescript-eslint/types@8.38.0': {}

  '@typescript-eslint/typescript-estree@8.38.0(typescript@5.8.3)':
    dependencies:
      '@typescript-eslint/project-service': 8.38.0(typescript@5.8.3)
      '@typescript-eslint/tsconfig-utils': 8.38.0(typescript@5.8.3)
      '@typescript-eslint/types': 8.38.0
      '@typescript-eslint/visitor-keys': 8.38.0
      debug: 4.4.1
      fast-glob: 3.3.3
      is-glob: 4.0.3
      minimatch: 9.0.5
      semver: 7.7.2
      ts-api-utils: 2.1.0(typescript@5.8.3)
      typescript: 5.8.3
    transitivePeerDependencies:
      - supports-color

<<<<<<< HEAD
  '@typescript-eslint/utils@8.37.0(eslint@9.32.0)(typescript@5.8.3)':
    dependencies:
      '@eslint-community/eslint-utils': 4.7.0(eslint@9.32.0)
      '@typescript-eslint/scope-manager': 8.37.0
      '@typescript-eslint/types': 8.37.0
      '@typescript-eslint/typescript-estree': 8.37.0(typescript@5.8.3)
      eslint: 9.32.0
=======
  '@typescript-eslint/utils@8.38.0(eslint@9.31.0)(typescript@5.8.3)':
    dependencies:
      '@eslint-community/eslint-utils': 4.7.0(eslint@9.31.0)
      '@typescript-eslint/scope-manager': 8.38.0
      '@typescript-eslint/types': 8.38.0
      '@typescript-eslint/typescript-estree': 8.38.0(typescript@5.8.3)
      eslint: 9.31.0
>>>>>>> 9822e828
      typescript: 5.8.3
    transitivePeerDependencies:
      - supports-color

  '@typescript-eslint/visitor-keys@8.38.0':
    dependencies:
      '@typescript-eslint/types': 8.38.0
      eslint-visitor-keys: 4.2.1

  '@vitejs/plugin-react@4.7.0(vite@7.0.5(@types/node@24.1.0)(yaml@2.8.0))':
    dependencies:
      '@babel/core': 7.28.0
      '@babel/plugin-transform-react-jsx-self': 7.27.1(@babel/core@7.28.0)
      '@babel/plugin-transform-react-jsx-source': 7.27.1(@babel/core@7.28.0)
      '@rolldown/pluginutils': 1.0.0-beta.27
      '@types/babel__core': 7.20.5
      react-refresh: 0.17.0
      vite: 7.0.5(@types/node@24.1.0)(yaml@2.8.0)
    transitivePeerDependencies:
      - supports-color

  '@vitest/coverage-v8@3.2.4(vitest@3.2.4(@types/node@24.1.0)(happy-dom@18.0.1)(yaml@2.8.0))':
    dependencies:
      '@ampproject/remapping': 2.3.0
      '@bcoe/v8-coverage': 1.0.2
      ast-v8-to-istanbul: 0.3.3
      debug: 4.4.1
      istanbul-lib-coverage: 3.2.2
      istanbul-lib-report: 3.0.1
      istanbul-lib-source-maps: 5.0.6
      istanbul-reports: 3.1.7
      magic-string: 0.30.17
      magicast: 0.3.5
      std-env: 3.9.0
      test-exclude: 7.0.1
      tinyrainbow: 2.0.0
      vitest: 3.2.4(@types/node@24.1.0)(happy-dom@18.0.1)(yaml@2.8.0)
    transitivePeerDependencies:
      - supports-color

  '@vitest/expect@3.2.4':
    dependencies:
      '@types/chai': 5.2.2
      '@vitest/spy': 3.2.4
      '@vitest/utils': 3.2.4
      chai: 5.2.1
      tinyrainbow: 2.0.0

  '@vitest/mocker@3.2.4(vite@7.0.5(@types/node@24.1.0)(yaml@2.8.0))':
    dependencies:
      '@vitest/spy': 3.2.4
      estree-walker: 3.0.3
      magic-string: 0.30.17
    optionalDependencies:
      vite: 7.0.5(@types/node@24.1.0)(yaml@2.8.0)

  '@vitest/pretty-format@3.2.4':
    dependencies:
      tinyrainbow: 2.0.0

  '@vitest/runner@3.2.4':
    dependencies:
      '@vitest/utils': 3.2.4
      pathe: 2.0.3
      strip-literal: 3.0.0

  '@vitest/snapshot@3.2.4':
    dependencies:
      '@vitest/pretty-format': 3.2.4
      magic-string: 0.30.17
      pathe: 2.0.3

  '@vitest/spy@3.2.4':
    dependencies:
      tinyspy: 4.0.3

  '@vitest/utils@3.2.4':
    dependencies:
      '@vitest/pretty-format': 3.2.4
      loupe: 3.1.4
      tinyrainbow: 2.0.0

  '@volar/language-core@2.4.20':
    dependencies:
      '@volar/source-map': 2.4.20

  '@volar/source-map@2.4.20': {}

  '@volar/typescript@2.4.20':
    dependencies:
      '@volar/language-core': 2.4.20
      path-browserify: 1.0.1
      vscode-uri: 3.1.0

  '@vue/compiler-core@3.5.17':
    dependencies:
      '@babel/parser': 7.28.0
      '@vue/shared': 3.5.17
      entities: 4.5.0
      estree-walker: 2.0.2
      source-map-js: 1.2.1

  '@vue/compiler-dom@3.5.17':
    dependencies:
      '@vue/compiler-core': 3.5.17
      '@vue/shared': 3.5.17

  '@vue/compiler-vue2@2.7.16':
    dependencies:
      de-indent: 1.0.2
      he: 1.2.0

  '@vue/language-core@2.2.0(typescript@5.8.3)':
    dependencies:
      '@volar/language-core': 2.4.20
      '@vue/compiler-dom': 3.5.17
      '@vue/compiler-vue2': 2.7.16
      '@vue/shared': 3.5.17
      alien-signals: 0.4.14
      minimatch: 9.0.5
      muggle-string: 0.4.1
      path-browserify: 1.0.1
    optionalDependencies:
      typescript: 5.8.3

  '@vue/shared@3.5.17': {}

  acorn-jsx@5.3.2(acorn@8.15.0):
    dependencies:
      acorn: 8.15.0

  acorn@8.15.0: {}

  ajv-draft-04@1.0.0(ajv@8.13.0):
    optionalDependencies:
      ajv: 8.13.0

  ajv-formats@3.0.1(ajv@8.13.0):
    optionalDependencies:
      ajv: 8.13.0

  ajv@6.12.6:
    dependencies:
      fast-deep-equal: 3.1.3
      fast-json-stable-stringify: 2.1.0
      json-schema-traverse: 0.4.1
      uri-js: 4.4.1

  ajv@8.12.0:
    dependencies:
      fast-deep-equal: 3.1.3
      json-schema-traverse: 1.0.0
      require-from-string: 2.0.2
      uri-js: 4.4.1

  ajv@8.13.0:
    dependencies:
      fast-deep-equal: 3.1.3
      json-schema-traverse: 1.0.0
      require-from-string: 2.0.2
      uri-js: 4.4.1

  alien-signals@0.4.14: {}

  ansi-escapes@7.0.0:
    dependencies:
      environment: 1.1.0

  ansi-regex@5.0.1: {}

  ansi-regex@6.1.0: {}

  ansi-styles@4.3.0:
    dependencies:
      color-convert: 2.0.1

  ansi-styles@5.2.0: {}

  ansi-styles@6.2.1: {}

  argparse@1.0.10:
    dependencies:
      sprintf-js: 1.0.3

  argparse@2.0.1: {}

  aria-query@5.3.0:
    dependencies:
      dequal: 2.0.3

  aria-query@5.3.2: {}

  assertion-error@2.0.1: {}

  ast-v8-to-istanbul@0.3.3:
    dependencies:
      '@jridgewell/trace-mapping': 0.3.29
      estree-walker: 3.0.3
      js-tokens: 9.0.1

  balanced-match@1.0.2: {}

  brace-expansion@1.1.12:
    dependencies:
      balanced-match: 1.0.2
      concat-map: 0.0.1

  brace-expansion@2.0.2:
    dependencies:
      balanced-match: 1.0.2

  braces@3.0.3:
    dependencies:
      fill-range: 7.1.1

  browserslist@4.25.1:
    dependencies:
      caniuse-lite: 1.0.30001727
      electron-to-chromium: 1.5.187
      node-releases: 2.0.19
      update-browserslist-db: 1.1.3(browserslist@4.25.1)

  cac@6.7.14: {}

  callsites@3.1.0: {}

  caniuse-lite@1.0.30001727: {}

  chai@5.2.1:
    dependencies:
      assertion-error: 2.0.1
      check-error: 2.1.1
      deep-eql: 5.0.2
      loupe: 3.1.4
      pathval: 2.0.1

  chalk@3.0.0:
    dependencies:
      ansi-styles: 4.3.0
      supports-color: 7.2.0

  chalk@4.1.2:
    dependencies:
      ansi-styles: 4.3.0
      supports-color: 7.2.0

  chalk@5.4.1: {}

  check-error@2.1.1: {}

  cli-cursor@5.0.0:
    dependencies:
      restore-cursor: 5.1.0

  cli-truncate@4.0.0:
    dependencies:
      slice-ansi: 5.0.0
      string-width: 7.2.0

  color-convert@2.0.1:
    dependencies:
      color-name: 1.1.4

  color-name@1.1.4: {}

  colorette@2.0.20: {}

  commander@14.0.0: {}

  compare-versions@6.1.1: {}

  concat-map@0.0.1: {}

  confbox@0.1.8: {}

  confbox@0.2.2: {}

  convert-source-map@2.0.0: {}

  cross-spawn@7.0.6:
    dependencies:
      path-key: 3.1.1
      shebang-command: 2.0.0
      which: 2.0.2

  css.escape@1.5.1: {}

  csstype@3.1.3: {}

  de-indent@1.0.2: {}

  debug@4.4.1:
    dependencies:
      ms: 2.1.3

  deep-eql@5.0.2: {}

  deep-is@0.1.4: {}

  dequal@2.0.3: {}

  dom-accessibility-api@0.5.16: {}

  dom-accessibility-api@0.6.3: {}

  eastasianwidth@0.2.0: {}

  electron-to-chromium@1.5.187: {}

  emoji-regex@10.4.0: {}

  emoji-regex@8.0.0: {}

  emoji-regex@9.2.2: {}

  entities@4.5.0: {}

  environment@1.1.0: {}

  es-module-lexer@1.7.0: {}

  esbuild@0.25.6:
    optionalDependencies:
      '@esbuild/aix-ppc64': 0.25.6
      '@esbuild/android-arm': 0.25.6
      '@esbuild/android-arm64': 0.25.6
      '@esbuild/android-x64': 0.25.6
      '@esbuild/darwin-arm64': 0.25.6
      '@esbuild/darwin-x64': 0.25.6
      '@esbuild/freebsd-arm64': 0.25.6
      '@esbuild/freebsd-x64': 0.25.6
      '@esbuild/linux-arm': 0.25.6
      '@esbuild/linux-arm64': 0.25.6
      '@esbuild/linux-ia32': 0.25.6
      '@esbuild/linux-loong64': 0.25.6
      '@esbuild/linux-mips64el': 0.25.6
      '@esbuild/linux-ppc64': 0.25.6
      '@esbuild/linux-riscv64': 0.25.6
      '@esbuild/linux-s390x': 0.25.6
      '@esbuild/linux-x64': 0.25.6
      '@esbuild/netbsd-arm64': 0.25.6
      '@esbuild/netbsd-x64': 0.25.6
      '@esbuild/openbsd-arm64': 0.25.6
      '@esbuild/openbsd-x64': 0.25.6
      '@esbuild/openharmony-arm64': 0.25.6
      '@esbuild/sunos-x64': 0.25.6
      '@esbuild/win32-arm64': 0.25.6
      '@esbuild/win32-ia32': 0.25.6
      '@esbuild/win32-x64': 0.25.6

  escalade@3.2.0: {}

  escape-string-regexp@4.0.0: {}

  eslint-plugin-react-hooks@5.2.0(eslint@9.32.0):
    dependencies:
      eslint: 9.32.0

  eslint-plugin-react-refresh@0.4.20(eslint@9.32.0):
    dependencies:
      eslint: 9.32.0

  eslint-scope@8.4.0:
    dependencies:
      esrecurse: 4.3.0
      estraverse: 5.3.0

  eslint-visitor-keys@3.4.3: {}

  eslint-visitor-keys@4.2.1: {}

  eslint@9.32.0:
    dependencies:
      '@eslint-community/eslint-utils': 4.7.0(eslint@9.32.0)
      '@eslint-community/regexpp': 4.12.1
      '@eslint/config-array': 0.21.0
      '@eslint/config-helpers': 0.3.0
      '@eslint/core': 0.15.1
      '@eslint/eslintrc': 3.3.1
      '@eslint/js': 9.32.0
      '@eslint/plugin-kit': 0.3.4
      '@humanfs/node': 0.16.6
      '@humanwhocodes/module-importer': 1.0.1
      '@humanwhocodes/retry': 0.4.3
      '@types/estree': 1.0.8
      '@types/json-schema': 7.0.15
      ajv: 6.12.6
      chalk: 4.1.2
      cross-spawn: 7.0.6
      debug: 4.4.1
      escape-string-regexp: 4.0.0
      eslint-scope: 8.4.0
      eslint-visitor-keys: 4.2.1
      espree: 10.4.0
      esquery: 1.6.0
      esutils: 2.0.3
      fast-deep-equal: 3.1.3
      file-entry-cache: 8.0.0
      find-up: 5.0.0
      glob-parent: 6.0.2
      ignore: 5.3.2
      imurmurhash: 0.1.4
      is-glob: 4.0.3
      json-stable-stringify-without-jsonify: 1.0.1
      lodash.merge: 4.6.2
      minimatch: 3.1.2
      natural-compare: 1.4.0
      optionator: 0.9.4
    transitivePeerDependencies:
      - supports-color

  espree@10.4.0:
    dependencies:
      acorn: 8.15.0
      acorn-jsx: 5.3.2(acorn@8.15.0)
      eslint-visitor-keys: 4.2.1

  esquery@1.6.0:
    dependencies:
      estraverse: 5.3.0

  esrecurse@4.3.0:
    dependencies:
      estraverse: 5.3.0

  estraverse@5.3.0: {}

  estree-walker@2.0.2: {}

  estree-walker@3.0.3:
    dependencies:
      '@types/estree': 1.0.8

  esutils@2.0.3: {}

  eventemitter3@5.0.1: {}

  expect-type@1.2.2: {}

  exsolve@1.0.7: {}

  fast-deep-equal@3.1.3: {}

  fast-glob@3.3.3:
    dependencies:
      '@nodelib/fs.stat': 2.0.5
      '@nodelib/fs.walk': 1.2.8
      glob-parent: 5.1.2
      merge2: 1.4.1
      micromatch: 4.0.8

  fast-json-stable-stringify@2.1.0: {}

  fast-levenshtein@2.0.6: {}

  fastq@1.19.1:
    dependencies:
      reusify: 1.1.0

  fdir@6.4.6(picomatch@4.0.3):
    optionalDependencies:
      picomatch: 4.0.3

  file-entry-cache@8.0.0:
    dependencies:
      flat-cache: 4.0.1

  fill-range@7.1.1:
    dependencies:
      to-regex-range: 5.0.1

  find-up@5.0.0:
    dependencies:
      locate-path: 6.0.0
      path-exists: 4.0.0

  flat-cache@4.0.1:
    dependencies:
      flatted: 3.3.3
      keyv: 4.5.4

  flatted@3.3.3: {}

  foreground-child@3.3.1:
    dependencies:
      cross-spawn: 7.0.6
      signal-exit: 4.1.0

  fs-extra@11.3.0:
    dependencies:
      graceful-fs: 4.2.11
      jsonfile: 6.1.0
      universalify: 2.0.1

  fsevents@2.3.3:
    optional: true

  function-bind@1.1.2: {}

  gensync@1.0.0-beta.2: {}

  get-east-asian-width@1.3.0: {}

  glob-parent@5.1.2:
    dependencies:
      is-glob: 4.0.3

  glob-parent@6.0.2:
    dependencies:
      is-glob: 4.0.3

  glob@10.4.5:
    dependencies:
      foreground-child: 3.3.1
      jackspeak: 3.4.3
      minimatch: 9.0.5
      minipass: 7.1.2
      package-json-from-dist: 1.0.1
      path-scurry: 1.11.1

  globals@14.0.0: {}

  globals@16.3.0: {}

  graceful-fs@4.2.11: {}

  graphemer@1.4.0: {}

  happy-dom@18.0.1:
    dependencies:
      '@types/node': 20.19.9
      '@types/whatwg-mimetype': 3.0.2
      whatwg-mimetype: 3.0.0

  has-flag@4.0.0: {}

  hasown@2.0.2:
    dependencies:
      function-bind: 1.1.2

  he@1.2.0: {}

  html-escaper@2.0.2: {}

  husky@9.1.7: {}

  ignore@5.3.2: {}

  ignore@7.0.5: {}

  import-fresh@3.3.1:
    dependencies:
      parent-module: 1.0.1
      resolve-from: 4.0.0

  import-lazy@4.0.0: {}

  imurmurhash@0.1.4: {}

  indent-string@4.0.0: {}

  is-core-module@2.16.1:
    dependencies:
      hasown: 2.0.2

  is-extglob@2.1.1: {}

  is-fullwidth-code-point@3.0.0: {}

  is-fullwidth-code-point@4.0.0: {}

  is-fullwidth-code-point@5.0.0:
    dependencies:
      get-east-asian-width: 1.3.0

  is-glob@4.0.3:
    dependencies:
      is-extglob: 2.1.1

  is-number@7.0.0: {}

  isexe@2.0.0: {}

  istanbul-lib-coverage@3.2.2: {}

  istanbul-lib-report@3.0.1:
    dependencies:
      istanbul-lib-coverage: 3.2.2
      make-dir: 4.0.0
      supports-color: 7.2.0

  istanbul-lib-source-maps@5.0.6:
    dependencies:
      '@jridgewell/trace-mapping': 0.3.29
      debug: 4.4.1
      istanbul-lib-coverage: 3.2.2
    transitivePeerDependencies:
      - supports-color

  istanbul-reports@3.1.7:
    dependencies:
      html-escaper: 2.0.2
      istanbul-lib-report: 3.0.1

  jackspeak@3.4.3:
    dependencies:
      '@isaacs/cliui': 8.0.2
    optionalDependencies:
      '@pkgjs/parseargs': 0.11.0

  javascript-natural-sort@0.7.1: {}

  jju@1.4.0: {}

  js-tokens@4.0.0: {}

  js-tokens@9.0.1: {}

  js-yaml@4.1.0:
    dependencies:
      argparse: 2.0.1

  jsesc@3.1.0: {}

  json-buffer@3.0.1: {}

  json-schema-traverse@0.4.1: {}

  json-schema-traverse@1.0.0: {}

  json-stable-stringify-without-jsonify@1.0.1: {}

  json5@2.2.3: {}

  jsonfile@6.1.0:
    dependencies:
      universalify: 2.0.1
    optionalDependencies:
      graceful-fs: 4.2.11

  keyv@4.5.4:
    dependencies:
      json-buffer: 3.0.1

  kolorist@1.8.0: {}

  levn@0.4.1:
    dependencies:
      prelude-ls: 1.2.1
      type-check: 0.4.0

  lilconfig@3.1.3: {}

  lint-staged@16.1.2:
    dependencies:
      chalk: 5.4.1
      commander: 14.0.0
      debug: 4.4.1
      lilconfig: 3.1.3
      listr2: 8.3.3
      micromatch: 4.0.8
      nano-spawn: 1.0.2
      pidtree: 0.6.0
      string-argv: 0.3.2
      yaml: 2.8.0
    transitivePeerDependencies:
      - supports-color

  listr2@8.3.3:
    dependencies:
      cli-truncate: 4.0.0
      colorette: 2.0.20
      eventemitter3: 5.0.1
      log-update: 6.1.0
      rfdc: 1.4.1
      wrap-ansi: 9.0.0

  local-pkg@1.1.1:
    dependencies:
      mlly: 1.7.4
      pkg-types: 2.2.0
      quansync: 0.2.10

  locate-path@6.0.0:
    dependencies:
      p-locate: 5.0.0

  lodash.merge@4.6.2: {}

  lodash@4.17.21: {}

  log-update@6.1.0:
    dependencies:
      ansi-escapes: 7.0.0
      cli-cursor: 5.0.0
      slice-ansi: 7.1.0
      strip-ansi: 7.1.0
      wrap-ansi: 9.0.0

  loupe@3.1.4: {}

  lru-cache@10.4.3: {}

  lru-cache@5.1.1:
    dependencies:
      yallist: 3.1.1

  lru-cache@6.0.0:
    dependencies:
      yallist: 4.0.0

  lz-string@1.5.0: {}

  magic-string@0.30.17:
    dependencies:
      '@jridgewell/sourcemap-codec': 1.5.4

  magicast@0.3.5:
    dependencies:
      '@babel/parser': 7.28.0
      '@babel/types': 7.28.1
      source-map-js: 1.2.1

  make-dir@4.0.0:
    dependencies:
      semver: 7.7.2

  merge2@1.4.1: {}

  micromatch@4.0.8:
    dependencies:
      braces: 3.0.3
      picomatch: 2.3.1

  mimic-function@5.0.1: {}

  min-indent@1.0.1: {}

  minimatch@3.0.8:
    dependencies:
      brace-expansion: 1.1.12

  minimatch@3.1.2:
    dependencies:
      brace-expansion: 1.1.12

  minimatch@9.0.5:
    dependencies:
      brace-expansion: 2.0.2

  minipass@7.1.2: {}

  mlly@1.7.4:
    dependencies:
      acorn: 8.15.0
      pathe: 2.0.3
      pkg-types: 1.3.1
      ufo: 1.6.1

  mobx-react-lite@4.1.0(mobx@6.13.7)(react-dom@19.1.1(react@19.1.1))(react@19.1.1):
    dependencies:
      mobx: 6.13.7
      react: 19.1.1
      use-sync-external-store: 1.5.0(react@19.1.1)
    optionalDependencies:
      react-dom: 19.1.1(react@19.1.1)

  mobx@6.13.7: {}

  ms@2.1.3: {}

  muggle-string@0.4.1: {}

  nano-spawn@1.0.2: {}

  nanoid@3.3.11: {}

  natural-compare@1.4.0: {}

  node-releases@2.0.19: {}

  onetime@7.0.0:
    dependencies:
      mimic-function: 5.0.1

  optionator@0.9.4:
    dependencies:
      deep-is: 0.1.4
      fast-levenshtein: 2.0.6
      levn: 0.4.1
      prelude-ls: 1.2.1
      type-check: 0.4.0
      word-wrap: 1.2.5

  p-limit@3.1.0:
    dependencies:
      yocto-queue: 0.1.0

  p-locate@5.0.0:
    dependencies:
      p-limit: 3.1.0

  package-json-from-dist@1.0.1: {}

  parent-module@1.0.1:
    dependencies:
      callsites: 3.1.0

  path-browserify@1.0.1: {}

  path-exists@4.0.0: {}

  path-key@3.1.1: {}

  path-parse@1.0.7: {}

  path-scurry@1.11.1:
    dependencies:
      lru-cache: 10.4.3
      minipass: 7.1.2

  pathe@2.0.3: {}

  pathval@2.0.1: {}

  picocolors@1.1.1: {}

  picomatch@2.3.1: {}

  picomatch@4.0.3: {}

  pidtree@0.6.0: {}

  pkg-types@1.3.1:
    dependencies:
      confbox: 0.1.8
      mlly: 1.7.4
      pathe: 2.0.3

  pkg-types@2.2.0:
    dependencies:
      confbox: 0.2.2
      exsolve: 1.0.7
      pathe: 2.0.3

  postcss@8.5.6:
    dependencies:
      nanoid: 3.3.11
      picocolors: 1.1.1
      source-map-js: 1.2.1

  prelude-ls@1.2.1: {}

  prettier@3.6.2: {}

  pretty-format@27.5.1:
    dependencies:
      ansi-regex: 5.0.1
      ansi-styles: 5.2.0
      react-is: 17.0.2

  punycode@2.3.1: {}

  quansync@0.2.10: {}

  queue-microtask@1.2.3: {}

  react-dom@19.1.1(react@19.1.1):
    dependencies:
      react: 19.1.1
      scheduler: 0.26.0

  react-is@17.0.2: {}

  react-refresh@0.17.0: {}

  react@19.1.1: {}

  redent@3.0.0:
    dependencies:
      indent-string: 4.0.0
      strip-indent: 3.0.0

  require-from-string@2.0.2: {}

  resolve-from@4.0.0: {}

  resolve@1.22.10:
    dependencies:
      is-core-module: 2.16.1
      path-parse: 1.0.7
      supports-preserve-symlinks-flag: 1.0.0

  restore-cursor@5.1.0:
    dependencies:
      onetime: 7.0.0
      signal-exit: 4.1.0

  reusify@1.1.0: {}

  rfdc@1.4.1: {}

  rollup@4.45.1:
    dependencies:
      '@types/estree': 1.0.8
    optionalDependencies:
      '@rollup/rollup-android-arm-eabi': 4.45.1
      '@rollup/rollup-android-arm64': 4.45.1
      '@rollup/rollup-darwin-arm64': 4.45.1
      '@rollup/rollup-darwin-x64': 4.45.1
      '@rollup/rollup-freebsd-arm64': 4.45.1
      '@rollup/rollup-freebsd-x64': 4.45.1
      '@rollup/rollup-linux-arm-gnueabihf': 4.45.1
      '@rollup/rollup-linux-arm-musleabihf': 4.45.1
      '@rollup/rollup-linux-arm64-gnu': 4.45.1
      '@rollup/rollup-linux-arm64-musl': 4.45.1
      '@rollup/rollup-linux-loongarch64-gnu': 4.45.1
      '@rollup/rollup-linux-powerpc64le-gnu': 4.45.1
      '@rollup/rollup-linux-riscv64-gnu': 4.45.1
      '@rollup/rollup-linux-riscv64-musl': 4.45.1
      '@rollup/rollup-linux-s390x-gnu': 4.45.1
      '@rollup/rollup-linux-x64-gnu': 4.45.1
      '@rollup/rollup-linux-x64-musl': 4.45.1
      '@rollup/rollup-win32-arm64-msvc': 4.45.1
      '@rollup/rollup-win32-ia32-msvc': 4.45.1
      '@rollup/rollup-win32-x64-msvc': 4.45.1
      fsevents: 2.3.3

  run-parallel@1.2.0:
    dependencies:
      queue-microtask: 1.2.3

  scheduler@0.26.0: {}

  semver@6.3.1: {}

  semver@7.5.4:
    dependencies:
      lru-cache: 6.0.0

  semver@7.7.2: {}

  shebang-command@2.0.0:
    dependencies:
      shebang-regex: 3.0.0

  shebang-regex@3.0.0: {}

  siginfo@2.0.0: {}

  signal-exit@4.1.0: {}

  slice-ansi@5.0.0:
    dependencies:
      ansi-styles: 6.2.1
      is-fullwidth-code-point: 4.0.0

  slice-ansi@7.1.0:
    dependencies:
      ansi-styles: 6.2.1
      is-fullwidth-code-point: 5.0.0

  source-map-js@1.2.1: {}

  source-map@0.6.1: {}

  sprintf-js@1.0.3: {}

  stackback@0.0.2: {}

  std-env@3.9.0: {}

  string-argv@0.3.2: {}

  string-width@4.2.3:
    dependencies:
      emoji-regex: 8.0.0
      is-fullwidth-code-point: 3.0.0
      strip-ansi: 6.0.1

  string-width@5.1.2:
    dependencies:
      eastasianwidth: 0.2.0
      emoji-regex: 9.2.2
      strip-ansi: 7.1.0

  string-width@7.2.0:
    dependencies:
      emoji-regex: 10.4.0
      get-east-asian-width: 1.3.0
      strip-ansi: 7.1.0

  strip-ansi@6.0.1:
    dependencies:
      ansi-regex: 5.0.1

  strip-ansi@7.1.0:
    dependencies:
      ansi-regex: 6.1.0

  strip-indent@3.0.0:
    dependencies:
      min-indent: 1.0.1

  strip-json-comments@3.1.1: {}

  strip-literal@3.0.0:
    dependencies:
      js-tokens: 9.0.1

  supports-color@7.2.0:
    dependencies:
      has-flag: 4.0.0

  supports-color@8.1.1:
    dependencies:
      has-flag: 4.0.0

  supports-preserve-symlinks-flag@1.0.0: {}

  test-exclude@7.0.1:
    dependencies:
      '@istanbuljs/schema': 0.1.3
      glob: 10.4.5
      minimatch: 9.0.5

  tinybench@2.9.0: {}

  tinyexec@0.3.2: {}

  tinyglobby@0.2.14:
    dependencies:
      fdir: 6.4.6(picomatch@4.0.3)
      picomatch: 4.0.3

  tinypool@1.1.1: {}

  tinyrainbow@2.0.0: {}

  tinyspy@4.0.3: {}

  to-regex-range@5.0.1:
    dependencies:
      is-number: 7.0.0

  ts-api-utils@2.1.0(typescript@5.8.3):
    dependencies:
      typescript: 5.8.3

  type-check@0.4.0:
    dependencies:
      prelude-ls: 1.2.1

<<<<<<< HEAD
  typescript-eslint@8.37.0(eslint@9.32.0)(typescript@5.8.3):
    dependencies:
      '@typescript-eslint/eslint-plugin': 8.37.0(@typescript-eslint/parser@8.37.0(eslint@9.32.0)(typescript@5.8.3))(eslint@9.32.0)(typescript@5.8.3)
      '@typescript-eslint/parser': 8.37.0(eslint@9.32.0)(typescript@5.8.3)
      '@typescript-eslint/typescript-estree': 8.37.0(typescript@5.8.3)
      '@typescript-eslint/utils': 8.37.0(eslint@9.32.0)(typescript@5.8.3)
      eslint: 9.32.0
=======
  typescript-eslint@8.38.0(eslint@9.31.0)(typescript@5.8.3):
    dependencies:
      '@typescript-eslint/eslint-plugin': 8.38.0(@typescript-eslint/parser@8.38.0(eslint@9.31.0)(typescript@5.8.3))(eslint@9.31.0)(typescript@5.8.3)
      '@typescript-eslint/parser': 8.38.0(eslint@9.31.0)(typescript@5.8.3)
      '@typescript-eslint/typescript-estree': 8.38.0(typescript@5.8.3)
      '@typescript-eslint/utils': 8.38.0(eslint@9.31.0)(typescript@5.8.3)
      eslint: 9.31.0
>>>>>>> 9822e828
      typescript: 5.8.3
    transitivePeerDependencies:
      - supports-color

  typescript@5.8.2: {}

  typescript@5.8.3: {}

  ufo@1.6.1: {}

  undici-types@6.21.0: {}

  undici-types@7.8.0: {}

  universalify@2.0.1: {}

  update-browserslist-db@1.1.3(browserslist@4.25.1):
    dependencies:
      browserslist: 4.25.1
      escalade: 3.2.0
      picocolors: 1.1.1

  uri-js@4.4.1:
    dependencies:
      punycode: 2.3.1

  use-sync-external-store@1.5.0(react@19.1.1):
    dependencies:
      react: 19.1.1

  vite-node@3.2.4(@types/node@24.1.0)(yaml@2.8.0):
    dependencies:
      cac: 6.7.14
      debug: 4.4.1
      es-module-lexer: 1.7.0
      pathe: 2.0.3
      vite: 7.0.5(@types/node@24.1.0)(yaml@2.8.0)
    transitivePeerDependencies:
      - '@types/node'
      - jiti
      - less
      - lightningcss
      - sass
      - sass-embedded
      - stylus
      - sugarss
      - supports-color
      - terser
      - tsx
      - yaml

  vite-plugin-dts@4.5.4(@types/node@24.1.0)(rollup@4.45.1)(typescript@5.8.3)(vite@7.0.5(@types/node@24.1.0)(yaml@2.8.0)):
    dependencies:
      '@microsoft/api-extractor': 7.52.8(@types/node@24.1.0)
      '@rollup/pluginutils': 5.2.0(rollup@4.45.1)
      '@volar/typescript': 2.4.20
      '@vue/language-core': 2.2.0(typescript@5.8.3)
      compare-versions: 6.1.1
      debug: 4.4.1
      kolorist: 1.8.0
      local-pkg: 1.1.1
      magic-string: 0.30.17
      typescript: 5.8.3
    optionalDependencies:
      vite: 7.0.5(@types/node@24.1.0)(yaml@2.8.0)
    transitivePeerDependencies:
      - '@types/node'
      - rollup
      - supports-color

  vite@7.0.5(@types/node@24.1.0)(yaml@2.8.0):
    dependencies:
      esbuild: 0.25.6
      fdir: 6.4.6(picomatch@4.0.3)
      picomatch: 4.0.3
      postcss: 8.5.6
      rollup: 4.45.1
      tinyglobby: 0.2.14
    optionalDependencies:
      '@types/node': 24.1.0
      fsevents: 2.3.3
      yaml: 2.8.0

  vitest@3.2.4(@types/node@24.1.0)(happy-dom@18.0.1)(yaml@2.8.0):
    dependencies:
      '@types/chai': 5.2.2
      '@vitest/expect': 3.2.4
      '@vitest/mocker': 3.2.4(vite@7.0.5(@types/node@24.1.0)(yaml@2.8.0))
      '@vitest/pretty-format': 3.2.4
      '@vitest/runner': 3.2.4
      '@vitest/snapshot': 3.2.4
      '@vitest/spy': 3.2.4
      '@vitest/utils': 3.2.4
      chai: 5.2.1
      debug: 4.4.1
      expect-type: 1.2.2
      magic-string: 0.30.17
      pathe: 2.0.3
      picomatch: 4.0.3
      std-env: 3.9.0
      tinybench: 2.9.0
      tinyexec: 0.3.2
      tinyglobby: 0.2.14
      tinypool: 1.1.1
      tinyrainbow: 2.0.0
      vite: 7.0.5(@types/node@24.1.0)(yaml@2.8.0)
      vite-node: 3.2.4(@types/node@24.1.0)(yaml@2.8.0)
      why-is-node-running: 2.3.0
    optionalDependencies:
      '@types/node': 24.1.0
      happy-dom: 18.0.1
    transitivePeerDependencies:
      - jiti
      - less
      - lightningcss
      - msw
      - sass
      - sass-embedded
      - stylus
      - sugarss
      - supports-color
      - terser
      - tsx
      - yaml

  vscode-uri@3.1.0: {}

  whatwg-mimetype@3.0.0: {}

  which@2.0.2:
    dependencies:
      isexe: 2.0.0

  why-is-node-running@2.3.0:
    dependencies:
      siginfo: 2.0.0
      stackback: 0.0.2

  word-wrap@1.2.5: {}

  wrap-ansi@7.0.0:
    dependencies:
      ansi-styles: 4.3.0
      string-width: 4.2.3
      strip-ansi: 6.0.1

  wrap-ansi@8.1.0:
    dependencies:
      ansi-styles: 6.2.1
      string-width: 5.1.2
      strip-ansi: 7.1.0

  wrap-ansi@9.0.0:
    dependencies:
      ansi-styles: 6.2.1
      string-width: 7.2.0
      strip-ansi: 7.1.0

  yallist@3.1.1: {}

  yallist@4.0.0: {}

  yaml@2.8.0: {}

  yocto-queue@0.1.0: {}<|MERGE_RESOLUTION|>--- conflicted
+++ resolved
@@ -75,13 +75,8 @@
         specifier: ~5.8.3
         version: 5.8.3
       typescript-eslint:
-<<<<<<< HEAD
-        specifier: ^8.37.0
-        version: 8.37.0(eslint@9.32.0)(typescript@5.8.3)
-=======
         specifier: ^8.38.0
-        version: 8.38.0(eslint@9.31.0)(typescript@5.8.3)
->>>>>>> 9822e828
+        version: 8.38.0(eslint@9.32.0)(typescript@5.8.3)
       vite:
         specifier: ^7.0.5
         version: 7.0.5(@types/node@24.1.0)(yaml@2.8.0)
@@ -372,10 +367,6 @@
 
   '@eslint/eslintrc@3.3.1':
     resolution: {integrity: sha512-gtF186CXhIl1p4pJNGZw8Yc6RlshoePRvE0X91oPGb3vZ8pM3qOS9W9NGPat9LziaBV7XrJWGylNQXkGcnM3IQ==}
-    engines: {node: ^18.18.0 || ^20.9.0 || >=21.1.0}
-
-  '@eslint/js@9.31.0':
-    resolution: {integrity: sha512-LOm5OVt7D4qiKCqoiPbA7LWmI+tbw1VbTUowBcUMgQSuM6poJufkFkYDcQpo5KfgD39TnNySV26QjOh7VFpSyw==}
     engines: {node: ^18.18.0 || ^20.9.0 || >=21.1.0}
 
   '@eslint/js@9.32.0':
@@ -2202,8 +2193,6 @@
     transitivePeerDependencies:
       - supports-color
 
-  '@eslint/js@9.31.0': {}
-
   '@eslint/js@9.32.0': {}
 
   '@eslint/object-schema@2.1.6': {}
@@ -2501,27 +2490,15 @@
 
   '@types/whatwg-mimetype@3.0.2': {}
 
-<<<<<<< HEAD
-  '@typescript-eslint/eslint-plugin@8.37.0(@typescript-eslint/parser@8.37.0(eslint@9.32.0)(typescript@5.8.3))(eslint@9.32.0)(typescript@5.8.3)':
+  '@typescript-eslint/eslint-plugin@8.38.0(@typescript-eslint/parser@8.38.0(eslint@9.32.0)(typescript@5.8.3))(eslint@9.32.0)(typescript@5.8.3)':
     dependencies:
       '@eslint-community/regexpp': 4.12.1
-      '@typescript-eslint/parser': 8.37.0(eslint@9.32.0)(typescript@5.8.3)
-      '@typescript-eslint/scope-manager': 8.37.0
-      '@typescript-eslint/type-utils': 8.37.0(eslint@9.32.0)(typescript@5.8.3)
-      '@typescript-eslint/utils': 8.37.0(eslint@9.32.0)(typescript@5.8.3)
-      '@typescript-eslint/visitor-keys': 8.37.0
+      '@typescript-eslint/parser': 8.38.0(eslint@9.32.0)(typescript@5.8.3)
+      '@typescript-eslint/scope-manager': 8.38.0
+      '@typescript-eslint/type-utils': 8.38.0(eslint@9.32.0)(typescript@5.8.3)
+      '@typescript-eslint/utils': 8.38.0(eslint@9.32.0)(typescript@5.8.3)
+      '@typescript-eslint/visitor-keys': 8.38.0
       eslint: 9.32.0
-=======
-  '@typescript-eslint/eslint-plugin@8.38.0(@typescript-eslint/parser@8.38.0(eslint@9.31.0)(typescript@5.8.3))(eslint@9.31.0)(typescript@5.8.3)':
-    dependencies:
-      '@eslint-community/regexpp': 4.12.1
-      '@typescript-eslint/parser': 8.38.0(eslint@9.31.0)(typescript@5.8.3)
-      '@typescript-eslint/scope-manager': 8.38.0
-      '@typescript-eslint/type-utils': 8.38.0(eslint@9.31.0)(typescript@5.8.3)
-      '@typescript-eslint/utils': 8.38.0(eslint@9.31.0)(typescript@5.8.3)
-      '@typescript-eslint/visitor-keys': 8.38.0
-      eslint: 9.31.0
->>>>>>> 9822e828
       graphemer: 1.4.0
       ignore: 7.0.5
       natural-compare: 1.4.0
@@ -2530,11 +2507,7 @@
     transitivePeerDependencies:
       - supports-color
 
-<<<<<<< HEAD
-  '@typescript-eslint/parser@8.37.0(eslint@9.32.0)(typescript@5.8.3)':
-=======
-  '@typescript-eslint/parser@8.38.0(eslint@9.31.0)(typescript@5.8.3)':
->>>>>>> 9822e828
+  '@typescript-eslint/parser@8.38.0(eslint@9.32.0)(typescript@5.8.3)':
     dependencies:
       '@typescript-eslint/scope-manager': 8.38.0
       '@typescript-eslint/types': 8.38.0
@@ -2564,19 +2537,11 @@
     dependencies:
       typescript: 5.8.3
 
-<<<<<<< HEAD
-  '@typescript-eslint/type-utils@8.37.0(eslint@9.32.0)(typescript@5.8.3)':
-    dependencies:
-      '@typescript-eslint/types': 8.37.0
-      '@typescript-eslint/typescript-estree': 8.37.0(typescript@5.8.3)
-      '@typescript-eslint/utils': 8.37.0(eslint@9.32.0)(typescript@5.8.3)
-=======
-  '@typescript-eslint/type-utils@8.38.0(eslint@9.31.0)(typescript@5.8.3)':
+  '@typescript-eslint/type-utils@8.38.0(eslint@9.32.0)(typescript@5.8.3)':
     dependencies:
       '@typescript-eslint/types': 8.38.0
       '@typescript-eslint/typescript-estree': 8.38.0(typescript@5.8.3)
-      '@typescript-eslint/utils': 8.38.0(eslint@9.31.0)(typescript@5.8.3)
->>>>>>> 9822e828
+      '@typescript-eslint/utils': 8.38.0(eslint@9.32.0)(typescript@5.8.3)
       debug: 4.4.1
       eslint: 9.32.0
       ts-api-utils: 2.1.0(typescript@5.8.3)
@@ -2602,23 +2567,13 @@
     transitivePeerDependencies:
       - supports-color
 
-<<<<<<< HEAD
-  '@typescript-eslint/utils@8.37.0(eslint@9.32.0)(typescript@5.8.3)':
+  '@typescript-eslint/utils@8.38.0(eslint@9.32.0)(typescript@5.8.3)':
     dependencies:
       '@eslint-community/eslint-utils': 4.7.0(eslint@9.32.0)
-      '@typescript-eslint/scope-manager': 8.37.0
-      '@typescript-eslint/types': 8.37.0
-      '@typescript-eslint/typescript-estree': 8.37.0(typescript@5.8.3)
-      eslint: 9.32.0
-=======
-  '@typescript-eslint/utils@8.38.0(eslint@9.31.0)(typescript@5.8.3)':
-    dependencies:
-      '@eslint-community/eslint-utils': 4.7.0(eslint@9.31.0)
       '@typescript-eslint/scope-manager': 8.38.0
       '@typescript-eslint/types': 8.38.0
       '@typescript-eslint/typescript-estree': 8.38.0(typescript@5.8.3)
-      eslint: 9.31.0
->>>>>>> 9822e828
+      eslint: 9.32.0
       typescript: 5.8.3
     transitivePeerDependencies:
       - supports-color
@@ -3672,23 +3627,13 @@
     dependencies:
       prelude-ls: 1.2.1
 
-<<<<<<< HEAD
-  typescript-eslint@8.37.0(eslint@9.32.0)(typescript@5.8.3):
-    dependencies:
-      '@typescript-eslint/eslint-plugin': 8.37.0(@typescript-eslint/parser@8.37.0(eslint@9.32.0)(typescript@5.8.3))(eslint@9.32.0)(typescript@5.8.3)
-      '@typescript-eslint/parser': 8.37.0(eslint@9.32.0)(typescript@5.8.3)
-      '@typescript-eslint/typescript-estree': 8.37.0(typescript@5.8.3)
-      '@typescript-eslint/utils': 8.37.0(eslint@9.32.0)(typescript@5.8.3)
+  typescript-eslint@8.38.0(eslint@9.32.0)(typescript@5.8.3):
+    dependencies:
+      '@typescript-eslint/eslint-plugin': 8.38.0(@typescript-eslint/parser@8.38.0(eslint@9.32.0)(typescript@5.8.3))(eslint@9.32.0)(typescript@5.8.3)
+      '@typescript-eslint/parser': 8.38.0(eslint@9.32.0)(typescript@5.8.3)
+      '@typescript-eslint/typescript-estree': 8.38.0(typescript@5.8.3)
+      '@typescript-eslint/utils': 8.38.0(eslint@9.32.0)(typescript@5.8.3)
       eslint: 9.32.0
-=======
-  typescript-eslint@8.38.0(eslint@9.31.0)(typescript@5.8.3):
-    dependencies:
-      '@typescript-eslint/eslint-plugin': 8.38.0(@typescript-eslint/parser@8.38.0(eslint@9.31.0)(typescript@5.8.3))(eslint@9.31.0)(typescript@5.8.3)
-      '@typescript-eslint/parser': 8.38.0(eslint@9.31.0)(typescript@5.8.3)
-      '@typescript-eslint/typescript-estree': 8.38.0(typescript@5.8.3)
-      '@typescript-eslint/utils': 8.38.0(eslint@9.31.0)(typescript@5.8.3)
-      eslint: 9.31.0
->>>>>>> 9822e828
       typescript: 5.8.3
     transitivePeerDependencies:
       - supports-color
