lockfileVersion: '9.0'

settings:
  autoInstallPeers: true
  excludeLinksFromLockfile: false

importers:

  .:
    devDependencies:
      '@eslint/js':
        specifier: ^9.38.0
        version: 9.38.0
      '@testing-library/jest-dom':
        specifier: ^6.9.1
        version: 6.9.1
      '@testing-library/react':
        specifier: ^16.3.0
        version: 16.3.0(@testing-library/dom@10.4.0)(@types/react-dom@19.1.9(@types/react@19.1.16))(@types/react@19.1.16)(react-dom@19.1.1(react@19.1.1))(react@19.1.1)
      '@trivago/prettier-plugin-sort-imports':
        specifier: ^5.2.2
        version: 5.2.2(prettier@3.6.2)
      '@types/node':
        specifier: ^24.9.1
        version: 24.9.1
      '@types/react':
        specifier: ^19.1.16
        version: 19.1.16
      '@types/react-dom':
        specifier: ^19.1.9
        version: 19.1.9(@types/react@19.1.16)
      '@vitejs/plugin-react':
        specifier: ^5.0.4
        version: 5.0.4(vite@7.1.11(@types/node@24.9.1)(yaml@2.8.1))
      '@vitest/coverage-v8':
        specifier: ^3.2.4
<<<<<<< HEAD
        version: 3.2.4(vitest@3.2.4(@types/node@24.7.2)(happy-dom@20.0.7)(yaml@2.8.1))
=======
        version: 3.2.4(vitest@3.2.4(@types/node@24.9.1)(happy-dom@20.0.0)(yaml@2.8.1))
>>>>>>> bcf17d5e
      eslint:
        specifier: ^9.37.0
        version: 9.37.0
      eslint-plugin-react-hooks:
        specifier: ^7.0.0
        version: 7.0.0(eslint@9.37.0)
      eslint-plugin-react-refresh:
        specifier: ^0.4.24
        version: 0.4.24(eslint@9.37.0)
      globals:
        specifier: ^16.4.0
        version: 16.4.0
      happy-dom:
        specifier: ^20.0.7
        version: 20.0.7
      husky:
        specifier: ^9.1.7
        version: 9.1.7
      lint-staged:
        specifier: ^16.2.5
        version: 16.2.5
      mobx:
        specifier: ^6.15.0
        version: 6.15.0
      mobx-react-lite:
        specifier: ^4.1.1
        version: 4.1.1(mobx@6.15.0)(react-dom@19.1.1(react@19.1.1))(react@19.1.1)
      prettier:
        specifier: ^3.6.2
        version: 3.6.2
      react:
        specifier: ^19.1.1
        version: 19.1.1
      react-dom:
        specifier: ^19.1.1
        version: 19.1.1(react@19.1.1)
      typescript:
        specifier: ~5.9.3
        version: 5.9.3
      typescript-eslint:
        specifier: ^8.46.2
        version: 8.46.2(eslint@9.37.0)(typescript@5.9.3)
      vite:
        specifier: ^7.1.11
        version: 7.1.11(@types/node@24.9.1)(yaml@2.8.1)
      vite-plugin-dts:
        specifier: ^4.5.4
        version: 4.5.4(@types/node@24.9.1)(rollup@4.52.5)(typescript@5.9.3)(vite@7.1.11(@types/node@24.9.1)(yaml@2.8.1))
      vitest:
        specifier: ^3.2.4
<<<<<<< HEAD
        version: 3.2.4(@types/node@24.7.2)(happy-dom@20.0.7)(yaml@2.8.1)
=======
        version: 3.2.4(@types/node@24.9.1)(happy-dom@20.0.0)(yaml@2.8.1)
>>>>>>> bcf17d5e

packages:

  '@adobe/css-tools@4.4.4':
    resolution: {integrity: sha512-Elp+iwUx5rN5+Y8xLt5/GRoG20WGoDCQ/1Fb+1LiGtvwbDavuSk0jhD/eZdckHAuzcDzccnkv+rEjyWfRx18gg==}

  '@ampproject/remapping@2.3.0':
    resolution: {integrity: sha512-30iZtAPgz+LTIYoeivqYo853f02jBYSd5uGnGpkFV0M3xOt9aN73erkgYAmZU43x4VfqcnLxW9Kpg3R5LC4YYw==}
    engines: {node: '>=6.0.0'}

  '@babel/code-frame@7.27.1':
    resolution: {integrity: sha512-cjQ7ZlQ0Mv3b47hABuTevyTuYN4i+loJKGeV9flcCgIK37cCXRh+L1bd3iBHlynerhQ7BhCkn2BPbQUL+rGqFg==}
    engines: {node: '>=6.9.0'}

  '@babel/compat-data@7.28.4':
    resolution: {integrity: sha512-YsmSKC29MJwf0gF8Rjjrg5LQCmyh+j/nD8/eP7f+BeoQTKYqs9RoWbjGOdy0+1Ekr68RJZMUOPVQaQisnIo4Rw==}
    engines: {node: '>=6.9.0'}

  '@babel/core@7.28.4':
    resolution: {integrity: sha512-2BCOP7TN8M+gVDj7/ht3hsaO/B/n5oDbiAyyvnRlNOs+u1o+JWNYTQrmpuNp1/Wq2gcFrI01JAW+paEKDMx/CA==}
    engines: {node: '>=6.9.0'}

  '@babel/generator@7.28.3':
    resolution: {integrity: sha512-3lSpxGgvnmZznmBkCRnVREPUFJv2wrv9iAoFDvADJc0ypmdOxdUtcLeBgBJ6zE0PMeTKnxeQzyk0xTBq4Ep7zw==}
    engines: {node: '>=6.9.0'}

  '@babel/helper-compilation-targets@7.27.2':
    resolution: {integrity: sha512-2+1thGUUWWjLTYTHZWK1n8Yga0ijBz1XAhUXcKy81rd5g6yh7hGqMp45v7cadSbEHc9G3OTv45SyneRN3ps4DQ==}
    engines: {node: '>=6.9.0'}

  '@babel/helper-globals@7.28.0':
    resolution: {integrity: sha512-+W6cISkXFa1jXsDEdYA8HeevQT/FULhxzR99pxphltZcVaugps53THCeiWA8SguxxpSp3gKPiuYfSWopkLQ4hw==}
    engines: {node: '>=6.9.0'}

  '@babel/helper-module-imports@7.27.1':
    resolution: {integrity: sha512-0gSFWUPNXNopqtIPQvlD5WgXYI5GY2kP2cCvoT8kczjbfcfuIljTbcWrulD1CIPIX2gt1wghbDy08yE1p+/r3w==}
    engines: {node: '>=6.9.0'}

  '@babel/helper-module-transforms@7.28.3':
    resolution: {integrity: sha512-gytXUbs8k2sXS9PnQptz5o0QnpLL51SwASIORY6XaBKF88nsOT0Zw9szLqlSGQDP/4TljBAD5y98p2U1fqkdsw==}
    engines: {node: '>=6.9.0'}
    peerDependencies:
      '@babel/core': ^7.0.0

  '@babel/helper-plugin-utils@7.27.1':
    resolution: {integrity: sha512-1gn1Up5YXka3YYAHGKpbideQ5Yjf1tDa9qYcgysz+cNCXukyLl6DjPXhD3VRwSb8c0J9tA4b2+rHEZtc6R0tlw==}
    engines: {node: '>=6.9.0'}

  '@babel/helper-string-parser@7.27.1':
    resolution: {integrity: sha512-qMlSxKbpRlAridDExk92nSobyDdpPijUq2DW6oDnUqd0iOGxmQjyqhMIihI9+zv4LPyZdRje2cavWPbCbWm3eA==}
    engines: {node: '>=6.9.0'}

  '@babel/helper-validator-identifier@7.27.1':
    resolution: {integrity: sha512-D2hP9eA+Sqx1kBZgzxZh0y1trbuU+JoDkiEwqhQ36nodYqJwyEIhPSdMNd7lOm/4io72luTPWH20Yda0xOuUow==}
    engines: {node: '>=6.9.0'}

  '@babel/helper-validator-option@7.27.1':
    resolution: {integrity: sha512-YvjJow9FxbhFFKDSuFnVCe2WxXk1zWc22fFePVNEaWJEu8IrZVlda6N0uHwzZrUM1il7NC9Mlp4MaJYbYd9JSg==}
    engines: {node: '>=6.9.0'}

  '@babel/helpers@7.28.4':
    resolution: {integrity: sha512-HFN59MmQXGHVyYadKLVumYsA9dBFun/ldYxipEjzA4196jpLZd8UjEEBLkbEkvfYreDqJhZxYAWFPtrfhNpj4w==}
    engines: {node: '>=6.9.0'}

  '@babel/parser@7.28.4':
    resolution: {integrity: sha512-yZbBqeM6TkpP9du/I2pUZnJsRMGGvOuIrhjzC1AwHwW+6he4mni6Bp/m8ijn0iOuZuPI2BfkCoSRunpyjnrQKg==}
    engines: {node: '>=6.0.0'}
    hasBin: true

  '@babel/plugin-transform-react-jsx-self@7.27.1':
    resolution: {integrity: sha512-6UzkCs+ejGdZ5mFFC/OCUrv028ab2fp1znZmCZjAOBKiBK2jXD1O+BPSfX8X2qjJ75fZBMSnQn3Rq2mrBJK2mw==}
    engines: {node: '>=6.9.0'}
    peerDependencies:
      '@babel/core': ^7.0.0-0

  '@babel/plugin-transform-react-jsx-source@7.27.1':
    resolution: {integrity: sha512-zbwoTsBruTeKB9hSq73ha66iFeJHuaFkUbwvqElnygoNbj/jHRsSeokowZFN3CZ64IvEqcmmkVe89OPXc7ldAw==}
    engines: {node: '>=6.9.0'}
    peerDependencies:
      '@babel/core': ^7.0.0-0

  '@babel/runtime@7.28.4':
    resolution: {integrity: sha512-Q/N6JNWvIvPnLDvjlE1OUBLPQHH6l3CltCEsHIujp45zQUSSh8K+gHnaEX45yAT1nyngnINhvWtzN+Nb9D8RAQ==}
    engines: {node: '>=6.9.0'}

  '@babel/template@7.27.2':
    resolution: {integrity: sha512-LPDZ85aEJyYSd18/DkjNh4/y1ntkE5KwUHWTiqgRxruuZL2F1yuHligVHLvcHY2vMHXttKFpJn6LwfI7cw7ODw==}
    engines: {node: '>=6.9.0'}

  '@babel/traverse@7.28.4':
    resolution: {integrity: sha512-YEzuboP2qvQavAcjgQNVgsvHIDv6ZpwXvcvjmyySP2DIMuByS/6ioU5G9pYrWHM6T2YDfc7xga9iNzYOs12CFQ==}
    engines: {node: '>=6.9.0'}

  '@babel/types@7.28.4':
    resolution: {integrity: sha512-bkFqkLhh3pMBUQQkpVgWDWq/lqzc2678eUyDlTBhRqhCHFguYYGM0Efga7tYk4TogG/3x0EEl66/OQ+WGbWB/Q==}
    engines: {node: '>=6.9.0'}

  '@bcoe/v8-coverage@1.0.2':
    resolution: {integrity: sha512-6zABk/ECA/QYSCQ1NGiVwwbQerUCZ+TQbp64Q3AgmfNvurHH0j8TtXa1qbShXA6qqkpAj4V5W8pP6mLe1mcMqA==}
    engines: {node: '>=18'}

  '@esbuild/aix-ppc64@0.25.11':
    resolution: {integrity: sha512-Xt1dOL13m8u0WE8iplx9Ibbm+hFAO0GsU2P34UNoDGvZYkY8ifSiy6Zuc1lYxfG7svWE2fzqCUmFp5HCn51gJg==}
    engines: {node: '>=18'}
    cpu: [ppc64]
    os: [aix]

  '@esbuild/android-arm64@0.25.11':
    resolution: {integrity: sha512-9slpyFBc4FPPz48+f6jyiXOx/Y4v34TUeDDXJpZqAWQn/08lKGeD8aDp9TMn9jDz2CiEuHwfhRmGBvpnd/PWIQ==}
    engines: {node: '>=18'}
    cpu: [arm64]
    os: [android]

  '@esbuild/android-arm@0.25.11':
    resolution: {integrity: sha512-uoa7dU+Dt3HYsethkJ1k6Z9YdcHjTrSb5NUy66ZfZaSV8hEYGD5ZHbEMXnqLFlbBflLsl89Zke7CAdDJ4JI+Gg==}
    engines: {node: '>=18'}
    cpu: [arm]
    os: [android]

  '@esbuild/android-x64@0.25.11':
    resolution: {integrity: sha512-Sgiab4xBjPU1QoPEIqS3Xx+R2lezu0LKIEcYe6pftr56PqPygbB7+szVnzoShbx64MUupqoE0KyRlN7gezbl8g==}
    engines: {node: '>=18'}
    cpu: [x64]
    os: [android]

  '@esbuild/darwin-arm64@0.25.11':
    resolution: {integrity: sha512-VekY0PBCukppoQrycFxUqkCojnTQhdec0vevUL/EDOCnXd9LKWqD/bHwMPzigIJXPhC59Vd1WFIL57SKs2mg4w==}
    engines: {node: '>=18'}
    cpu: [arm64]
    os: [darwin]

  '@esbuild/darwin-x64@0.25.11':
    resolution: {integrity: sha512-+hfp3yfBalNEpTGp9loYgbknjR695HkqtY3d3/JjSRUyPg/xd6q+mQqIb5qdywnDxRZykIHs3axEqU6l1+oWEQ==}
    engines: {node: '>=18'}
    cpu: [x64]
    os: [darwin]

  '@esbuild/freebsd-arm64@0.25.11':
    resolution: {integrity: sha512-CmKjrnayyTJF2eVuO//uSjl/K3KsMIeYeyN7FyDBjsR3lnSJHaXlVoAK8DZa7lXWChbuOk7NjAc7ygAwrnPBhA==}
    engines: {node: '>=18'}
    cpu: [arm64]
    os: [freebsd]

  '@esbuild/freebsd-x64@0.25.11':
    resolution: {integrity: sha512-Dyq+5oscTJvMaYPvW3x3FLpi2+gSZTCE/1ffdwuM6G1ARang/mb3jvjxs0mw6n3Lsw84ocfo9CrNMqc5lTfGOw==}
    engines: {node: '>=18'}
    cpu: [x64]
    os: [freebsd]

  '@esbuild/linux-arm64@0.25.11':
    resolution: {integrity: sha512-Qr8AzcplUhGvdyUF08A1kHU3Vr2O88xxP0Tm8GcdVOUm25XYcMPp2YqSVHbLuXzYQMf9Bh/iKx7YPqECs6ffLA==}
    engines: {node: '>=18'}
    cpu: [arm64]
    os: [linux]

  '@esbuild/linux-arm@0.25.11':
    resolution: {integrity: sha512-TBMv6B4kCfrGJ8cUPo7vd6NECZH/8hPpBHHlYI3qzoYFvWu2AdTvZNuU/7hsbKWqu/COU7NIK12dHAAqBLLXgw==}
    engines: {node: '>=18'}
    cpu: [arm]
    os: [linux]

  '@esbuild/linux-ia32@0.25.11':
    resolution: {integrity: sha512-TmnJg8BMGPehs5JKrCLqyWTVAvielc615jbkOirATQvWWB1NMXY77oLMzsUjRLa0+ngecEmDGqt5jiDC6bfvOw==}
    engines: {node: '>=18'}
    cpu: [ia32]
    os: [linux]

  '@esbuild/linux-loong64@0.25.11':
    resolution: {integrity: sha512-DIGXL2+gvDaXlaq8xruNXUJdT5tF+SBbJQKbWy/0J7OhU8gOHOzKmGIlfTTl6nHaCOoipxQbuJi7O++ldrxgMw==}
    engines: {node: '>=18'}
    cpu: [loong64]
    os: [linux]

  '@esbuild/linux-mips64el@0.25.11':
    resolution: {integrity: sha512-Osx1nALUJu4pU43o9OyjSCXokFkFbyzjXb6VhGIJZQ5JZi8ylCQ9/LFagolPsHtgw6himDSyb5ETSfmp4rpiKQ==}
    engines: {node: '>=18'}
    cpu: [mips64el]
    os: [linux]

  '@esbuild/linux-ppc64@0.25.11':
    resolution: {integrity: sha512-nbLFgsQQEsBa8XSgSTSlrnBSrpoWh7ioFDUmwo158gIm5NNP+17IYmNWzaIzWmgCxq56vfr34xGkOcZ7jX6CPw==}
    engines: {node: '>=18'}
    cpu: [ppc64]
    os: [linux]

  '@esbuild/linux-riscv64@0.25.11':
    resolution: {integrity: sha512-HfyAmqZi9uBAbgKYP1yGuI7tSREXwIb438q0nqvlpxAOs3XnZ8RsisRfmVsgV486NdjD7Mw2UrFSw51lzUk1ww==}
    engines: {node: '>=18'}
    cpu: [riscv64]
    os: [linux]

  '@esbuild/linux-s390x@0.25.11':
    resolution: {integrity: sha512-HjLqVgSSYnVXRisyfmzsH6mXqyvj0SA7pG5g+9W7ESgwA70AXYNpfKBqh1KbTxmQVaYxpzA/SvlB9oclGPbApw==}
    engines: {node: '>=18'}
    cpu: [s390x]
    os: [linux]

  '@esbuild/linux-x64@0.25.11':
    resolution: {integrity: sha512-HSFAT4+WYjIhrHxKBwGmOOSpphjYkcswF449j6EjsjbinTZbp8PJtjsVK1XFJStdzXdy/jaddAep2FGY+wyFAQ==}
    engines: {node: '>=18'}
    cpu: [x64]
    os: [linux]

  '@esbuild/netbsd-arm64@0.25.11':
    resolution: {integrity: sha512-hr9Oxj1Fa4r04dNpWr3P8QKVVsjQhqrMSUzZzf+LZcYjZNqhA3IAfPQdEh1FLVUJSiu6sgAwp3OmwBfbFgG2Xg==}
    engines: {node: '>=18'}
    cpu: [arm64]
    os: [netbsd]

  '@esbuild/netbsd-x64@0.25.11':
    resolution: {integrity: sha512-u7tKA+qbzBydyj0vgpu+5h5AeudxOAGncb8N6C9Kh1N4n7wU1Xw1JDApsRjpShRpXRQlJLb9wY28ELpwdPcZ7A==}
    engines: {node: '>=18'}
    cpu: [x64]
    os: [netbsd]

  '@esbuild/openbsd-arm64@0.25.11':
    resolution: {integrity: sha512-Qq6YHhayieor3DxFOoYM1q0q1uMFYb7cSpLD2qzDSvK1NAvqFi8Xgivv0cFC6J+hWVw2teCYltyy9/m/14ryHg==}
    engines: {node: '>=18'}
    cpu: [arm64]
    os: [openbsd]

  '@esbuild/openbsd-x64@0.25.11':
    resolution: {integrity: sha512-CN+7c++kkbrckTOz5hrehxWN7uIhFFlmS/hqziSFVWpAzpWrQoAG4chH+nN3Be+Kzv/uuo7zhX716x3Sn2Jduw==}
    engines: {node: '>=18'}
    cpu: [x64]
    os: [openbsd]

  '@esbuild/openharmony-arm64@0.25.11':
    resolution: {integrity: sha512-rOREuNIQgaiR+9QuNkbkxubbp8MSO9rONmwP5nKncnWJ9v5jQ4JxFnLu4zDSRPf3x4u+2VN4pM4RdyIzDty/wQ==}
    engines: {node: '>=18'}
    cpu: [arm64]
    os: [openharmony]

  '@esbuild/sunos-x64@0.25.11':
    resolution: {integrity: sha512-nq2xdYaWxyg9DcIyXkZhcYulC6pQ2FuCgem3LI92IwMgIZ69KHeY8T4Y88pcwoLIjbed8n36CyKoYRDygNSGhA==}
    engines: {node: '>=18'}
    cpu: [x64]
    os: [sunos]

  '@esbuild/win32-arm64@0.25.11':
    resolution: {integrity: sha512-3XxECOWJq1qMZ3MN8srCJ/QfoLpL+VaxD/WfNRm1O3B4+AZ/BnLVgFbUV3eiRYDMXetciH16dwPbbHqwe1uU0Q==}
    engines: {node: '>=18'}
    cpu: [arm64]
    os: [win32]

  '@esbuild/win32-ia32@0.25.11':
    resolution: {integrity: sha512-3ukss6gb9XZ8TlRyJlgLn17ecsK4NSQTmdIXRASVsiS2sQ6zPPZklNJT5GR5tE/MUarymmy8kCEf5xPCNCqVOA==}
    engines: {node: '>=18'}
    cpu: [ia32]
    os: [win32]

  '@esbuild/win32-x64@0.25.11':
    resolution: {integrity: sha512-D7Hpz6A2L4hzsRpPaCYkQnGOotdUpDzSGRIv9I+1ITdHROSFUWW95ZPZWQmGka1Fg7W3zFJowyn9WGwMJ0+KPA==}
    engines: {node: '>=18'}
    cpu: [x64]
    os: [win32]

  '@eslint-community/eslint-utils@4.9.0':
    resolution: {integrity: sha512-ayVFHdtZ+hsq1t2Dy24wCmGXGe4q9Gu3smhLYALJrr473ZH27MsnSL+LKUlimp4BWJqMDMLmPpx/Q9R3OAlL4g==}
    engines: {node: ^12.22.0 || ^14.17.0 || >=16.0.0}
    peerDependencies:
      eslint: ^6.0.0 || ^7.0.0 || >=8.0.0

  '@eslint-community/regexpp@4.12.1':
    resolution: {integrity: sha512-CCZCDJuduB9OUkFkY2IgppNZMi2lBQgD2qzwXkEia16cge2pijY/aXi96CJMquDMn3nJdlPV1A5KrJEXwfLNzQ==}
    engines: {node: ^12.0.0 || ^14.0.0 || >=16.0.0}

  '@eslint/config-array@0.21.0':
    resolution: {integrity: sha512-ENIdc4iLu0d93HeYirvKmrzshzofPw6VkZRKQGe9Nv46ZnWUzcF1xV01dcvEg/1wXUR61OmmlSfyeyO7EvjLxQ==}
    engines: {node: ^18.18.0 || ^20.9.0 || >=21.1.0}

  '@eslint/config-helpers@0.4.0':
    resolution: {integrity: sha512-WUFvV4WoIwW8Bv0KeKCIIEgdSiFOsulyN0xrMu+7z43q/hkOLXjvb5u7UC9jDxvRzcrbEmuZBX5yJZz1741jog==}
    engines: {node: ^18.18.0 || ^20.9.0 || >=21.1.0}

  '@eslint/core@0.16.0':
    resolution: {integrity: sha512-nmC8/totwobIiFcGkDza3GIKfAw1+hLiYVrh3I1nIomQ8PEr5cxg34jnkmGawul/ep52wGRAcyeDCNtWKSOj4Q==}
    engines: {node: ^18.18.0 || ^20.9.0 || >=21.1.0}

  '@eslint/eslintrc@3.3.1':
    resolution: {integrity: sha512-gtF186CXhIl1p4pJNGZw8Yc6RlshoePRvE0X91oPGb3vZ8pM3qOS9W9NGPat9LziaBV7XrJWGylNQXkGcnM3IQ==}
    engines: {node: ^18.18.0 || ^20.9.0 || >=21.1.0}

  '@eslint/js@9.37.0':
    resolution: {integrity: sha512-jaS+NJ+hximswBG6pjNX0uEJZkrT0zwpVi3BA3vX22aFGjJjmgSTSmPpZCRKmoBL5VY/M6p0xsSJx7rk7sy5gg==}
    engines: {node: ^18.18.0 || ^20.9.0 || >=21.1.0}

  '@eslint/js@9.38.0':
    resolution: {integrity: sha512-UZ1VpFvXf9J06YG9xQBdnzU+kthors6KjhMAl6f4gH4usHyh31rUf2DLGInT8RFYIReYXNSydgPY0V2LuWgl7A==}
    engines: {node: ^18.18.0 || ^20.9.0 || >=21.1.0}

  '@eslint/object-schema@2.1.6':
    resolution: {integrity: sha512-RBMg5FRL0I0gs51M/guSAj5/e14VQ4tpZnQNWwuDT66P14I43ItmPfIZRhO9fUVIPOAQXU47atlywZ/czoqFPA==}
    engines: {node: ^18.18.0 || ^20.9.0 || >=21.1.0}

  '@eslint/plugin-kit@0.4.0':
    resolution: {integrity: sha512-sB5uyeq+dwCWyPi31B2gQlVlo+j5brPlWx4yZBrEaRo/nhdDE8Xke1gsGgtiBdaBTxuTkceLVuVt/pclrasb0A==}
    engines: {node: ^18.18.0 || ^20.9.0 || >=21.1.0}

  '@humanfs/core@0.19.1':
    resolution: {integrity: sha512-5DyQ4+1JEUzejeK1JGICcideyfUbGixgS9jNgex5nqkW+cY7WZhxBigmieN5Qnw9ZosSNVC9KQKyb+GUaGyKUA==}
    engines: {node: '>=18.18.0'}

  '@humanfs/node@0.16.7':
    resolution: {integrity: sha512-/zUx+yOsIrG4Y43Eh2peDeKCxlRt/gET6aHfaKpuq267qXdYDFViVHfMaLyygZOnl0kGWxFIgsBy8QFuTLUXEQ==}
    engines: {node: '>=18.18.0'}

  '@humanwhocodes/module-importer@1.0.1':
    resolution: {integrity: sha512-bxveV4V8v5Yb4ncFTT3rPSgZBOpCkjfK0y4oVVVJwIuDVBRMDXrPyXRL988i5ap9m9bnyEEjWfm5WkBmtffLfA==}
    engines: {node: '>=12.22'}

  '@humanwhocodes/retry@0.4.3':
    resolution: {integrity: sha512-bV0Tgo9K4hfPCek+aMAn81RppFKv2ySDQeMoSZuvTASywNTnVJCArCZE2FWqpvIatKu7VMRLWlR1EazvVhDyhQ==}
    engines: {node: '>=18.18'}

  '@isaacs/cliui@8.0.2':
    resolution: {integrity: sha512-O8jcjabXaleOG9DQ0+ARXWZBTfnP4WNAqzuiJK7ll44AmxGKv/J2M4TPjxjY3znBCfvBXFzucm1twdyFybFqEA==}
    engines: {node: '>=12'}

  '@istanbuljs/schema@0.1.3':
    resolution: {integrity: sha512-ZXRY4jNvVgSVQ8DL3LTcakaAtXwTVUxE81hslsyD2AtoXW/wVob10HkOJ1X/pAlcI7D+2YoZKg5do8G/w6RYgA==}
    engines: {node: '>=8'}

  '@jridgewell/gen-mapping@0.3.13':
    resolution: {integrity: sha512-2kkt/7niJ6MgEPxF0bYdQ6etZaA+fQvDcLKckhy1yIQOzaoKjBBjSj63/aLVjYE3qhRt5dvM+uUyfCg6UKCBbA==}

  '@jridgewell/remapping@2.3.5':
    resolution: {integrity: sha512-LI9u/+laYG4Ds1TDKSJW2YPrIlcVYOwi2fUC6xB43lueCjgxV4lffOCZCtYFiH6TNOX+tQKXx97T4IKHbhyHEQ==}

  '@jridgewell/resolve-uri@3.1.2':
    resolution: {integrity: sha512-bRISgCIjP20/tbWSPWMEi54QVPRZExkuD9lJL+UIxUKtwVJA8wW1Trb1jMs1RFXo1CBTNZ/5hpC9QvmKWdopKw==}
    engines: {node: '>=6.0.0'}

  '@jridgewell/sourcemap-codec@1.5.5':
    resolution: {integrity: sha512-cYQ9310grqxueWbl+WuIUIaiUaDcj7WOq5fVhEljNVgRfOUhY9fy2zTvfoqWsnebh8Sl70VScFbICvJnLKB0Og==}

  '@jridgewell/trace-mapping@0.3.31':
    resolution: {integrity: sha512-zzNR+SdQSDJzc8joaeP8QQoCQr8NuYx2dIIytl1QeBEZHJ9uW6hebsrYgbz8hJwUQao3TWCMtmfV8Nu1twOLAw==}

  '@microsoft/api-extractor-model@7.30.6':
    resolution: {integrity: sha512-znmFn69wf/AIrwHya3fxX6uB5etSIn6vg4Q4RB/tb5VDDs1rqREc+AvMC/p19MUN13CZ7+V/8pkYPTj7q8tftg==}

  '@microsoft/api-extractor@7.52.8':
    resolution: {integrity: sha512-cszYIcjiNscDoMB1CIKZ3My61+JOhpERGlGr54i6bocvGLrcL/wo9o+RNXMBrb7XgLtKaizZWUpqRduQuHQLdg==}
    hasBin: true

  '@microsoft/tsdoc-config@0.17.1':
    resolution: {integrity: sha512-UtjIFe0C6oYgTnad4q1QP4qXwLhe6tIpNTRStJ2RZEPIkqQPREAwE5spzVxsdn9UaEMUqhh0AqSx3X4nWAKXWw==}

  '@microsoft/tsdoc@0.15.1':
    resolution: {integrity: sha512-4aErSrCR/On/e5G2hDP0wjooqDdauzEbIq8hIkIe5pXV0rtWJZvdCEKL0ykZxex+IxIwBp0eGeV48hQN07dXtw==}

  '@nodelib/fs.scandir@2.1.5':
    resolution: {integrity: sha512-vq24Bq3ym5HEQm2NKCr3yXDwjc7vTsEThRDnkp2DK9p1uqLR+DHurm/NOTo0KG7HYHU7eppKZj3MyqYuMBf62g==}
    engines: {node: '>= 8'}

  '@nodelib/fs.stat@2.0.5':
    resolution: {integrity: sha512-RkhPPp2zrqDAQA/2jNhnztcPAlv64XdhIp7a7454A5ovI7Bukxgt7MX7udwAu3zg1DcpPU0rz3VV1SeaqvY4+A==}
    engines: {node: '>= 8'}

  '@nodelib/fs.walk@1.2.8':
    resolution: {integrity: sha512-oGB+UxlgWcgQkgwo8GcEGwemoTFt3FIO9ababBmaGwXIoBKZ+GTy0pP185beGg7Llih/NSHSV2XAs1lnznocSg==}
    engines: {node: '>= 8'}

  '@pkgjs/parseargs@0.11.0':
    resolution: {integrity: sha512-+1VkjdD0QBLPodGrJUeqarH8VAIvQODIbwh9XpP5Syisf7YoQgsJKPNFoqqLQlu+VQ/tVSshMR6loPMn8U+dPg==}
    engines: {node: '>=14'}

  '@rolldown/pluginutils@1.0.0-beta.38':
    resolution: {integrity: sha512-N/ICGKleNhA5nc9XXQG/kkKHJ7S55u0x0XUJbbkmdCnFuoRkM1Il12q9q0eX19+M7KKUEPw/daUPIRnxhcxAIw==}

  '@rollup/pluginutils@5.2.0':
    resolution: {integrity: sha512-qWJ2ZTbmumwiLFomfzTyt5Kng4hwPi9rwCYN4SHb6eaRU1KNO4ccxINHr/VhH4GgPlt1XfSTLX2LBTme8ne4Zw==}
    engines: {node: '>=14.0.0'}
    peerDependencies:
      rollup: ^1.20.0||^2.0.0||^3.0.0||^4.0.0
    peerDependenciesMeta:
      rollup:
        optional: true

  '@rollup/rollup-android-arm-eabi@4.52.5':
    resolution: {integrity: sha512-8c1vW4ocv3UOMp9K+gToY5zL2XiiVw3k7f1ksf4yO1FlDFQ1C2u72iACFnSOceJFsWskc2WZNqeRhFRPzv+wtQ==}
    cpu: [arm]
    os: [android]

  '@rollup/rollup-android-arm64@4.52.5':
    resolution: {integrity: sha512-mQGfsIEFcu21mvqkEKKu2dYmtuSZOBMmAl5CFlPGLY94Vlcm+zWApK7F/eocsNzp8tKmbeBP8yXyAbx0XHsFNA==}
    cpu: [arm64]
    os: [android]

  '@rollup/rollup-darwin-arm64@4.52.5':
    resolution: {integrity: sha512-takF3CR71mCAGA+v794QUZ0b6ZSrgJkArC+gUiG6LB6TQty9T0Mqh3m2ImRBOxS2IeYBo4lKWIieSvnEk2OQWA==}
    cpu: [arm64]
    os: [darwin]

  '@rollup/rollup-darwin-x64@4.52.5':
    resolution: {integrity: sha512-W901Pla8Ya95WpxDn//VF9K9u2JbocwV/v75TE0YIHNTbhqUTv9w4VuQ9MaWlNOkkEfFwkdNhXgcLqPSmHy0fA==}
    cpu: [x64]
    os: [darwin]

  '@rollup/rollup-freebsd-arm64@4.52.5':
    resolution: {integrity: sha512-QofO7i7JycsYOWxe0GFqhLmF6l1TqBswJMvICnRUjqCx8b47MTo46W8AoeQwiokAx3zVryVnxtBMcGcnX12LvA==}
    cpu: [arm64]
    os: [freebsd]

  '@rollup/rollup-freebsd-x64@4.52.5':
    resolution: {integrity: sha512-jr21b/99ew8ujZubPo9skbrItHEIE50WdV86cdSoRkKtmWa+DDr6fu2c/xyRT0F/WazZpam6kk7IHBerSL7LDQ==}
    cpu: [x64]
    os: [freebsd]

  '@rollup/rollup-linux-arm-gnueabihf@4.52.5':
    resolution: {integrity: sha512-PsNAbcyv9CcecAUagQefwX8fQn9LQ4nZkpDboBOttmyffnInRy8R8dSg6hxxl2Re5QhHBf6FYIDhIj5v982ATQ==}
    cpu: [arm]
    os: [linux]

  '@rollup/rollup-linux-arm-musleabihf@4.52.5':
    resolution: {integrity: sha512-Fw4tysRutyQc/wwkmcyoqFtJhh0u31K+Q6jYjeicsGJJ7bbEq8LwPWV/w0cnzOqR2m694/Af6hpFayLJZkG2VQ==}
    cpu: [arm]
    os: [linux]

  '@rollup/rollup-linux-arm64-gnu@4.52.5':
    resolution: {integrity: sha512-a+3wVnAYdQClOTlyapKmyI6BLPAFYs0JM8HRpgYZQO02rMR09ZcV9LbQB+NL6sljzG38869YqThrRnfPMCDtZg==}
    cpu: [arm64]
    os: [linux]

  '@rollup/rollup-linux-arm64-musl@4.52.5':
    resolution: {integrity: sha512-AvttBOMwO9Pcuuf7m9PkC1PUIKsfaAJ4AYhy944qeTJgQOqJYJ9oVl2nYgY7Rk0mkbsuOpCAYSs6wLYB2Xiw0Q==}
    cpu: [arm64]
    os: [linux]

  '@rollup/rollup-linux-loong64-gnu@4.52.5':
    resolution: {integrity: sha512-DkDk8pmXQV2wVrF6oq5tONK6UHLz/XcEVow4JTTerdeV1uqPeHxwcg7aFsfnSm9L+OO8WJsWotKM2JJPMWrQtA==}
    cpu: [loong64]
    os: [linux]

  '@rollup/rollup-linux-ppc64-gnu@4.52.5':
    resolution: {integrity: sha512-W/b9ZN/U9+hPQVvlGwjzi+Wy4xdoH2I8EjaCkMvzpI7wJUs8sWJ03Rq96jRnHkSrcHTpQe8h5Tg3ZzUPGauvAw==}
    cpu: [ppc64]
    os: [linux]

  '@rollup/rollup-linux-riscv64-gnu@4.52.5':
    resolution: {integrity: sha512-sjQLr9BW7R/ZiXnQiWPkErNfLMkkWIoCz7YMn27HldKsADEKa5WYdobaa1hmN6slu9oWQbB6/jFpJ+P2IkVrmw==}
    cpu: [riscv64]
    os: [linux]

  '@rollup/rollup-linux-riscv64-musl@4.52.5':
    resolution: {integrity: sha512-hq3jU/kGyjXWTvAh2awn8oHroCbrPm8JqM7RUpKjalIRWWXE01CQOf/tUNWNHjmbMHg/hmNCwc/Pz3k1T/j/Lg==}
    cpu: [riscv64]
    os: [linux]

  '@rollup/rollup-linux-s390x-gnu@4.52.5':
    resolution: {integrity: sha512-gn8kHOrku8D4NGHMK1Y7NA7INQTRdVOntt1OCYypZPRt6skGbddska44K8iocdpxHTMMNui5oH4elPH4QOLrFQ==}
    cpu: [s390x]
    os: [linux]

  '@rollup/rollup-linux-x64-gnu@4.52.5':
    resolution: {integrity: sha512-hXGLYpdhiNElzN770+H2nlx+jRog8TyynpTVzdlc6bndktjKWyZyiCsuDAlpd+j+W+WNqfcyAWz9HxxIGfZm1Q==}
    cpu: [x64]
    os: [linux]

  '@rollup/rollup-linux-x64-musl@4.52.5':
    resolution: {integrity: sha512-arCGIcuNKjBoKAXD+y7XomR9gY6Mw7HnFBv5Rw7wQRvwYLR7gBAgV7Mb2QTyjXfTveBNFAtPt46/36vV9STLNg==}
    cpu: [x64]
    os: [linux]

  '@rollup/rollup-openharmony-arm64@4.52.5':
    resolution: {integrity: sha512-QoFqB6+/9Rly/RiPjaomPLmR/13cgkIGfA40LHly9zcH1S0bN2HVFYk3a1eAyHQyjs3ZJYlXvIGtcCs5tko9Cw==}
    cpu: [arm64]
    os: [openharmony]

  '@rollup/rollup-win32-arm64-msvc@4.52.5':
    resolution: {integrity: sha512-w0cDWVR6MlTstla1cIfOGyl8+qb93FlAVutcor14Gf5Md5ap5ySfQ7R9S/NjNaMLSFdUnKGEasmVnu3lCMqB7w==}
    cpu: [arm64]
    os: [win32]

  '@rollup/rollup-win32-ia32-msvc@4.52.5':
    resolution: {integrity: sha512-Aufdpzp7DpOTULJCuvzqcItSGDH73pF3ko/f+ckJhxQyHtp67rHw3HMNxoIdDMUITJESNE6a8uh4Lo4SLouOUg==}
    cpu: [ia32]
    os: [win32]

  '@rollup/rollup-win32-x64-gnu@4.52.5':
    resolution: {integrity: sha512-UGBUGPFp1vkj6p8wCRraqNhqwX/4kNQPS57BCFc8wYh0g94iVIW33wJtQAx3G7vrjjNtRaxiMUylM0ktp/TRSQ==}
    cpu: [x64]
    os: [win32]

  '@rollup/rollup-win32-x64-msvc@4.52.5':
    resolution: {integrity: sha512-TAcgQh2sSkykPRWLrdyy2AiceMckNf5loITqXxFI5VuQjS5tSuw3WlwdN8qv8vzjLAUTvYaH/mVjSFpbkFbpTg==}
    cpu: [x64]
    os: [win32]

  '@rushstack/node-core-library@5.13.1':
    resolution: {integrity: sha512-5yXhzPFGEkVc9Fu92wsNJ9jlvdwz4RNb2bMso+/+TH0nMm1jDDDsOIf4l8GAkPxGuwPw5DH24RliWVfSPhlW/Q==}
    peerDependencies:
      '@types/node': '*'
    peerDependenciesMeta:
      '@types/node':
        optional: true

  '@rushstack/rig-package@0.5.3':
    resolution: {integrity: sha512-olzSSjYrvCNxUFZowevC3uz8gvKr3WTpHQ7BkpjtRpA3wK+T0ybep/SRUMfr195gBzJm5gaXw0ZMgjIyHqJUow==}

  '@rushstack/terminal@0.15.3':
    resolution: {integrity: sha512-DGJ0B2Vm69468kZCJkPj3AH5nN+nR9SPmC0rFHtzsS4lBQ7/dgOwtwVxYP7W9JPDMuRBkJ4KHmWKr036eJsj9g==}
    peerDependencies:
      '@types/node': '*'
    peerDependenciesMeta:
      '@types/node':
        optional: true

  '@rushstack/ts-command-line@5.0.1':
    resolution: {integrity: sha512-bsbUucn41UXrQK7wgM8CNM/jagBytEyJqXw/umtI8d68vFm1Jwxh1OtLrlW7uGZgjCWiiPH6ooUNa1aVsuVr3Q==}

  '@testing-library/dom@10.4.0':
    resolution: {integrity: sha512-pemlzrSESWbdAloYml3bAJMEfNh1Z7EduzqPKprCH5S341frlpYnUEW0H72dLxa6IsYr+mPno20GiSm+h9dEdQ==}
    engines: {node: '>=18'}

  '@testing-library/jest-dom@6.9.1':
    resolution: {integrity: sha512-zIcONa+hVtVSSep9UT3jZ5rizo2BsxgyDYU7WFD5eICBE7no3881HGeb/QkGfsJs6JTkY1aQhT7rIPC7e+0nnA==}
    engines: {node: '>=14', npm: '>=6', yarn: '>=1'}

  '@testing-library/react@16.3.0':
    resolution: {integrity: sha512-kFSyxiEDwv1WLl2fgsq6pPBbw5aWKrsY2/noi1Id0TK0UParSF62oFQFGHXIyaG4pp2tEub/Zlel+fjjZILDsw==}
    engines: {node: '>=18'}
    peerDependencies:
      '@testing-library/dom': ^10.0.0
      '@types/react': ^18.0.0 || ^19.0.0
      '@types/react-dom': ^18.0.0 || ^19.0.0
      react: ^18.0.0 || ^19.0.0
      react-dom: ^18.0.0 || ^19.0.0
    peerDependenciesMeta:
      '@types/react':
        optional: true
      '@types/react-dom':
        optional: true

  '@trivago/prettier-plugin-sort-imports@5.2.2':
    resolution: {integrity: sha512-fYDQA9e6yTNmA13TLVSA+WMQRc5Bn/c0EUBditUHNfMMxN7M82c38b1kEggVE3pLpZ0FwkwJkUEKMiOi52JXFA==}
    engines: {node: '>18.12'}
    peerDependencies:
      '@vue/compiler-sfc': 3.x
      prettier: 2.x - 3.x
      prettier-plugin-svelte: 3.x
      svelte: 4.x || 5.x
    peerDependenciesMeta:
      '@vue/compiler-sfc':
        optional: true
      prettier-plugin-svelte:
        optional: true
      svelte:
        optional: true

  '@types/argparse@1.0.38':
    resolution: {integrity: sha512-ebDJ9b0e702Yr7pWgB0jzm+CX4Srzz8RcXtLJDJB+BSccqMa36uyH/zUsSYao5+BD1ytv3k3rPYCq4mAE1hsXA==}

  '@types/aria-query@5.0.4':
    resolution: {integrity: sha512-rfT93uj5s0PRL7EzccGMs3brplhcrghnDoV26NqKhCAS1hVo+WdNsPvE/yb6ilfr5hi2MEk6d5EWJTKdxg8jVw==}

  '@types/babel__core@7.20.5':
    resolution: {integrity: sha512-qoQprZvz5wQFJwMDqeseRXWv3rqMvhgpbXFfVyWhbx9X47POIA6i/+dXefEmZKoAgOaTdaIgNSMqMIU61yRyzA==}

  '@types/babel__generator@7.27.0':
    resolution: {integrity: sha512-ufFd2Xi92OAVPYsy+P4n7/U7e68fex0+Ee8gSG9KX7eo084CWiQ4sdxktvdl0bOPupXtVJPY19zk6EwWqUQ8lg==}

  '@types/babel__template@7.4.4':
    resolution: {integrity: sha512-h/NUaSyG5EyxBIp8YRxo4RMe2/qQgvyowRwVMzhYhBCONbW8PUsg4lkFMrhgZhUe5z3L3MiLDuvyJ/CaPa2A8A==}

  '@types/babel__traverse@7.28.0':
    resolution: {integrity: sha512-8PvcXf70gTDZBgt9ptxJ8elBeBjcLOAcOtoO/mPJjtji1+CdGbHgm77om1GrsPxsiE+uXIpNSK64UYaIwQXd4Q==}

  '@types/chai@5.2.2':
    resolution: {integrity: sha512-8kB30R7Hwqf40JPiKhVzodJs2Qc1ZJ5zuT3uzw5Hq/dhNCl3G3l83jfpdI1e20BP348+fV7VIL/+FxaXkqBmWg==}

  '@types/deep-eql@4.0.2':
    resolution: {integrity: sha512-c9h9dVVMigMPc4bwTvC5dxqtqJZwQPePsWjPlpSOnojbor6pGqdk541lfA7AqFQr5pB1BRdq0juY9db81BwyFw==}

  '@types/estree@1.0.8':
    resolution: {integrity: sha512-dWHzHa2WqEXI/O1E9OjrocMTKJl2mSrEolh1Iomrv6U+JuNwaHXsXx9bLu5gG7BUWFIN0skIQJQ/L1rIex4X6w==}

  '@types/json-schema@7.0.15':
    resolution: {integrity: sha512-5+fP8P8MFNC+AyZCDxrB2pkZFPGzqQWUzpSeuuVLvm8VMcorNYavBqoFcxK8bQz4Qsbn4oUEEem4wDLfcysGHA==}

  '@types/node@20.19.23':
    resolution: {integrity: sha512-yIdlVVVHXpmqRhtyovZAcSy0MiPcYWGkoO4CGe/+jpP0hmNuihm4XhHbADpK++MsiLHP5MVlv+bcgdF99kSiFQ==}

  '@types/node@24.9.1':
    resolution: {integrity: sha512-QoiaXANRkSXK6p0Duvt56W208du4P9Uye9hWLWgGMDTEoKPhuenzNcC4vGUmrNkiOKTlIrBoyNQYNpSwfEZXSg==}

  '@types/react-dom@19.1.9':
    resolution: {integrity: sha512-qXRuZaOsAdXKFyOhRBg6Lqqc0yay13vN7KrIg4L7N4aaHN68ma9OK3NE1BoDFgFOTfM7zg+3/8+2n8rLUH3OKQ==}
    peerDependencies:
      '@types/react': ^19.0.0

  '@types/react@19.1.16':
    resolution: {integrity: sha512-WBM/nDbEZmDUORKnh5i1bTnAz6vTohUf9b8esSMu+b24+srbaxa04UbJgWx78CVfNXA20sNu0odEIluZDFdCog==}

  '@types/whatwg-mimetype@3.0.2':
    resolution: {integrity: sha512-c2AKvDT8ToxLIOUlN51gTiHXflsfIFisS4pO7pDPoKouJCESkhZnEy623gwP9laCy5lnLDAw1vAzu2vM2YLOrA==}

  '@typescript-eslint/eslint-plugin@8.46.2':
    resolution: {integrity: sha512-ZGBMToy857/NIPaaCucIUQgqueOiq7HeAKkhlvqVV4lm089zUFW6ikRySx2v+cAhKeUCPuWVHeimyk6Dw1iY3w==}
    engines: {node: ^18.18.0 || ^20.9.0 || >=21.1.0}
    peerDependencies:
      '@typescript-eslint/parser': ^8.46.2
      eslint: ^8.57.0 || ^9.0.0
      typescript: '>=4.8.4 <6.0.0'

  '@typescript-eslint/parser@8.46.2':
    resolution: {integrity: sha512-BnOroVl1SgrPLywqxyqdJ4l3S2MsKVLDVxZvjI1Eoe8ev2r3kGDo+PcMihNmDE+6/KjkTubSJnmqGZZjQSBq/g==}
    engines: {node: ^18.18.0 || ^20.9.0 || >=21.1.0}
    peerDependencies:
      eslint: ^8.57.0 || ^9.0.0
      typescript: '>=4.8.4 <6.0.0'

  '@typescript-eslint/project-service@8.46.2':
    resolution: {integrity: sha512-PULOLZ9iqwI7hXcmL4fVfIsBi6AN9YxRc0frbvmg8f+4hQAjQ5GYNKK0DIArNo+rOKmR/iBYwkpBmnIwin4wBg==}
    engines: {node: ^18.18.0 || ^20.9.0 || >=21.1.0}
    peerDependencies:
      typescript: '>=4.8.4 <6.0.0'

  '@typescript-eslint/scope-manager@8.46.2':
    resolution: {integrity: sha512-LF4b/NmGvdWEHD2H4MsHD8ny6JpiVNDzrSZr3CsckEgCbAGZbYM4Cqxvi9L+WqDMT+51Ozy7lt2M+d0JLEuBqA==}
    engines: {node: ^18.18.0 || ^20.9.0 || >=21.1.0}

  '@typescript-eslint/tsconfig-utils@8.46.2':
    resolution: {integrity: sha512-a7QH6fw4S57+F5y2FIxxSDyi5M4UfGF+Jl1bCGd7+L4KsaUY80GsiF/t0UoRFDHAguKlBaACWJRmdrc6Xfkkag==}
    engines: {node: ^18.18.0 || ^20.9.0 || >=21.1.0}
    peerDependencies:
      typescript: '>=4.8.4 <6.0.0'

  '@typescript-eslint/type-utils@8.46.2':
    resolution: {integrity: sha512-HbPM4LbaAAt/DjxXaG9yiS9brOOz6fabal4uvUmaUYe6l3K1phQDMQKBRUrr06BQkxkvIZVVHttqiybM9nJsLA==}
    engines: {node: ^18.18.0 || ^20.9.0 || >=21.1.0}
    peerDependencies:
      eslint: ^8.57.0 || ^9.0.0
      typescript: '>=4.8.4 <6.0.0'

  '@typescript-eslint/types@8.46.2':
    resolution: {integrity: sha512-lNCWCbq7rpg7qDsQrd3D6NyWYu+gkTENkG5IKYhUIcxSb59SQC/hEQ+MrG4sTgBVghTonNWq42bA/d4yYumldQ==}
    engines: {node: ^18.18.0 || ^20.9.0 || >=21.1.0}

  '@typescript-eslint/typescript-estree@8.46.2':
    resolution: {integrity: sha512-f7rW7LJ2b7Uh2EiQ+7sza6RDZnajbNbemn54Ob6fRwQbgcIn+GWfyuHDHRYgRoZu1P4AayVScrRW+YfbTvPQoQ==}
    engines: {node: ^18.18.0 || ^20.9.0 || >=21.1.0}
    peerDependencies:
      typescript: '>=4.8.4 <6.0.0'

  '@typescript-eslint/utils@8.46.2':
    resolution: {integrity: sha512-sExxzucx0Tud5tE0XqR0lT0psBQvEpnpiul9XbGUB1QwpWJJAps1O/Z7hJxLGiZLBKMCutjTzDgmd1muEhBnVg==}
    engines: {node: ^18.18.0 || ^20.9.0 || >=21.1.0}
    peerDependencies:
      eslint: ^8.57.0 || ^9.0.0
      typescript: '>=4.8.4 <6.0.0'

  '@typescript-eslint/visitor-keys@8.46.2':
    resolution: {integrity: sha512-tUFMXI4gxzzMXt4xpGJEsBsTox0XbNQ1y94EwlD/CuZwFcQP79xfQqMhau9HsRc/J0cAPA/HZt1dZPtGn9V/7w==}
    engines: {node: ^18.18.0 || ^20.9.0 || >=21.1.0}

  '@vitejs/plugin-react@5.0.4':
    resolution: {integrity: sha512-La0KD0vGkVkSk6K+piWDKRUyg8Rl5iAIKRMH0vMJI0Eg47bq1eOxmoObAaQG37WMW9MSyk7Cs8EIWwJC1PtzKA==}
    engines: {node: ^20.19.0 || >=22.12.0}
    peerDependencies:
      vite: ^4.2.0 || ^5.0.0 || ^6.0.0 || ^7.0.0

  '@vitest/coverage-v8@3.2.4':
    resolution: {integrity: sha512-EyF9SXU6kS5Ku/U82E259WSnvg6c8KTjppUncuNdm5QHpe17mwREHnjDzozC8x9MZ0xfBUFSaLkRv4TMA75ALQ==}
    peerDependencies:
      '@vitest/browser': 3.2.4
      vitest: 3.2.4
    peerDependenciesMeta:
      '@vitest/browser':
        optional: true

  '@vitest/expect@3.2.4':
    resolution: {integrity: sha512-Io0yyORnB6sikFlt8QW5K7slY4OjqNX9jmJQ02QDda8lyM6B5oNgVWoSoKPac8/kgnCUzuHQKrSLtu/uOqqrig==}

  '@vitest/mocker@3.2.4':
    resolution: {integrity: sha512-46ryTE9RZO/rfDd7pEqFl7etuyzekzEhUbTW3BvmeO/BcCMEgq59BKhek3dXDWgAj4oMK6OZi+vRr1wPW6qjEQ==}
    peerDependencies:
      msw: ^2.4.9
      vite: ^5.0.0 || ^6.0.0 || ^7.0.0-0
    peerDependenciesMeta:
      msw:
        optional: true
      vite:
        optional: true

  '@vitest/pretty-format@3.2.4':
    resolution: {integrity: sha512-IVNZik8IVRJRTr9fxlitMKeJeXFFFN0JaB9PHPGQ8NKQbGpfjlTx9zO4RefN8gp7eqjNy8nyK3NZmBzOPeIxtA==}

  '@vitest/runner@3.2.4':
    resolution: {integrity: sha512-oukfKT9Mk41LreEW09vt45f8wx7DordoWUZMYdY/cyAk7w5TWkTRCNZYF7sX7n2wB7jyGAl74OxgwhPgKaqDMQ==}

  '@vitest/snapshot@3.2.4':
    resolution: {integrity: sha512-dEYtS7qQP2CjU27QBC5oUOxLE/v5eLkGqPE0ZKEIDGMs4vKWe7IjgLOeauHsR0D5YuuycGRO5oSRXnwnmA78fQ==}

  '@vitest/spy@3.2.4':
    resolution: {integrity: sha512-vAfasCOe6AIK70iP5UD11Ac4siNUNJ9i/9PZ3NKx07sG6sUxeag1LWdNrMWeKKYBLlzuK+Gn65Yd5nyL6ds+nw==}

  '@vitest/utils@3.2.4':
    resolution: {integrity: sha512-fB2V0JFrQSMsCo9HiSq3Ezpdv4iYaXRG1Sx8edX3MwxfyNn83mKiGzOcH+Fkxt4MHxr3y42fQi1oeAInqgX2QA==}

  '@volar/language-core@2.4.20':
    resolution: {integrity: sha512-dRDF1G33xaAIDqR6+mXUIjXYdu9vzSxlMGfMEwBxQsfY/JMUEXSpLTR057oTKlUQ2nIvCmP9k94A8h8z2VrNSA==}

  '@volar/source-map@2.4.20':
    resolution: {integrity: sha512-mVjmFQH8mC+nUaVwmbxoYUy8cww+abaO8dWzqPUjilsavjxH0jCJ3Mp8HFuHsdewZs2c+SP+EO7hCd8Z92whJg==}

  '@volar/typescript@2.4.20':
    resolution: {integrity: sha512-Oc4DczPwQyXcVbd+5RsNEqX6ia0+w3p+klwdZQ6ZKhFjWoBP9PCPQYlKYRi/tDemWphW93P/Vv13vcE9I9D2GQ==}

  '@vue/compiler-core@3.5.17':
    resolution: {integrity: sha512-Xe+AittLbAyV0pabcN7cP7/BenRBNcteM4aSDCtRvGw0d9OL+HG1u/XHLY/kt1q4fyMeZYXyIYrsHuPSiDPosA==}

  '@vue/compiler-dom@3.5.17':
    resolution: {integrity: sha512-+2UgfLKoaNLhgfhV5Ihnk6wB4ljyW1/7wUIog2puUqajiC29Lp5R/IKDdkebh9jTbTogTbsgB+OY9cEWzG95JQ==}

  '@vue/compiler-vue2@2.7.16':
    resolution: {integrity: sha512-qYC3Psj9S/mfu9uVi5WvNZIzq+xnXMhOwbTFKKDD7b1lhpnn71jXSFdTQ+WsIEk0ONCd7VV2IMm7ONl6tbQ86A==}

  '@vue/language-core@2.2.0':
    resolution: {integrity: sha512-O1ZZFaaBGkKbsRfnVH1ifOK1/1BUkyK+3SQsfnh6PmMmD4qJcTU8godCeA96jjDRTL6zgnK7YzCHfaUlH2r0Mw==}
    peerDependencies:
      typescript: '*'
    peerDependenciesMeta:
      typescript:
        optional: true

  '@vue/shared@3.5.17':
    resolution: {integrity: sha512-CabR+UN630VnsJO/jHWYBC1YVXyMq94KKp6iF5MQgZJs5I8cmjw6oVMO1oDbtBkENSHSSn/UadWlW/OAgdmKrg==}

  acorn-jsx@5.3.2:
    resolution: {integrity: sha512-rq9s+JNhf0IChjtDXxllJ7g41oZk5SlXtp0LHwyA5cejwn7vKmKp4pPri6YEePv2PU65sAsegbXtIinmDFDXgQ==}
    peerDependencies:
      acorn: ^6.0.0 || ^7.0.0 || ^8.0.0

  acorn@8.15.0:
    resolution: {integrity: sha512-NZyJarBfL7nWwIq+FDL6Zp/yHEhePMNnnJ0y3qfieCrmNvYct8uvtiV41UvlSe6apAfk0fY1FbWx+NwfmpvtTg==}
    engines: {node: '>=0.4.0'}
    hasBin: true

  ajv-draft-04@1.0.0:
    resolution: {integrity: sha512-mv00Te6nmYbRp5DCwclxtt7yV/joXJPGS7nM+97GdxvuttCOfgI3K4U25zboyeX0O+myI8ERluxQe5wljMmVIw==}
    peerDependencies:
      ajv: ^8.5.0
    peerDependenciesMeta:
      ajv:
        optional: true

  ajv-formats@3.0.1:
    resolution: {integrity: sha512-8iUql50EUR+uUcdRQ3HDqa6EVyo3docL8g5WJ3FNcWmu62IbkGUue/pEyLBW8VGKKucTPgqeks4fIU1DA4yowQ==}
    peerDependencies:
      ajv: ^8.0.0
    peerDependenciesMeta:
      ajv:
        optional: true

  ajv@6.12.6:
    resolution: {integrity: sha512-j3fVLgvTo527anyYyJOGTYJbG+vnnQYvE0m5mmkc1TK+nxAppkCLMIL0aZ4dblVCNoGShhm+kzE4ZUykBoMg4g==}

  ajv@8.12.0:
    resolution: {integrity: sha512-sRu1kpcO9yLtYxBKvqfTeh9KzZEwO3STyX1HT+4CaDzC6HpTGYhIhPIzj9XuKU7KYDwnaeh5hcOwjy1QuJzBPA==}

  ajv@8.13.0:
    resolution: {integrity: sha512-PRA911Blj99jR5RMeTunVbNXMF6Lp4vZXnk5GQjcnUWUTsrXtekg/pnmFFI2u/I36Y/2bITGS30GZCXei6uNkA==}

  alien-signals@0.4.14:
    resolution: {integrity: sha512-itUAVzhczTmP2U5yX67xVpsbbOiquusbWVyA9N+sy6+r6YVbFkahXvNCeEPWEOMhwDYwbVbGHFkVL03N9I5g+Q==}

  ansi-escapes@7.1.1:
    resolution: {integrity: sha512-Zhl0ErHcSRUaVfGUeUdDuLgpkEo8KIFjB4Y9uAc46ScOpdDiU1Dbyplh7qWJeJ/ZHpbyMSM26+X3BySgnIz40Q==}
    engines: {node: '>=18'}

  ansi-regex@5.0.1:
    resolution: {integrity: sha512-quJQXlTSUGL2LH9SUXo8VwsY4soanhgo6LNSm84E1LBcE8s3O0wpdiRzyR9z/ZZJMlMWv37qOOb9pdJlMUEKFQ==}
    engines: {node: '>=8'}

  ansi-regex@6.2.2:
    resolution: {integrity: sha512-Bq3SmSpyFHaWjPk8If9yc6svM8c56dB5BAtW4Qbw5jHTwwXXcTLoRMkpDJp6VL0XzlWaCHTXrkFURMYmD0sLqg==}
    engines: {node: '>=12'}

  ansi-styles@4.3.0:
    resolution: {integrity: sha512-zbB9rCJAT1rbjiVDb2hqKFHNYLxgtk8NURxZ3IZwD3F6NtxbXZQCnnSi1Lkx+IDohdPlFp222wVALIheZJQSEg==}
    engines: {node: '>=8'}

  ansi-styles@5.2.0:
    resolution: {integrity: sha512-Cxwpt2SfTzTtXcfOlzGEee8O+c+MmUgGrNiBcXnuWxuFJHe6a5Hz7qwhwe5OgaSYI0IJvkLqWX1ASG+cJOkEiA==}
    engines: {node: '>=10'}

  ansi-styles@6.2.3:
    resolution: {integrity: sha512-4Dj6M28JB+oAH8kFkTLUo+a2jwOFkuqb3yucU0CANcRRUbxS0cP0nZYCGjcc3BNXwRIsUVmDGgzawme7zvJHvg==}
    engines: {node: '>=12'}

  argparse@1.0.10:
    resolution: {integrity: sha512-o5Roy6tNG4SL/FOkCAN6RzjiakZS25RLYFrcMttJqbdd8BWrnA+fGz57iN5Pb06pvBGvl5gQ0B48dJlslXvoTg==}

  argparse@2.0.1:
    resolution: {integrity: sha512-8+9WqebbFzpX9OR+Wa6O29asIogeRMzcGtAINdpMHHyAg10f05aSFVBbcEqGf/PXw1EjAZ+q2/bEBg3DvurK3Q==}

  aria-query@5.3.0:
    resolution: {integrity: sha512-b0P0sZPKtyu8HkeRAfCq0IfURZK+SuwMjY1UXGBU27wpAiTwQAIlq56IbIO+ytk/JjS1fMR14ee5WBBfKi5J6A==}

  aria-query@5.3.2:
    resolution: {integrity: sha512-COROpnaoap1E2F000S62r6A60uHZnmlvomhfyT2DlTcrY1OrBKn2UhH7qn5wTC9zMvD0AY7csdPSNwKP+7WiQw==}
    engines: {node: '>= 0.4'}

  assertion-error@2.0.1:
    resolution: {integrity: sha512-Izi8RQcffqCeNVgFigKli1ssklIbpHnCYc6AknXGYoB6grJqyeby7jv12JUQgmTAnIDnbck1uxksT4dzN3PWBA==}
    engines: {node: '>=12'}

  ast-v8-to-istanbul@0.3.3:
    resolution: {integrity: sha512-MuXMrSLVVoA6sYN/6Hke18vMzrT4TZNbZIj/hvh0fnYFpO+/kFXcLIaiPwXXWaQUPg4yJD8fj+lfJ7/1EBconw==}

  balanced-match@1.0.2:
    resolution: {integrity: sha512-3oSeUO0TMV67hN1AmbXsK4yaqU7tjiHlbxRDZOpH0KW9+CeX4bRAaX0Anxt0tx2MrpRpWwQaPwIlISEJhYU5Pw==}

  baseline-browser-mapping@2.8.9:
    resolution: {integrity: sha512-hY/u2lxLrbecMEWSB0IpGzGyDyeoMFQhCvZd2jGFSE5I17Fh01sYUBPCJtkWERw7zrac9+cIghxm/ytJa2X8iA==}
    hasBin: true

  brace-expansion@1.1.12:
    resolution: {integrity: sha512-9T9UjW3r0UW5c1Q7GTwllptXwhvYmEzFhzMfZ9H7FQWt+uZePjZPjBP/W1ZEyZ1twGWom5/56TF4lPcqjnDHcg==}

  brace-expansion@2.0.2:
    resolution: {integrity: sha512-Jt0vHyM+jmUBqojB7E1NIYadt0vI0Qxjxd2TErW94wDz+E2LAm5vKMXXwg6ZZBTHPuUlDgQHKXvjGBdfcF1ZDQ==}

  braces@3.0.3:
    resolution: {integrity: sha512-yQbXgO/OSZVD2IsiLlro+7Hf6Q18EJrKSEsdoMzKePKXct3gvD8oLcOQdIzGupr5Fj+EDe8gO/lxc1BzfMpxvA==}
    engines: {node: '>=8'}

  browserslist@4.26.2:
    resolution: {integrity: sha512-ECFzp6uFOSB+dcZ5BK/IBaGWssbSYBHvuMeMt3MMFyhI0Z8SqGgEkBLARgpRH3hutIgPVsALcMwbDrJqPxQ65A==}
    engines: {node: ^6 || ^7 || ^8 || ^9 || ^10 || ^11 || ^12 || >=13.7}
    hasBin: true

  cac@6.7.14:
    resolution: {integrity: sha512-b6Ilus+c3RrdDk+JhLKUAQfzzgLEPy6wcXqS7f/xe1EETvsDP6GORG7SFuOs6cID5YkqchW/LXZbX5bc8j7ZcQ==}
    engines: {node: '>=8'}

  callsites@3.1.0:
    resolution: {integrity: sha512-P8BjAsXvZS+VIDUI11hHCQEv74YT67YUi5JJFNWIqL235sBmjX4+qx9Muvls5ivyNENctx46xQLQ3aTuE7ssaQ==}
    engines: {node: '>=6'}

  caniuse-lite@1.0.30001746:
    resolution: {integrity: sha512-eA7Ys/DGw+pnkWWSE/id29f2IcPHVoE8wxtvE5JdvD2V28VTDPy1yEeo11Guz0sJ4ZeGRcm3uaTcAqK1LXaphA==}

  chai@5.2.1:
    resolution: {integrity: sha512-5nFxhUrX0PqtyogoYOA8IPswy5sZFTOsBFl/9bNsmDLgsxYTzSZQJDPppDnZPTQbzSEm0hqGjWPzRemQCYbD6A==}
    engines: {node: '>=18'}

  chalk@4.1.2:
    resolution: {integrity: sha512-oKnbhFyRIXpUuez8iBMmyEa4nbj4IOQyuhc/wy9kY7/WVPcwIO9VA668Pu8RkO7+0G76SLROeyw9CpQ061i4mA==}
    engines: {node: '>=10'}

  check-error@2.1.1:
    resolution: {integrity: sha512-OAlb+T7V4Op9OwdkjmguYRqncdlx5JiofwOAUkmTF+jNdHwzTaTs4sRAGpzLF3oOz5xAyDGrPgeIDFQmDOTiJw==}
    engines: {node: '>= 16'}

  cli-cursor@5.0.0:
    resolution: {integrity: sha512-aCj4O5wKyszjMmDT4tZj93kxyydN/K5zPWSCe6/0AV/AA1pqe5ZBIw0a2ZfPQV7lL5/yb5HsUreJ6UFAF1tEQw==}
    engines: {node: '>=18'}

  cli-truncate@5.1.0:
    resolution: {integrity: sha512-7JDGG+4Zp0CsknDCedl0DYdaeOhc46QNpXi3NLQblkZpXXgA6LncLDUUyvrjSvZeF3VRQa+KiMGomazQrC1V8g==}
    engines: {node: '>=20'}

  color-convert@2.0.1:
    resolution: {integrity: sha512-RRECPsj7iu/xb5oKYcsFHSppFNnsj/52OVTRKb4zP5onXwVF3zVmmToNcOfGC+CRDpfK/U584fMg38ZHCaElKQ==}
    engines: {node: '>=7.0.0'}

  color-name@1.1.4:
    resolution: {integrity: sha512-dOy+3AuW3a2wNbZHIuMZpTcgjGuLU/uBL/ubcZF9OXbDo8ff4O8yVp5Bf0efS8uEoYo5q4Fx7dY9OgQGXgAsQA==}

  colorette@2.0.20:
    resolution: {integrity: sha512-IfEDxwoWIjkeXL1eXcDiow4UbKjhLdq6/EuSVR9GMN7KVH3r9gQ83e73hsz1Nd1T3ijd5xv1wcWRYO+D6kCI2w==}

  commander@14.0.1:
    resolution: {integrity: sha512-2JkV3gUZUVrbNA+1sjBOYLsMZ5cEEl8GTFP2a4AVz5hvasAMCQ1D2l2le/cX+pV4N6ZU17zjUahLpIXRrnWL8A==}
    engines: {node: '>=20'}

  compare-versions@6.1.1:
    resolution: {integrity: sha512-4hm4VPpIecmlg59CHXnRDnqGplJFrbLG4aFEl5vl6cK1u76ws3LLvX7ikFnTDl5vo39sjWD6AaDPYodJp/NNHg==}

  concat-map@0.0.1:
    resolution: {integrity: sha512-/Srv4dswyQNBfohGpz9o6Yb3Gz3SrUDqBH5rTuhGR7ahtlbYKnVxw2bCFMRljaA7EXHaXZ8wsHdodFvbkhKmqg==}

  confbox@0.1.8:
    resolution: {integrity: sha512-RMtmw0iFkeR4YV+fUOSucriAQNb9g8zFR52MWCtl+cCZOFRNL6zeB395vPzFhEjjn4fMxXudmELnl/KF/WrK6w==}

  confbox@0.2.2:
    resolution: {integrity: sha512-1NB+BKqhtNipMsov4xI/NnhCKp9XG9NamYp5PVm9klAT0fsrNPjaFICsCFhNhwZJKNh7zB/3q8qXz0E9oaMNtQ==}

  convert-source-map@2.0.0:
    resolution: {integrity: sha512-Kvp459HrV2FEJ1CAsi1Ku+MY3kasH19TFykTz2xWmMeq6bk2NU3XXvfJ+Q61m0xktWwt+1HSYf3JZsTms3aRJg==}

  cross-spawn@7.0.6:
    resolution: {integrity: sha512-uV2QOWP2nWzsy2aMp8aRibhi9dlzF5Hgh5SHaB9OiTGEyDTiJJyx0uy51QXdyWbtAHNua4XJzUKca3OzKUd3vA==}
    engines: {node: '>= 8'}

  css.escape@1.5.1:
    resolution: {integrity: sha512-YUifsXXuknHlUsmlgyY0PKzgPOr7/FjCePfHNt0jxm83wHZi44VDMQ7/fGNkjY3/jV1MC+1CmZbaHzugyeRtpg==}

  csstype@3.1.3:
    resolution: {integrity: sha512-M1uQkMl8rQK/szD0LNhtqxIPLpimGm8sOBwU7lLnCpSbTyY3yeU1Vc7l4KT5zT4s/yOxHH5O7tIuuLOCnLADRw==}

  de-indent@1.0.2:
    resolution: {integrity: sha512-e/1zu3xH5MQryN2zdVaF0OrdNLUbvWxzMbi+iNA6Bky7l1RoP8a2fIbRocyHclXt/arDrrR6lL3TqFD9pMQTsg==}

  debug@4.4.3:
    resolution: {integrity: sha512-RGwwWnwQvkVfavKVt22FGLw+xYSdzARwm0ru6DhTVA3umU5hZc28V3kO4stgYryrTlLpuvgI9GiijltAjNbcqA==}
    engines: {node: '>=6.0'}
    peerDependencies:
      supports-color: '*'
    peerDependenciesMeta:
      supports-color:
        optional: true

  deep-eql@5.0.2:
    resolution: {integrity: sha512-h5k/5U50IJJFpzfL6nO9jaaumfjO/f2NjK/oYB2Djzm4p9L+3T9qWpZqZ2hAbLPuuYq9wrU08WQyBTL5GbPk5Q==}
    engines: {node: '>=6'}

  deep-is@0.1.4:
    resolution: {integrity: sha512-oIPzksmTg4/MriiaYGO+okXDT7ztn/w3Eptv/+gSIdMdKsJo0u4CfYNFJPy+4SKMuCqGw2wxnA+URMg3t8a/bQ==}

  dequal@2.0.3:
    resolution: {integrity: sha512-0je+qPKHEMohvfRTCEo3CrPG6cAzAYgmzKyxRiYSSDkS6eGJdyVJm7WaYA5ECaAD9wLB2T4EEeymA5aFVcYXCA==}
    engines: {node: '>=6'}

  dom-accessibility-api@0.5.16:
    resolution: {integrity: sha512-X7BJ2yElsnOJ30pZF4uIIDfBEVgF4XEBxL9Bxhy6dnrm5hkzqmsWHGTiHqRiITNhMyFLyAiWndIJP7Z1NTteDg==}

  dom-accessibility-api@0.6.3:
    resolution: {integrity: sha512-7ZgogeTnjuHbo+ct10G9Ffp0mif17idi0IyWNVA/wcwcm7NPOD/WEHVP3n7n3MhXqxoIYm8d6MuZohYWIZ4T3w==}

  eastasianwidth@0.2.0:
    resolution: {integrity: sha512-I88TYZWc9XiYHRQ4/3c5rjjfgkjhLyW2luGIheGERbNQ6OY7yTybanSpDXZa8y7VUP9YmDcYa+eyq4ca7iLqWA==}

  electron-to-chromium@1.5.227:
    resolution: {integrity: sha512-ITxuoPfJu3lsNWUi2lBM2PaBPYgH3uqmxut5vmBxgYvyI4AlJ6P3Cai1O76mOrkJCBzq0IxWg/NtqOrpu/0gKA==}

  emoji-regex@10.6.0:
    resolution: {integrity: sha512-toUI84YS5YmxW219erniWD0CIVOo46xGKColeNQRgOzDorgBi1v4D71/OFzgD9GO2UGKIv1C3Sp8DAn0+j5w7A==}

  emoji-regex@8.0.0:
    resolution: {integrity: sha512-MSjYzcWNOA0ewAHpz0MxpYFvwg6yjy1NG3xteoqz644VCo/RPgnr1/GGt+ic3iJTzQ8Eu3TdM14SawnVUmGE6A==}

  emoji-regex@9.2.2:
    resolution: {integrity: sha512-L18DaJsXSUk2+42pv8mLs5jJT2hqFkFE4j21wOmgbUqsZ2hL72NsUU785g9RXgo3s0ZNgVl42TiHp3ZtOv/Vyg==}

  entities@4.5.0:
    resolution: {integrity: sha512-V0hjH4dGPh9Ao5p0MoRY6BVqtwCjhz6vI5LT8AJ55H+4g9/4vbHx1I54fS0XuclLhDHArPQCiMjDxjaL8fPxhw==}
    engines: {node: '>=0.12'}

  environment@1.1.0:
    resolution: {integrity: sha512-xUtoPkMggbz0MPyPiIWr1Kp4aeWJjDZ6SMvURhimjdZgsRuDplF5/s9hcgGhyXMhs+6vpnuoiZ2kFiu3FMnS8Q==}
    engines: {node: '>=18'}

  es-module-lexer@1.7.0:
    resolution: {integrity: sha512-jEQoCwk8hyb2AZziIOLhDqpm5+2ww5uIE6lkO/6jcOCusfk6LhMHpXXfBLXTZ7Ydyt0j4VoUQv6uGNYbdW+kBA==}

  esbuild@0.25.11:
    resolution: {integrity: sha512-KohQwyzrKTQmhXDW1PjCv3Tyspn9n5GcY2RTDqeORIdIJY8yKIF7sTSopFmn/wpMPW4rdPXI0UE5LJLuq3bx0Q==}
    engines: {node: '>=18'}
    hasBin: true

  escalade@3.2.0:
    resolution: {integrity: sha512-WUj2qlxaQtO4g6Pq5c29GTcWGDyd8itL8zTlipgECz3JesAiiOKotd8JU6otB3PACgG6xkJUyVhboMS+bje/jA==}
    engines: {node: '>=6'}

  escape-string-regexp@4.0.0:
    resolution: {integrity: sha512-TtpcNJ3XAzx3Gq8sWRzJaVajRs0uVxA2YAkdb1jm2YkPz4G6egUFAyA3n5vtEIZefPk5Wa4UXbKuS5fKkJWdgA==}
    engines: {node: '>=10'}

  eslint-plugin-react-hooks@7.0.0:
    resolution: {integrity: sha512-fNXaOwvKwq2+pXiRpXc825Vd63+KM4DLL40Rtlycb8m7fYpp6efrTp1sa6ZbP/Ap58K2bEKFXRmhURE+CJAQWw==}
    engines: {node: '>=18'}
    peerDependencies:
      eslint: ^3.0.0 || ^4.0.0 || ^5.0.0 || ^6.0.0 || ^7.0.0 || ^8.0.0-0 || ^9.0.0

  eslint-plugin-react-refresh@0.4.24:
    resolution: {integrity: sha512-nLHIW7TEq3aLrEYWpVaJ1dRgFR+wLDPN8e8FpYAql/bMV2oBEfC37K0gLEGgv9fy66juNShSMV8OkTqzltcG/w==}
    peerDependencies:
      eslint: '>=8.40'

  eslint-scope@8.4.0:
    resolution: {integrity: sha512-sNXOfKCn74rt8RICKMvJS7XKV/Xk9kA7DyJr8mJik3S7Cwgy3qlkkmyS2uQB3jiJg6VNdZd/pDBJu0nvG2NlTg==}
    engines: {node: ^18.18.0 || ^20.9.0 || >=21.1.0}

  eslint-visitor-keys@3.4.3:
    resolution: {integrity: sha512-wpc+LXeiyiisxPlEkUzU6svyS1frIO3Mgxj1fdy7Pm8Ygzguax2N3Fa/D/ag1WqbOprdI+uY6wMUl8/a2G+iag==}
    engines: {node: ^12.22.0 || ^14.17.0 || >=16.0.0}

  eslint-visitor-keys@4.2.1:
    resolution: {integrity: sha512-Uhdk5sfqcee/9H/rCOJikYz67o0a2Tw2hGRPOG2Y1R2dg7brRe1uG0yaNQDHu+TO/uQPF/5eCapvYSmHUjt7JQ==}
    engines: {node: ^18.18.0 || ^20.9.0 || >=21.1.0}

  eslint@9.37.0:
    resolution: {integrity: sha512-XyLmROnACWqSxiGYArdef1fItQd47weqB7iwtfr9JHwRrqIXZdcFMvvEcL9xHCmL0SNsOvF0c42lWyM1U5dgig==}
    engines: {node: ^18.18.0 || ^20.9.0 || >=21.1.0}
    hasBin: true
    peerDependencies:
      jiti: '*'
    peerDependenciesMeta:
      jiti:
        optional: true

  espree@10.4.0:
    resolution: {integrity: sha512-j6PAQ2uUr79PZhBjP5C5fhl8e39FmRnOjsD5lGnWrFU8i2G776tBK7+nP8KuQUTTyAZUwfQqXAgrVH5MbH9CYQ==}
    engines: {node: ^18.18.0 || ^20.9.0 || >=21.1.0}

  esquery@1.6.0:
    resolution: {integrity: sha512-ca9pw9fomFcKPvFLXhBKUK90ZvGibiGOvRJNbjljY7s7uq/5YO4BOzcYtJqExdx99rF6aAcnRxHmcUHcz6sQsg==}
    engines: {node: '>=0.10'}

  esrecurse@4.3.0:
    resolution: {integrity: sha512-KmfKL3b6G+RXvP8N1vr3Tq1kL/oCFgn2NYXEtqP8/L3pKapUA4G8cFVaoF3SU323CD4XypR/ffioHmkti6/Tag==}
    engines: {node: '>=4.0'}

  estraverse@5.3.0:
    resolution: {integrity: sha512-MMdARuVEQziNTeJD8DgMqmhwR11BRQ/cBP+pLtYdSTnf3MIO8fFeiINEbX36ZdNlfU/7A9f3gUw49B3oQsvwBA==}
    engines: {node: '>=4.0'}

  estree-walker@2.0.2:
    resolution: {integrity: sha512-Rfkk/Mp/DL7JVje3u18FxFujQlTNR2q6QfMSMB7AvCBx91NGj/ba3kCfza0f6dVDbw7YlRf/nDrn7pQrCCyQ/w==}

  estree-walker@3.0.3:
    resolution: {integrity: sha512-7RUKfXgSMMkzt6ZuXmqapOurLGPPfgj6l9uRZ7lRGolvk0y2yocc35LdcxKC5PQZdn2DMqioAQ2NoWcrTKmm6g==}

  esutils@2.0.3:
    resolution: {integrity: sha512-kVscqXk4OCp68SZ0dkgEKVi6/8ij300KBWTJq32P/dYeWTSwK41WyTxalN1eRmA5Z9UU/LX9D7FWSmV9SAYx6g==}
    engines: {node: '>=0.10.0'}

  eventemitter3@5.0.1:
    resolution: {integrity: sha512-GWkBvjiSZK87ELrYOSESUYeVIc9mvLLf/nXalMOS5dYrgZq9o5OVkbZAVM06CVxYsCwH9BDZFPlQTlPA1j4ahA==}

  expect-type@1.2.2:
    resolution: {integrity: sha512-JhFGDVJ7tmDJItKhYgJCGLOWjuK9vPxiXoUFLwLDc99NlmklilbiQJwoctZtt13+xMw91MCk/REan6MWHqDjyA==}
    engines: {node: '>=12.0.0'}

  exsolve@1.0.7:
    resolution: {integrity: sha512-VO5fQUzZtI6C+vx4w/4BWJpg3s/5l+6pRQEHzFRM8WFi4XffSP1Z+4qi7GbjWbvRQEbdIco5mIMq+zX4rPuLrw==}

  fast-deep-equal@3.1.3:
    resolution: {integrity: sha512-f3qQ9oQy9j2AhBe/H9VC91wLmKBCCU/gDOnKNAYG5hswO7BLKj09Hc5HYNz9cGI++xlpDCIgDaitVs03ATR84Q==}

  fast-glob@3.3.3:
    resolution: {integrity: sha512-7MptL8U0cqcFdzIzwOTHoilX9x5BrNqye7Z/LuC7kCMRio1EMSyqRK3BEAUD7sXRq4iT4AzTVuZdhgQ2TCvYLg==}
    engines: {node: '>=8.6.0'}

  fast-json-stable-stringify@2.1.0:
    resolution: {integrity: sha512-lhd/wF+Lk98HZoTCtlVraHtfh5XYijIjalXck7saUtuanSDyLMxnHhSXEDJqHxD7msR8D0uCmqlkwjCV8xvwHw==}

  fast-levenshtein@2.0.6:
    resolution: {integrity: sha512-DCXu6Ifhqcks7TZKY3Hxp3y6qphY5SJZmrWMDrKcERSOXWQdMhU9Ig/PYrzyw/ul9jOIyh0N4M0tbC5hodg8dw==}

  fastq@1.19.1:
    resolution: {integrity: sha512-GwLTyxkCXjXbxqIhTsMI2Nui8huMPtnxg7krajPJAjnEG/iiOS7i+zCtWGZR9G0NBKbXKh6X9m9UIsYX/N6vvQ==}

  fdir@6.5.0:
    resolution: {integrity: sha512-tIbYtZbucOs0BRGqPJkshJUYdL+SDH7dVM8gjy+ERp3WAUjLEFJE+02kanyHtwjWOnwrKYBiwAmM0p4kLJAnXg==}
    engines: {node: '>=12.0.0'}
    peerDependencies:
      picomatch: ^3 || ^4
    peerDependenciesMeta:
      picomatch:
        optional: true

  file-entry-cache@8.0.0:
    resolution: {integrity: sha512-XXTUwCvisa5oacNGRP9SfNtYBNAMi+RPwBFmblZEF7N7swHYQS6/Zfk7SRwx4D5j3CH211YNRco1DEMNVfZCnQ==}
    engines: {node: '>=16.0.0'}

  fill-range@7.1.1:
    resolution: {integrity: sha512-YsGpe3WHLK8ZYi4tWDg2Jy3ebRz2rXowDxnld4bkQB00cc/1Zw9AWnC0i9ztDJitivtQvaI9KaLyKrc+hBW0yg==}
    engines: {node: '>=8'}

  find-up@5.0.0:
    resolution: {integrity: sha512-78/PXT1wlLLDgTzDs7sjq9hzz0vXD+zn+7wypEe4fXQxCmdmqfGsEPQxmiCSQI3ajFV91bVSsvNtrJRiW6nGng==}
    engines: {node: '>=10'}

  flat-cache@4.0.1:
    resolution: {integrity: sha512-f7ccFPK3SXFHpx15UIGyRJ/FJQctuKZ0zVuN3frBo4HnK3cay9VEW0R6yPYFHC0AgqhukPzKjq22t5DmAyqGyw==}
    engines: {node: '>=16'}

  flatted@3.3.3:
    resolution: {integrity: sha512-GX+ysw4PBCz0PzosHDepZGANEuFCMLrnRTiEy9McGjmkCQYwRq4A/X786G/fjM/+OjsWSU1ZrY5qyARZmO/uwg==}

  foreground-child@3.3.1:
    resolution: {integrity: sha512-gIXjKqtFuWEgzFRJA9WCQeSJLZDjgJUOMCMzxtvFq/37KojM1BFGufqsCy0r4qSQmYLsZYMeyRqzIWOMup03sw==}
    engines: {node: '>=14'}

  fs-extra@11.3.0:
    resolution: {integrity: sha512-Z4XaCL6dUDHfP/jT25jJKMmtxvuwbkrD1vNSMFlo9lNLY2c5FHYSQgHPRZUjAB26TpDEoW9HCOgplrdbaPV/ew==}
    engines: {node: '>=14.14'}

  fsevents@2.3.3:
    resolution: {integrity: sha512-5xoDfX+fL7faATnagmWPpbFtwh/R77WmMMqqHGS65C3vvB0YHrgF+B1YmZ3441tMj5n63k0212XNoJwzlhffQw==}
    engines: {node: ^8.16.0 || ^10.6.0 || >=11.0.0}
    os: [darwin]

  function-bind@1.1.2:
    resolution: {integrity: sha512-7XHNxH7qX9xG5mIwxkhumTox/MIRNcOgDrxWsMt2pAr23WHp6MrRlN7FBSFpCpr+oVO0F744iUgR82nJMfG2SA==}

  gensync@1.0.0-beta.2:
    resolution: {integrity: sha512-3hN7NaskYvMDLQY55gnW3NQ+mesEAepTqlg+VEbj7zzqEMBVNhzcGYYeqFo/TlYz6eQiFcp1HcsCZO+nGgS8zg==}
    engines: {node: '>=6.9.0'}

  get-east-asian-width@1.4.0:
    resolution: {integrity: sha512-QZjmEOC+IT1uk6Rx0sX22V6uHWVwbdbxf1faPqJ1QhLdGgsRGCZoyaQBm/piRdJy/D2um6hM1UP7ZEeQ4EkP+Q==}
    engines: {node: '>=18'}

  glob-parent@5.1.2:
    resolution: {integrity: sha512-AOIgSQCepiJYwP3ARnGx+5VnTu2HBYdzbGP45eLw1vr3zB3vZLeyed1sC9hnbcOc9/SrMyM5RPQrkGz4aS9Zow==}
    engines: {node: '>= 6'}

  glob-parent@6.0.2:
    resolution: {integrity: sha512-XxwI8EOhVQgWp6iDL+3b0r86f4d6AX6zSU55HfB4ydCEuXLXc5FcYeOu+nnGftS4TEju/11rt4KJPTMgbfmv4A==}
    engines: {node: '>=10.13.0'}

  glob@10.4.5:
    resolution: {integrity: sha512-7Bv8RF0k6xjo7d4A/PxYLbUCfb6c+Vpd2/mB2yRDlew7Jb5hEXiCD9ibfO7wpk8i4sevK6DFny9h7EYbM3/sHg==}
    hasBin: true

  globals@14.0.0:
    resolution: {integrity: sha512-oahGvuMGQlPw/ivIYBjVSrWAfWLBeku5tpPE2fOPLi+WHffIWbuh2tCjhyQhTBPMf5E9jDEH4FOmTYgYwbKwtQ==}
    engines: {node: '>=18'}

  globals@16.4.0:
    resolution: {integrity: sha512-ob/2LcVVaVGCYN+r14cnwnoDPUufjiYgSqRhiFD0Q1iI4Odora5RE8Iv1D24hAz5oMophRGkGz+yuvQmmUMnMw==}
    engines: {node: '>=18'}

  graceful-fs@4.2.11:
    resolution: {integrity: sha512-RbJ5/jmFcNNCcDV5o9eTnBLJ/HszWV0P73bc+Ff4nS/rJj+YaS6IGyiOL0VoBYX+l1Wrl3k63h/KrH+nhJ0XvQ==}

  graphemer@1.4.0:
    resolution: {integrity: sha512-EtKwoO6kxCL9WO5xipiHTZlSzBm7WLT627TqC/uVRd0HKmq8NXyebnNYxDoBi7wt8eTWrUrKXCOVaFq9x1kgag==}

  happy-dom@20.0.7:
    resolution: {integrity: sha512-CywLfzmYxP5OYpuAG0usFY0CpxJtwYR+w8Mms5J8W29Y2Pzf6rbfQS2M523tRZTb0oLA+URopPtnAQX2fupHZQ==}
    engines: {node: '>=20.0.0'}

  has-flag@4.0.0:
    resolution: {integrity: sha512-EykJT/Q1KjTWctppgIAgfSO0tKVuZUjhgMr17kqTumMl6Afv3EISleU7qZUzoXDFTAHTDC4NOoG/ZxU3EvlMPQ==}
    engines: {node: '>=8'}

  hasown@2.0.2:
    resolution: {integrity: sha512-0hJU9SCPvmMzIBdZFqNPXWa6dqh7WdH0cII9y+CyS8rG3nL48Bclra9HmKhVVUHyPWNH5Y7xDwAB7bfgSjkUMQ==}
    engines: {node: '>= 0.4'}

  he@1.2.0:
    resolution: {integrity: sha512-F/1DnUGPopORZi0ni+CvrCgHQ5FyEAHRLSApuYWMmrbSwoN2Mn/7k+Gl38gJnR7yyDZk6WLXwiGod1JOWNDKGw==}
    hasBin: true

  hermes-estree@0.25.1:
    resolution: {integrity: sha512-0wUoCcLp+5Ev5pDW2OriHC2MJCbwLwuRx+gAqMTOkGKJJiBCLjtrvy4PWUGn6MIVefecRpzoOZ/UV6iGdOr+Cw==}

  hermes-parser@0.25.1:
    resolution: {integrity: sha512-6pEjquH3rqaI6cYAXYPcz9MS4rY6R4ngRgrgfDshRptUZIc3lw0MCIJIGDj9++mfySOuPTHB4nrSW99BCvOPIA==}

  html-escaper@2.0.2:
    resolution: {integrity: sha512-H2iMtd0I4Mt5eYiapRdIDjp+XzelXQ0tFE4JS7YFwFevXXMmOp9myNrUvCg0D6ws8iqkRPBfKHgbwig1SmlLfg==}

  husky@9.1.7:
    resolution: {integrity: sha512-5gs5ytaNjBrh5Ow3zrvdUUY+0VxIuWVL4i9irt6friV+BqdCfmV11CQTWMiBYWHbXhco+J1kHfTOUkePhCDvMA==}
    engines: {node: '>=18'}
    hasBin: true

  ignore@5.3.2:
    resolution: {integrity: sha512-hsBTNUqQTDwkWtcdYI2i06Y/nUBEsNEDJKjWdigLvegy8kDuJAS8uRlpkkcQpyEXL0Z/pjDy5HBmMjRCJ2gq+g==}
    engines: {node: '>= 4'}

  ignore@7.0.5:
    resolution: {integrity: sha512-Hs59xBNfUIunMFgWAbGX5cq6893IbWg4KnrjbYwX3tx0ztorVgTDA6B2sxf8ejHJ4wz8BqGUMYlnzNBer5NvGg==}
    engines: {node: '>= 4'}

  import-fresh@3.3.1:
    resolution: {integrity: sha512-TR3KfrTZTYLPB6jUjfx6MF9WcWrHL9su5TObK4ZkYgBdWKPOFoSoQIdEuTuR82pmtxH2spWG9h6etwfr1pLBqQ==}
    engines: {node: '>=6'}

  import-lazy@4.0.0:
    resolution: {integrity: sha512-rKtvo6a868b5Hu3heneU+L4yEQ4jYKLtjpnPeUdK7h0yzXGmyBTypknlkCvHFBqfX9YlorEiMM6Dnq/5atfHkw==}
    engines: {node: '>=8'}

  imurmurhash@0.1.4:
    resolution: {integrity: sha512-JmXMZ6wuvDmLiHEml9ykzqO6lwFbof0GG4IkcGaENdCRDDmMVnny7s5HsIgHCbaq0w2MyPhDqkhTUgS2LU2PHA==}
    engines: {node: '>=0.8.19'}

  indent-string@4.0.0:
    resolution: {integrity: sha512-EdDDZu4A2OyIK7Lr/2zG+w5jmbuk1DVBnEwREQvBzspBJkCEbRa8GxU1lghYcaGJCnRWibjDXlq779X1/y5xwg==}
    engines: {node: '>=8'}

  is-core-module@2.16.1:
    resolution: {integrity: sha512-UfoeMA6fIJ8wTYFEUjelnaGI67v6+N7qXJEvQuIGa99l4xsCruSYOVSQ0uPANn4dAzm8lkYPaKLrrijLq7x23w==}
    engines: {node: '>= 0.4'}

  is-extglob@2.1.1:
    resolution: {integrity: sha512-SbKbANkN603Vi4jEZv49LeVJMn4yGwsbzZworEoyEiutsN3nJYdbO36zfhGJ6QEDpOZIFkDtnq5JRxmvl3jsoQ==}
    engines: {node: '>=0.10.0'}

  is-fullwidth-code-point@3.0.0:
    resolution: {integrity: sha512-zymm5+u+sCsSWyD9qNaejV3DFvhCKclKdizYaJUuHA83RLjb7nSuGnddCHGv0hk+KY7BMAlsWeK4Ueg6EV6XQg==}
    engines: {node: '>=8'}

  is-fullwidth-code-point@5.1.0:
    resolution: {integrity: sha512-5XHYaSyiqADb4RnZ1Bdad6cPp8Toise4TzEjcOYDHZkTCbKgiUl7WTUCpNWHuxmDt91wnsZBc9xinNzopv3JMQ==}
    engines: {node: '>=18'}

  is-glob@4.0.3:
    resolution: {integrity: sha512-xelSayHH36ZgE7ZWhli7pW34hNbNl8Ojv5KVmkJD4hBdD3th8Tfk9vYasLM+mXWOZhFkgZfxhLSnrwRr4elSSg==}
    engines: {node: '>=0.10.0'}

  is-number@7.0.0:
    resolution: {integrity: sha512-41Cifkg6e8TylSpdtTpeLVMqvSBEVzTttHvERD741+pnZ8ANv0004MRL43QKPDlK9cGvNp6NZWZUBlbGXYxxng==}
    engines: {node: '>=0.12.0'}

  isexe@2.0.0:
    resolution: {integrity: sha512-RHxMLp9lnKHGHRng9QFhRCMbYAcVpn69smSGcq3f36xjgVVWThj4qqLbTLlq7Ssj8B+fIQ1EuCEGI2lKsyQeIw==}

  istanbul-lib-coverage@3.2.2:
    resolution: {integrity: sha512-O8dpsF+r0WV/8MNRKfnmrtCWhuKjxrq2w+jpzBL5UZKTi2LeVWnWOmWRxFlesJONmc+wLAGvKQZEOanko0LFTg==}
    engines: {node: '>=8'}

  istanbul-lib-report@3.0.1:
    resolution: {integrity: sha512-GCfE1mtsHGOELCU8e/Z7YWzpmybrx/+dSTfLrvY8qRmaY6zXTKWn6WQIjaAFw069icm6GVMNkgu0NzI4iPZUNw==}
    engines: {node: '>=10'}

  istanbul-lib-source-maps@5.0.6:
    resolution: {integrity: sha512-yg2d+Em4KizZC5niWhQaIomgf5WlL4vOOjZ5xGCmF8SnPE/mDWWXgvRExdcpCgh9lLRRa1/fSYp2ymmbJ1pI+A==}
    engines: {node: '>=10'}

  istanbul-reports@3.1.7:
    resolution: {integrity: sha512-BewmUXImeuRk2YY0PVbxgKAysvhRPUQE0h5QRM++nVWyubKGV0l8qQ5op8+B2DOmwSe63Jivj0BjkPQVf8fP5g==}
    engines: {node: '>=8'}

  jackspeak@3.4.3:
    resolution: {integrity: sha512-OGlZQpz2yfahA/Rd1Y8Cd9SIEsqvXkLVoSw/cgwhnhFMDbsQFeZYoJJ7bIZBS9BcamUW96asq/npPWugM+RQBw==}

  javascript-natural-sort@0.7.1:
    resolution: {integrity: sha512-nO6jcEfZWQXDhOiBtG2KvKyEptz7RVbpGP4vTD2hLBdmNQSsCiicO2Ioinv6UI4y9ukqnBpy+XZ9H6uLNgJTlw==}

  jju@1.4.0:
    resolution: {integrity: sha512-8wb9Yw966OSxApiCt0K3yNJL8pnNeIv+OEq2YMidz4FKP6nonSRoOXc80iXY4JaN2FC11B9qsNmDsm+ZOfMROA==}

  js-tokens@4.0.0:
    resolution: {integrity: sha512-RdJUflcE3cUzKiMqQgsCu06FPu9UdIJO0beYbPhHN4k6apgJtifcoCtT9bcxOpYBtpD2kCM6Sbzg4CausW/PKQ==}

  js-tokens@9.0.1:
    resolution: {integrity: sha512-mxa9E9ITFOt0ban3j6L5MpjwegGz6lBQmM1IJkWeBZGcMxto50+eWdjC/52xDbS2vy0k7vIMK0Fe2wfL9OQSpQ==}

  js-yaml@4.1.0:
    resolution: {integrity: sha512-wpxZs9NoxZaJESJGIZTyDEaYpl0FKSA+FB9aJiyemKhMwkxQg63h4T1KJgUGHpTqPDNRcmmYLugrRjJlBtWvRA==}
    hasBin: true

  jsesc@3.1.0:
    resolution: {integrity: sha512-/sM3dO2FOzXjKQhJuo0Q173wf2KOo8t4I8vHy6lF9poUp7bKT0/NHE8fPX23PwfhnykfqnC2xRxOnVw5XuGIaA==}
    engines: {node: '>=6'}
    hasBin: true

  json-buffer@3.0.1:
    resolution: {integrity: sha512-4bV5BfR2mqfQTJm+V5tPPdf+ZpuhiIvTuAB5g8kcrXOZpTT/QwwVRWBywX1ozr6lEuPdbHxwaJlm9G6mI2sfSQ==}

  json-schema-traverse@0.4.1:
    resolution: {integrity: sha512-xbbCH5dCYU5T8LcEhhuh7HJ88HXuW3qsI3Y0zOZFKfZEHcpWiHU/Jxzk629Brsab/mMiHQti9wMP+845RPe3Vg==}

  json-schema-traverse@1.0.0:
    resolution: {integrity: sha512-NM8/P9n3XjXhIZn1lLhkFaACTOURQXjWhV4BA/RnOv8xvgqtqpAX9IO4mRQxSx1Rlo4tqzeqb0sOlruaOy3dug==}

  json-stable-stringify-without-jsonify@1.0.1:
    resolution: {integrity: sha512-Bdboy+l7tA3OGW6FjyFHWkP5LuByj1Tk33Ljyq0axyzdk9//JSi2u3fP1QSmd1KNwq6VOKYGlAu87CisVir6Pw==}

  json5@2.2.3:
    resolution: {integrity: sha512-XmOWe7eyHYH14cLdVPoyg+GOH3rYX++KpzrylJwSW98t3Nk+U8XOl8FWKOgwtzdb8lXGf6zYwDUzeHMWfxasyg==}
    engines: {node: '>=6'}
    hasBin: true

  jsonfile@6.1.0:
    resolution: {integrity: sha512-5dgndWOriYSm5cnYaJNhalLNDKOqFwyDB/rr1E9ZsGciGvKPs8R2xYGCacuf3z6K1YKDz182fd+fY3cn3pMqXQ==}

  keyv@4.5.4:
    resolution: {integrity: sha512-oxVHkHR/EJf2CNXnWxRLW6mg7JyCCUcG0DtEGmL2ctUo1PNTin1PUil+r/+4r5MpVgC/fn1kjsx7mjSujKqIpw==}

  kolorist@1.8.0:
    resolution: {integrity: sha512-Y+60/zizpJ3HRH8DCss+q95yr6145JXZo46OTpFvDZWLfRCE4qChOyk1b26nMaNpfHHgxagk9dXT5OP0Tfe+dQ==}

  levn@0.4.1:
    resolution: {integrity: sha512-+bT2uH4E5LGE7h/n3evcS/sQlJXCpIp6ym8OWJ5eV6+67Dsql/LaaT7qJBAt2rzfoa/5QBGBhxDix1dMt2kQKQ==}
    engines: {node: '>= 0.8.0'}

  lint-staged@16.2.5:
    resolution: {integrity: sha512-o36wH3OX0jRWqDw5dOa8a8x6GXTKaLM+LvhRaucZxez0IxA+KNDUCiyjBfNgsMNmchwSX6urLSL7wShcUqAang==}
    engines: {node: '>=20.17'}
    hasBin: true

  listr2@9.0.5:
    resolution: {integrity: sha512-ME4Fb83LgEgwNw96RKNvKV4VTLuXfoKudAmm2lP8Kk87KaMK0/Xrx/aAkMWmT8mDb+3MlFDspfbCs7adjRxA2g==}
    engines: {node: '>=20.0.0'}

  local-pkg@1.1.1:
    resolution: {integrity: sha512-WunYko2W1NcdfAFpuLUoucsgULmgDBRkdxHxWQ7mK0cQqwPiy8E1enjuRBrhLtZkB5iScJ1XIPdhVEFK8aOLSg==}
    engines: {node: '>=14'}

  locate-path@6.0.0:
    resolution: {integrity: sha512-iPZK6eYjbxRu3uB4/WZ3EsEIMJFMqAoopl3R+zuq0UjcAm/MO6KCweDgPfP3elTztoKP3KtnVHxTn2NHBSDVUw==}
    engines: {node: '>=10'}

  lodash.merge@4.6.2:
    resolution: {integrity: sha512-0KpjqXRVvrYyCsX1swR/XTK0va6VQkQM6MNo7PqW77ByjAhoARA8EfrP1N4+KlKj8YS0ZUCtRT/YUuhyYDujIQ==}

  lodash@4.17.21:
    resolution: {integrity: sha512-v2kDEe57lecTulaDIuNTPy3Ry4gLGJ6Z1O3vE1krgXZNrsQ+LFTGHVxVjcXPs17LhbZVGedAJv8XZ1tvj5FvSg==}

  log-update@6.1.0:
    resolution: {integrity: sha512-9ie8ItPR6tjY5uYJh8K/Zrv/RMZ5VOlOWvtZdEHYSTFKZfIBPQa9tOAEeAWhd+AnIneLJ22w5fjOYtoutpWq5w==}
    engines: {node: '>=18'}

  loupe@3.1.4:
    resolution: {integrity: sha512-wJzkKwJrheKtknCOKNEtDK4iqg/MxmZheEMtSTYvnzRdEYaZzmgH976nenp8WdJRdx5Vc1X/9MO0Oszl6ezeXg==}

  lru-cache@10.4.3:
    resolution: {integrity: sha512-JNAzZcXrCt42VGLuYz0zfAzDfAvJWW6AfYlDBQyDV5DClI2m5sAmK+OIO7s59XfsRsWHp02jAJrRadPRGTt6SQ==}

  lru-cache@5.1.1:
    resolution: {integrity: sha512-KpNARQA3Iwv+jTA0utUVVbrh+Jlrr1Fv0e56GGzAFOXN7dk/FviaDW8LHmK52DlcH4WP2n6gI8vN1aesBFgo9w==}

  lru-cache@6.0.0:
    resolution: {integrity: sha512-Jo6dJ04CmSjuznwJSS3pUeWmd/H0ffTlkXXgwZi+eq1UCmqQwCh+eLsYOYCwY991i2Fah4h1BEMCx4qThGbsiA==}
    engines: {node: '>=10'}

  lz-string@1.5.0:
    resolution: {integrity: sha512-h5bgJWpxJNswbU7qCrV0tIKQCaS3blPDrqKWx+QxzuzL1zGUzij9XCWLrSLsJPu5t+eWA/ycetzYAO5IOMcWAQ==}
    hasBin: true

  magic-string@0.30.17:
    resolution: {integrity: sha512-sNPKHvyjVf7gyjwS4xGTaW/mCnF8wnjtifKBEhxfZ7E/S8tQ0rssrwGNn6q8JH/ohItJfSQp9mBtQYuTlH5QnA==}

  magicast@0.3.5:
    resolution: {integrity: sha512-L0WhttDl+2BOsybvEOLK7fW3UA0OQ0IQ2d6Zl2x/a6vVRs3bAY0ECOSHHeL5jD+SbOpOCUEi0y1DgHEn9Qn1AQ==}

  make-dir@4.0.0:
    resolution: {integrity: sha512-hXdUTZYIVOt1Ex//jAQi+wTZZpUpwBj/0QsOzqegb3rGMMeJiSEu5xLHnYfBrRV4RH2+OCSOO95Is/7x1WJ4bw==}
    engines: {node: '>=10'}

  merge2@1.4.1:
    resolution: {integrity: sha512-8q7VEgMJW4J8tcfVPy8g09NcQwZdbwFEqhe/WZkoIzjn/3TGDwtOCYtXGxA3O8tPzpczCCDgv+P2P5y00ZJOOg==}
    engines: {node: '>= 8'}

  micromatch@4.0.8:
    resolution: {integrity: sha512-PXwfBhYu0hBCPw8Dn0E+WDYb7af3dSLVWKi3HGv84IdF4TyFoC0ysxFd0Goxw7nSv4T/PzEJQxsYsEiFCKo2BA==}
    engines: {node: '>=8.6'}

  mimic-function@5.0.1:
    resolution: {integrity: sha512-VP79XUPxV2CigYP3jWwAUFSku2aKqBH7uTAapFWCBqutsbmDo96KY5o8uh6U+/YSIn5OxJnXp73beVkpqMIGhA==}
    engines: {node: '>=18'}

  min-indent@1.0.1:
    resolution: {integrity: sha512-I9jwMn07Sy/IwOj3zVkVik2JTvgpaykDZEigL6Rx6N9LbMywwUSMtxET+7lVoDLLd3O3IXwJwvuuns8UB/HeAg==}
    engines: {node: '>=4'}

  minimatch@3.0.8:
    resolution: {integrity: sha512-6FsRAQsxQ61mw+qP1ZzbL9Bc78x2p5OqNgNpnoAFLTrX8n5Kxph0CsnhmKKNXTWjXqU5L0pGPR7hYk+XWZr60Q==}

  minimatch@3.1.2:
    resolution: {integrity: sha512-J7p63hRiAjw1NDEww1W7i37+ByIrOWO5XQQAzZ3VOcL0PNybwpfmV/N05zFAzwQ9USyEcX6t3UO+K5aqBQOIHw==}

  minimatch@9.0.5:
    resolution: {integrity: sha512-G6T0ZX48xgozx7587koeX9Ys2NYy6Gmv//P89sEte9V9whIapMNF4idKxnW2QtCcLiTWlb/wfCabAtAFWhhBow==}
    engines: {node: '>=16 || 14 >=14.17'}

  minipass@7.1.2:
    resolution: {integrity: sha512-qOOzS1cBTWYF4BH8fVePDBOO9iptMnGUEZwNc/cMWnTV2nVLZ7VoNWEPHkYczZA0pdoA7dl6e7FL659nX9S2aw==}
    engines: {node: '>=16 || 14 >=14.17'}

  mlly@1.7.4:
    resolution: {integrity: sha512-qmdSIPC4bDJXgZTCR7XosJiNKySV7O215tsPtDN9iEO/7q/76b/ijtgRu/+epFXSJhijtTCCGp3DWS549P3xKw==}

  mobx-react-lite@4.1.1:
    resolution: {integrity: sha512-iUxiMpsvNraCKXU+yPotsOncNNmyeS2B5DKL+TL6Tar/xm+wwNJAubJmtRSeAoYawdZqwv8Z/+5nPRHeQxTiXg==}
    peerDependencies:
      mobx: ^6.9.0
      react: ^16.8.0 || ^17 || ^18 || ^19
      react-dom: '*'
      react-native: '*'
    peerDependenciesMeta:
      react-dom:
        optional: true
      react-native:
        optional: true

  mobx@6.15.0:
    resolution: {integrity: sha512-UczzB+0nnwGotYSgllfARAqWCJ5e/skuV2K/l+Zyck/H6pJIhLXuBnz+6vn2i211o7DtbE78HQtsYEKICHGI+g==}

  ms@2.1.3:
    resolution: {integrity: sha512-6FlzubTLZG3J2a/NVCAleEhjzq5oxgHyaCU9yYXvcLsvoVaHJq/s5xXI6/XXP6tz7R9xAOtHnSO/tXtF3WRTlA==}

  muggle-string@0.4.1:
    resolution: {integrity: sha512-VNTrAak/KhO2i8dqqnqnAHOa3cYBwXEZe9h+D5h/1ZqFSTEFHdM65lR7RoIqq3tBBYavsOXV84NoHXZ0AkPyqQ==}

  nano-spawn@2.0.0:
    resolution: {integrity: sha512-tacvGzUY5o2D8CBh2rrwxyNojUsZNU2zjNTzKQrkgGJQTbGAfArVWXSKMBokBeeg6C7OLRGUEyoFlYbfeWQIqw==}
    engines: {node: '>=20.17'}

  nanoid@3.3.11:
    resolution: {integrity: sha512-N8SpfPUnUp1bK+PMYW8qSWdl9U+wwNWI4QKxOYDy9JAro3WMX7p2OeVRF9v+347pnakNevPmiHhNmZ2HbFA76w==}
    engines: {node: ^10 || ^12 || ^13.7 || ^14 || >=15.0.1}
    hasBin: true

  natural-compare@1.4.0:
    resolution: {integrity: sha512-OWND8ei3VtNC9h7V60qff3SVobHr996CTwgxubgyQYEpg290h9J0buyECNNJexkFm5sOajh5G116RYA1c8ZMSw==}

  node-releases@2.0.21:
    resolution: {integrity: sha512-5b0pgg78U3hwXkCM8Z9b2FJdPZlr9Psr9V2gQPESdGHqbntyFJKFW4r5TeWGFzafGY3hzs1JC62VEQMbl1JFkw==}

  onetime@7.0.0:
    resolution: {integrity: sha512-VXJjc87FScF88uafS3JllDgvAm+c/Slfz06lorj2uAY34rlUu0Nt+v8wreiImcrgAjjIHp1rXpTDlLOGw29WwQ==}
    engines: {node: '>=18'}

  optionator@0.9.4:
    resolution: {integrity: sha512-6IpQ7mKUxRcZNLIObR0hz7lxsapSSIYNZJwXPGeF0mTVqGKFIXj1DQcMoT22S3ROcLyY/rz0PWaWZ9ayWmad9g==}
    engines: {node: '>= 0.8.0'}

  p-limit@3.1.0:
    resolution: {integrity: sha512-TYOanM3wGwNGsZN2cVTYPArw454xnXj5qmWF1bEoAc4+cU/ol7GVh7odevjp1FNHduHc3KZMcFduxU5Xc6uJRQ==}
    engines: {node: '>=10'}

  p-locate@5.0.0:
    resolution: {integrity: sha512-LaNjtRWUBY++zB5nE/NwcaoMylSPk+S+ZHNB1TzdbMJMny6dynpAGt7X/tl/QYq3TIeE6nxHppbo2LGymrG5Pw==}
    engines: {node: '>=10'}

  package-json-from-dist@1.0.1:
    resolution: {integrity: sha512-UEZIS3/by4OC8vL3P2dTXRETpebLI2NiI5vIrjaD/5UtrkFX/tNbwjTSRAGC/+7CAo2pIcBaRgWmcBBHcsaCIw==}

  parent-module@1.0.1:
    resolution: {integrity: sha512-GQ2EWRpQV8/o+Aw8YqtfZZPfNRWZYkbidE9k5rpl/hC3vtHHBfGm2Ifi6qWV+coDGkrUKZAxE3Lot5kcsRlh+g==}
    engines: {node: '>=6'}

  path-browserify@1.0.1:
    resolution: {integrity: sha512-b7uo2UCUOYZcnF/3ID0lulOJi/bafxa1xPe7ZPsammBSpjSWQkjNxlt635YGS2MiR9GjvuXCtz2emr3jbsz98g==}

  path-exists@4.0.0:
    resolution: {integrity: sha512-ak9Qy5Q7jYb2Wwcey5Fpvg2KoAc/ZIhLSLOSBmRmygPsGwkVVt0fZa0qrtMz+m6tJTAHfZQ8FnmB4MG4LWy7/w==}
    engines: {node: '>=8'}

  path-key@3.1.1:
    resolution: {integrity: sha512-ojmeN0qd+y0jszEtoY48r0Peq5dwMEkIlCOu6Q5f41lfkswXuKtYrhgoTpLnyIcHm24Uhqx+5Tqm2InSwLhE6Q==}
    engines: {node: '>=8'}

  path-parse@1.0.7:
    resolution: {integrity: sha512-LDJzPVEEEPR+y48z93A0Ed0yXb8pAByGWo/k5YYdYgpY2/2EsOsksJrq7lOHxryrVOn1ejG6oAp8ahvOIQD8sw==}

  path-scurry@1.11.1:
    resolution: {integrity: sha512-Xa4Nw17FS9ApQFJ9umLiJS4orGjm7ZzwUrwamcGQuHSzDyth9boKDaycYdDcZDuqYATXw4HFXgaqWTctW/v1HA==}
    engines: {node: '>=16 || 14 >=14.18'}

  pathe@2.0.3:
    resolution: {integrity: sha512-WUjGcAqP1gQacoQe+OBJsFA7Ld4DyXuUIjZ5cc75cLHvJ7dtNsTugphxIADwspS+AraAUePCKrSVtPLFj/F88w==}

  pathval@2.0.1:
    resolution: {integrity: sha512-//nshmD55c46FuFw26xV/xFAaB5HF9Xdap7HJBBnrKdAd6/GxDBaNA1870O79+9ueg61cZLSVc+OaFlfmObYVQ==}
    engines: {node: '>= 14.16'}

  picocolors@1.1.1:
    resolution: {integrity: sha512-xceH2snhtb5M9liqDsmEw56le376mTZkEX/jEb/RxNFyegNul7eNslCXP9FDj/Lcu0X8KEyMceP2ntpaHrDEVA==}

  picomatch@2.3.1:
    resolution: {integrity: sha512-JU3teHTNjmE2VCGFzuY8EXzCDVwEqB2a8fsIvwaStHhAWJEeVd1o1QD80CU6+ZdEXXSLbSsuLwJjkCBWqRQUVA==}
    engines: {node: '>=8.6'}

  picomatch@4.0.3:
    resolution: {integrity: sha512-5gTmgEY/sqK6gFXLIsQNH19lWb4ebPDLA4SdLP7dsWkIXHWlG66oPuVvXSGFPppYZz8ZDZq0dYYrbHfBCVUb1Q==}
    engines: {node: '>=12'}

  pidtree@0.6.0:
    resolution: {integrity: sha512-eG2dWTVw5bzqGRztnHExczNxt5VGsE6OwTeCG3fdUf9KBsZzO3R5OIIIzWR+iZA0NtZ+RDVdaoE2dK1cn6jH4g==}
    engines: {node: '>=0.10'}
    hasBin: true

  pkg-types@1.3.1:
    resolution: {integrity: sha512-/Jm5M4RvtBFVkKWRu2BLUTNP8/M2a+UwuAX+ae4770q1qVGtfjG+WTCupoZixokjmHiry8uI+dlY8KXYV5HVVQ==}

  pkg-types@2.2.0:
    resolution: {integrity: sha512-2SM/GZGAEkPp3KWORxQZns4M+WSeXbC2HEvmOIJe3Cmiv6ieAJvdVhDldtHqM5J1Y7MrR1XhkBT/rMlhh9FdqQ==}

  postcss@8.5.6:
    resolution: {integrity: sha512-3Ybi1tAuwAP9s0r1UQ2J4n5Y0G05bJkpUIO0/bI9MhwmD70S5aTWbXGBwxHrelT+XM1k6dM0pk+SwNkpTRN7Pg==}
    engines: {node: ^10 || ^12 || >=14}

  prelude-ls@1.2.1:
    resolution: {integrity: sha512-vkcDPrRZo1QZLbn5RLGPpg/WmIQ65qoWWhcGKf/b5eplkkarX0m9z8ppCat4mlOqUsWpyNuYgO3VRyrYHSzX5g==}
    engines: {node: '>= 0.8.0'}

  prettier@3.6.2:
    resolution: {integrity: sha512-I7AIg5boAr5R0FFtJ6rCfD+LFsWHp81dolrFD8S79U9tb8Az2nGrJncnMSnys+bpQJfRUzqs9hnA81OAA3hCuQ==}
    engines: {node: '>=14'}
    hasBin: true

  pretty-format@27.5.1:
    resolution: {integrity: sha512-Qb1gy5OrP5+zDf2Bvnzdl3jsTf1qXVMazbvCoKhtKqVs4/YK4ozX4gKQJJVyNe+cajNPn0KoC0MC3FUmaHWEmQ==}
    engines: {node: ^10.13.0 || ^12.13.0 || ^14.15.0 || >=15.0.0}

  punycode@2.3.1:
    resolution: {integrity: sha512-vYt7UD1U9Wg6138shLtLOvdAu+8DsC/ilFtEVHcH+wydcSpNE20AfSOduf6MkRFahL5FY7X1oU7nKVZFtfq8Fg==}
    engines: {node: '>=6'}

  quansync@0.2.10:
    resolution: {integrity: sha512-t41VRkMYbkHyCYmOvx/6URnN80H7k4X0lLdBMGsz+maAwrJQYB1djpV6vHrQIBE0WBSGqhtEHrK9U3DWWH8v7A==}

  queue-microtask@1.2.3:
    resolution: {integrity: sha512-NuaNSa6flKT5JaSYQzJok04JzTL1CA6aGhv5rfLW3PgqA+M2ChpZQnAC8h8i4ZFkBS8X5RqkDBHA7r4hej3K9A==}

  react-dom@19.1.1:
    resolution: {integrity: sha512-Dlq/5LAZgF0Gaz6yiqZCf6VCcZs1ghAJyrsu84Q/GT0gV+mCxbfmKNoGRKBYMJ8IEdGPqu49YWXD02GCknEDkw==}
    peerDependencies:
      react: ^19.1.1

  react-is@17.0.2:
    resolution: {integrity: sha512-w2GsyukL62IJnlaff/nRegPQR94C/XXamvMWmSHRJ4y7Ts/4ocGRmTHvOs8PSE6pB3dWOrD/nueuU5sduBsQ4w==}

  react-refresh@0.17.0:
    resolution: {integrity: sha512-z6F7K9bV85EfseRCp2bzrpyQ0Gkw1uLoCel9XBVWPg/TjRj94SkJzUTGfOa4bs7iJvBWtQG0Wq7wnI0syw3EBQ==}
    engines: {node: '>=0.10.0'}

  react@19.1.1:
    resolution: {integrity: sha512-w8nqGImo45dmMIfljjMwOGtbmC/mk4CMYhWIicdSflH91J9TyCyczcPFXJzrZ/ZXcgGRFeP6BU0BEJTw6tZdfQ==}
    engines: {node: '>=0.10.0'}

  redent@3.0.0:
    resolution: {integrity: sha512-6tDA8g98We0zd0GvVeMT9arEOnTw9qM03L9cJXaCjrip1OO764RDBLBfrB4cwzNGDj5OA5ioymC9GkizgWJDUg==}
    engines: {node: '>=8'}

  require-from-string@2.0.2:
    resolution: {integrity: sha512-Xf0nWe6RseziFMu+Ap9biiUbmplq6S9/p+7w7YXP/JBHhrUDDUhwa+vANyubuqfZWTveU//DYVGsDG7RKL/vEw==}
    engines: {node: '>=0.10.0'}

  resolve-from@4.0.0:
    resolution: {integrity: sha512-pb/MYmXstAkysRFx8piNI1tGFNQIFA3vkE3Gq4EuA1dF6gHp/+vgZqsCGJapvy8N3Q+4o7FwvquPJcnZ7RYy4g==}
    engines: {node: '>=4'}

  resolve@1.22.10:
    resolution: {integrity: sha512-NPRy+/ncIMeDlTAsuqwKIiferiawhefFJtkNSW0qZJEqMEb+qBt/77B/jGeeek+F0uOeN05CDa6HXbbIgtVX4w==}
    engines: {node: '>= 0.4'}
    hasBin: true

  restore-cursor@5.1.0:
    resolution: {integrity: sha512-oMA2dcrw6u0YfxJQXm342bFKX/E4sG9rbTzO9ptUcR/e8A33cHuvStiYOwH7fszkZlZ1z/ta9AAoPk2F4qIOHA==}
    engines: {node: '>=18'}

  reusify@1.1.0:
    resolution: {integrity: sha512-g6QUff04oZpHs0eG5p83rFLhHeV00ug/Yf9nZM6fLeUrPguBTkTQOdpAWWspMh55TZfVQDPaN3NQJfbVRAxdIw==}
    engines: {iojs: '>=1.0.0', node: '>=0.10.0'}

  rfdc@1.4.1:
    resolution: {integrity: sha512-q1b3N5QkRUWUl7iyylaaj3kOpIT0N2i9MqIEQXP73GVsN9cw3fdx8X63cEmWhJGi2PPCF23Ijp7ktmd39rawIA==}

  rollup@4.52.5:
    resolution: {integrity: sha512-3GuObel8h7Kqdjt0gxkEzaifHTqLVW56Y/bjN7PSQtkKr0w3V/QYSdt6QWYtd7A1xUtYQigtdUfgj1RvWVtorw==}
    engines: {node: '>=18.0.0', npm: '>=8.0.0'}
    hasBin: true

  run-parallel@1.2.0:
    resolution: {integrity: sha512-5l4VyZR86LZ/lDxZTR6jqL8AFE2S0IFLMP26AbjsLVADxHdhB/c0GUsH+y39UfCi3dzz8OlQuPmnaJOMoDHQBA==}

  scheduler@0.26.0:
    resolution: {integrity: sha512-NlHwttCI/l5gCPR3D1nNXtWABUmBwvZpEQiD4IXSbIDq8BzLIK/7Ir5gTFSGZDUu37K5cMNp0hFtzO38sC7gWA==}

  semver@6.3.1:
    resolution: {integrity: sha512-BR7VvDCVHO+q2xBEWskxS6DJE1qRnb7DxzUrogb71CWoSficBxYsiAGd+Kl0mmq/MprG9yArRkyrQxTO6XjMzA==}
    hasBin: true

  semver@7.5.4:
    resolution: {integrity: sha512-1bCSESV6Pv+i21Hvpxp3Dx+pSD8lIPt8uVjRrxAUt/nbswYc+tK6Y2btiULjd4+fnq15PX+nqQDC7Oft7WkwcA==}
    engines: {node: '>=10'}
    hasBin: true

  semver@7.7.3:
    resolution: {integrity: sha512-SdsKMrI9TdgjdweUSR9MweHA4EJ8YxHn8DFaDisvhVlUOe4BF1tLD7GAj0lIqWVl+dPb/rExr0Btby5loQm20Q==}
    engines: {node: '>=10'}
    hasBin: true

  shebang-command@2.0.0:
    resolution: {integrity: sha512-kHxr2zZpYtdmrN1qDjrrX/Z1rR1kG8Dx+gkpK1G4eXmvXswmcE1hTWBWYUzlraYw1/yZp6YuDY77YtvbN0dmDA==}
    engines: {node: '>=8'}

  shebang-regex@3.0.0:
    resolution: {integrity: sha512-7++dFhtcx3353uBaq8DDR4NuxBetBzC7ZQOhmTQInHEd6bSrXdiEyzCvG07Z44UYdLShWUyXt5M/yhz8ekcb1A==}
    engines: {node: '>=8'}

  siginfo@2.0.0:
    resolution: {integrity: sha512-ybx0WO1/8bSBLEWXZvEd7gMW3Sn3JFlW3TvX1nREbDLRNQNaeNN8WK0meBwPdAaOI7TtRRRJn/Es1zhrrCHu7g==}

  signal-exit@4.1.0:
    resolution: {integrity: sha512-bzyZ1e88w9O1iNJbKnOlvYTrWPDl46O1bG0D3XInv+9tkPrxrN8jUUTiFlDkkmKWgn1M6CfIA13SuGqOa9Korw==}
    engines: {node: '>=14'}

  slice-ansi@7.1.2:
    resolution: {integrity: sha512-iOBWFgUX7caIZiuutICxVgX1SdxwAVFFKwt1EvMYYec/NWO5meOJ6K5uQxhrYBdQJne4KxiqZc+KptFOWFSI9w==}
    engines: {node: '>=18'}

  source-map-js@1.2.1:
    resolution: {integrity: sha512-UXWMKhLOwVKb728IUtQPXxfYU+usdybtUrK/8uGE8CQMvrhOpwvzDBwj0QhSL7MQc7vIsISBG8VQ8+IDQxpfQA==}
    engines: {node: '>=0.10.0'}

  source-map@0.6.1:
    resolution: {integrity: sha512-UjgapumWlbMhkBgzT7Ykc5YXUT46F0iKu8SGXq0bcwP5dz/h0Plj6enJqjz1Zbq2l5WaqYnrVbwWOWMyF3F47g==}
    engines: {node: '>=0.10.0'}

  sprintf-js@1.0.3:
    resolution: {integrity: sha512-D9cPgkvLlV3t3IzL0D0YLvGA9Ahk4PcvVwUbN0dSGr1aP0Nrt4AEnTUbuGvquEC0mA64Gqt1fzirlRs5ibXx8g==}

  stackback@0.0.2:
    resolution: {integrity: sha512-1XMJE5fQo1jGH6Y/7ebnwPOBEkIEnT4QF32d5R1+VXdXveM0IBMJt8zfaxX1P3QhVwrYe+576+jkANtSS2mBbw==}

  std-env@3.9.0:
    resolution: {integrity: sha512-UGvjygr6F6tpH7o2qyqR6QYpwraIjKSdtzyBdyytFOHmPZY917kwdwLG0RbOjWOnKmnm3PeHjaoLLMie7kPLQw==}

  string-argv@0.3.2:
    resolution: {integrity: sha512-aqD2Q0144Z+/RqG52NeHEkZauTAUWJO8c6yTftGJKO3Tja5tUgIfmIl6kExvhtxSDP7fXB6DvzkfMpCd/F3G+Q==}
    engines: {node: '>=0.6.19'}

  string-width@4.2.3:
    resolution: {integrity: sha512-wKyQRQpjJ0sIp62ErSZdGsjMJWsap5oRNihHhu6G7JVO/9jIB6UyevL+tXuOqrng8j/cxKTWyWUwvSTriiZz/g==}
    engines: {node: '>=8'}

  string-width@5.1.2:
    resolution: {integrity: sha512-HnLOCR3vjcY8beoNLtcjZ5/nxn2afmME6lhrDrebokqMap+XbeW8n9TXpPDOqdGK5qcI3oT0GKTW6wC7EMiVqA==}
    engines: {node: '>=12'}

  string-width@7.2.0:
    resolution: {integrity: sha512-tsaTIkKW9b4N+AEj+SVA+WhJzV7/zMhcSu78mLKWSk7cXMOSHsBKFWUs0fWwq8QyK3MgJBQRX6Gbi4kYbdvGkQ==}
    engines: {node: '>=18'}

  string-width@8.1.0:
    resolution: {integrity: sha512-Kxl3KJGb/gxkaUMOjRsQ8IrXiGW75O4E3RPjFIINOVH8AMl2SQ/yWdTzWwF3FevIX9LcMAjJW+GRwAlAbTSXdg==}
    engines: {node: '>=20'}

  strip-ansi@6.0.1:
    resolution: {integrity: sha512-Y38VPSHcqkFrCpFnQ9vuSXmquuv5oXOKpGeT6aGrr3o3Gc9AlVa6JBfUSOCnbxGGZF+/0ooI7KrPuUSztUdU5A==}
    engines: {node: '>=8'}

  strip-ansi@7.1.2:
    resolution: {integrity: sha512-gmBGslpoQJtgnMAvOVqGZpEz9dyoKTCzy2nfz/n8aIFhN/jCE/rCmcxabB6jOOHV+0WNnylOxaxBQPSvcWklhA==}
    engines: {node: '>=12'}

  strip-indent@3.0.0:
    resolution: {integrity: sha512-laJTa3Jb+VQpaC6DseHhF7dXVqHTfJPCRDaEbid/drOhgitgYku/letMUqOXFoWV0zIIUbjpdH2t+tYj4bQMRQ==}
    engines: {node: '>=8'}

  strip-json-comments@3.1.1:
    resolution: {integrity: sha512-6fPc+R4ihwqP6N/aIv2f1gMH8lOVtWQHoqC4yK6oSDVVocumAsfCqjkXnqiYMhmMwS/mEHLp7Vehlt3ql6lEig==}
    engines: {node: '>=8'}

  strip-literal@3.0.0:
    resolution: {integrity: sha512-TcccoMhJOM3OebGhSBEmp3UZ2SfDMZUEBdRA/9ynfLi8yYajyWX3JiXArcJt4Umh4vISpspkQIY8ZZoCqjbviA==}

  supports-color@7.2.0:
    resolution: {integrity: sha512-qpCAvRl9stuOHveKsn7HncJRvv501qIacKzQlO/+Lwxc9+0q2wLyv4Dfvt80/DPn2pqOBsJdDiogXGR9+OvwRw==}
    engines: {node: '>=8'}

  supports-color@8.1.1:
    resolution: {integrity: sha512-MpUEN2OodtUzxvKQl72cUF7RQ5EiHsGvSsVG0ia9c5RbWGL2CI4C7EpPS8UTBIplnlzZiNuV56w+FuNxy3ty2Q==}
    engines: {node: '>=10'}

  supports-preserve-symlinks-flag@1.0.0:
    resolution: {integrity: sha512-ot0WnXS9fgdkgIcePe6RHNk1WA8+muPa6cSjeR3V8K27q9BB1rTE3R1p7Hv0z1ZyAc8s6Vvv8DIyWf681MAt0w==}
    engines: {node: '>= 0.4'}

  test-exclude@7.0.1:
    resolution: {integrity: sha512-pFYqmTw68LXVjeWJMST4+borgQP2AyMNbg1BpZh9LbyhUeNkeaPF9gzfPGUAnSMV3qPYdWUwDIjjCLiSDOl7vg==}
    engines: {node: '>=18'}

  tinybench@2.9.0:
    resolution: {integrity: sha512-0+DUvqWMValLmha6lr4kD8iAMK1HzV0/aKnCtWb9v9641TnP/MFb7Pc2bxoxQjTXAErryXVgUOfv2YqNllqGeg==}

  tinyexec@0.3.2:
    resolution: {integrity: sha512-KQQR9yN7R5+OSwaK0XQoj22pwHoTlgYqmUscPYoknOoWCWfj/5/ABTMRi69FrKU5ffPVh5QcFikpWJI/P1ocHA==}

  tinyglobby@0.2.15:
    resolution: {integrity: sha512-j2Zq4NyQYG5XMST4cbs02Ak8iJUdxRM0XI5QyxXuZOzKOINmWurp3smXu3y5wDcJrptwpSjgXHzIQxR0omXljQ==}
    engines: {node: '>=12.0.0'}

  tinypool@1.1.1:
    resolution: {integrity: sha512-Zba82s87IFq9A9XmjiX5uZA/ARWDrB03OHlq+Vw1fSdt0I+4/Kutwy8BP4Y/y/aORMo61FQ0vIb5j44vSo5Pkg==}
    engines: {node: ^18.0.0 || >=20.0.0}

  tinyrainbow@2.0.0:
    resolution: {integrity: sha512-op4nsTR47R6p0vMUUoYl/a+ljLFVtlfaXkLQmqfLR1qHma1h/ysYk4hEXZ880bf2CYgTskvTa/e196Vd5dDQXw==}
    engines: {node: '>=14.0.0'}

  tinyspy@4.0.3:
    resolution: {integrity: sha512-t2T/WLB2WRgZ9EpE4jgPJ9w+i66UZfDc8wHh0xrwiRNN+UwH98GIJkTeZqX9rg0i0ptwzqW+uYeIF0T4F8LR7A==}
    engines: {node: '>=14.0.0'}

  to-regex-range@5.0.1:
    resolution: {integrity: sha512-65P7iz6X5yEr1cwcgvQxbbIw7Uk3gOy5dIdtZ4rDveLqhrdJP+Li/Hx6tyK0NEb+2GCyneCMJiGqrADCSNk8sQ==}
    engines: {node: '>=8.0'}

  ts-api-utils@2.1.0:
    resolution: {integrity: sha512-CUgTZL1irw8u29bzrOD/nH85jqyc74D6SshFgujOIA7osm2Rz7dYH77agkx7H4FBNxDq7Cjf+IjaX/8zwFW+ZQ==}
    engines: {node: '>=18.12'}
    peerDependencies:
      typescript: '>=4.8.4'

  type-check@0.4.0:
    resolution: {integrity: sha512-XleUoc9uwGXqjWwXaUTZAmzMcFZ5858QA2vvx1Ur5xIcixXIP+8LnFDgRplU30us6teqdlskFfu+ae4K79Ooew==}
    engines: {node: '>= 0.8.0'}

  typescript-eslint@8.46.2:
    resolution: {integrity: sha512-vbw8bOmiuYNdzzV3lsiWv6sRwjyuKJMQqWulBOU7M0RrxedXledX8G8kBbQeiOYDnTfiXz0Y4081E1QMNB6iQg==}
    engines: {node: ^18.18.0 || ^20.9.0 || >=21.1.0}
    peerDependencies:
      eslint: ^8.57.0 || ^9.0.0
      typescript: '>=4.8.4 <6.0.0'

  typescript@5.8.2:
    resolution: {integrity: sha512-aJn6wq13/afZp/jT9QZmwEjDqqvSGp1VT5GVg+f/t6/oVyrgXM6BY1h9BRh/O5p3PlUPAe+WuiEZOmb/49RqoQ==}
    engines: {node: '>=14.17'}
    hasBin: true

  typescript@5.9.3:
    resolution: {integrity: sha512-jl1vZzPDinLr9eUt3J/t7V6FgNEw9QjvBPdysz9KfQDD41fQrC2Y4vKQdiaUpFT4bXlb1RHhLpp8wtm6M5TgSw==}
    engines: {node: '>=14.17'}
    hasBin: true

  ufo@1.6.1:
    resolution: {integrity: sha512-9a4/uxlTWJ4+a5i0ooc1rU7C7YOw3wT+UGqdeNNHWnOF9qcMBgLRS+4IYUqbczewFx4mLEig6gawh7X6mFlEkA==}

  undici-types@6.21.0:
    resolution: {integrity: sha512-iwDZqg0QAGrg9Rav5H4n0M64c3mkR59cJ6wQp+7C4nI0gsmExaedaYLNO44eT4AtBBwjbTiGPMlt2Md0T9H9JQ==}

  undici-types@7.16.0:
    resolution: {integrity: sha512-Zz+aZWSj8LE6zoxD+xrjh4VfkIG8Ya6LvYkZqtUQGJPZjYl53ypCaUwWqo7eI0x66KBGeRo+mlBEkMSeSZ38Nw==}

  universalify@2.0.1:
    resolution: {integrity: sha512-gptHNQghINnc/vTGIk0SOFGFNXw7JVrlRUtConJRlvaw6DuX0wO5Jeko9sWrMBhh+PsYAZ7oXAiOnf/UKogyiw==}
    engines: {node: '>= 10.0.0'}

  update-browserslist-db@1.1.3:
    resolution: {integrity: sha512-UxhIZQ+QInVdunkDAaiazvvT/+fXL5Osr0JZlJulepYu6Jd7qJtDZjlur0emRlT71EN3ScPoE7gvsuIKKNavKw==}
    hasBin: true
    peerDependencies:
      browserslist: '>= 4.21.0'

  uri-js@4.4.1:
    resolution: {integrity: sha512-7rKUyy33Q1yc98pQ1DAmLtwX109F7TIfWlW1Ydo8Wl1ii1SeHieeh0HHfPeL2fMXK6z0s8ecKs9frCuLJvndBg==}

  use-sync-external-store@1.5.0:
    resolution: {integrity: sha512-Rb46I4cGGVBmjamjphe8L/UnvJD+uPPtTkNvX5mZgqdbavhI4EbgIWJiIHXJ8bc/i9EQGPRh4DwEURJ552Do0A==}
    peerDependencies:
      react: ^16.8.0 || ^17.0.0 || ^18.0.0 || ^19.0.0

  vite-node@3.2.4:
    resolution: {integrity: sha512-EbKSKh+bh1E1IFxeO0pg1n4dvoOTt0UDiXMd/qn++r98+jPO1xtJilvXldeuQ8giIB5IkpjCgMleHMNEsGH6pg==}
    engines: {node: ^18.0.0 || ^20.0.0 || >=22.0.0}
    hasBin: true

  vite-plugin-dts@4.5.4:
    resolution: {integrity: sha512-d4sOM8M/8z7vRXHHq/ebbblfaxENjogAAekcfcDCCwAyvGqnPrc7f4NZbvItS+g4WTgerW0xDwSz5qz11JT3vg==}
    peerDependencies:
      typescript: '*'
      vite: '*'
    peerDependenciesMeta:
      vite:
        optional: true

  vite@7.1.11:
    resolution: {integrity: sha512-uzcxnSDVjAopEUjljkWh8EIrg6tlzrjFUfMcR1EVsRDGwf/ccef0qQPRyOrROwhrTDaApueq+ja+KLPlzR/zdg==}
    engines: {node: ^20.19.0 || >=22.12.0}
    hasBin: true
    peerDependencies:
      '@types/node': ^20.19.0 || >=22.12.0
      jiti: '>=1.21.0'
      less: ^4.0.0
      lightningcss: ^1.21.0
      sass: ^1.70.0
      sass-embedded: ^1.70.0
      stylus: '>=0.54.8'
      sugarss: ^5.0.0
      terser: ^5.16.0
      tsx: ^4.8.1
      yaml: ^2.4.2
    peerDependenciesMeta:
      '@types/node':
        optional: true
      jiti:
        optional: true
      less:
        optional: true
      lightningcss:
        optional: true
      sass:
        optional: true
      sass-embedded:
        optional: true
      stylus:
        optional: true
      sugarss:
        optional: true
      terser:
        optional: true
      tsx:
        optional: true
      yaml:
        optional: true

  vitest@3.2.4:
    resolution: {integrity: sha512-LUCP5ev3GURDysTWiP47wRRUpLKMOfPh+yKTx3kVIEiu5KOMeqzpnYNsKyOoVrULivR8tLcks4+lga33Whn90A==}
    engines: {node: ^18.0.0 || ^20.0.0 || >=22.0.0}
    hasBin: true
    peerDependencies:
      '@edge-runtime/vm': '*'
      '@types/debug': ^4.1.12
      '@types/node': ^18.0.0 || ^20.0.0 || >=22.0.0
      '@vitest/browser': 3.2.4
      '@vitest/ui': 3.2.4
      happy-dom: '*'
      jsdom: '*'
    peerDependenciesMeta:
      '@edge-runtime/vm':
        optional: true
      '@types/debug':
        optional: true
      '@types/node':
        optional: true
      '@vitest/browser':
        optional: true
      '@vitest/ui':
        optional: true
      happy-dom:
        optional: true
      jsdom:
        optional: true

  vscode-uri@3.1.0:
    resolution: {integrity: sha512-/BpdSx+yCQGnCvecbyXdxHDkuk55/G3xwnC0GqY4gmQ3j+A+g8kzzgB4Nk/SINjqn6+waqw3EgbVF2QKExkRxQ==}

  whatwg-mimetype@3.0.0:
    resolution: {integrity: sha512-nt+N2dzIutVRxARx1nghPKGv1xHikU7HKdfafKkLNLindmPU/ch3U31NOCGGA/dmPcmb1VlofO0vnKAcsm0o/Q==}
    engines: {node: '>=12'}

  which@2.0.2:
    resolution: {integrity: sha512-BLI3Tl1TW3Pvl70l3yq3Y64i+awpwXqsGBYWkkqMtnbXgrMD+yj7rhW0kuEDxzJaYXGjEW5ogapKNMEKNMjibA==}
    engines: {node: '>= 8'}
    hasBin: true

  why-is-node-running@2.3.0:
    resolution: {integrity: sha512-hUrmaWBdVDcxvYqnyh09zunKzROWjbZTiNy8dBEjkS7ehEDQibXJ7XvlmtbwuTclUiIyN+CyXQD4Vmko8fNm8w==}
    engines: {node: '>=8'}
    hasBin: true

  word-wrap@1.2.5:
    resolution: {integrity: sha512-BN22B5eaMMI9UMtjrGd5g5eCYPpCPDUy0FJXbYsaT5zYxjFOckS53SQDE3pWkVoWpHXVb3BrYcEN4Twa55B5cA==}
    engines: {node: '>=0.10.0'}

  wrap-ansi@7.0.0:
    resolution: {integrity: sha512-YVGIj2kamLSTxw6NsZjoBxfSwsn0ycdesmc4p+Q21c5zPuZ1pl+NfxVdxPtdHvmNVOQ6XSYG4AUtyt/Fi7D16Q==}
    engines: {node: '>=10'}

  wrap-ansi@8.1.0:
    resolution: {integrity: sha512-si7QWI6zUMq56bESFvagtmzMdGOtoxfR+Sez11Mobfc7tm+VkUckk9bW2UeffTGVUbOksxmSw0AA2gs8g71NCQ==}
    engines: {node: '>=12'}

  wrap-ansi@9.0.2:
    resolution: {integrity: sha512-42AtmgqjV+X1VpdOfyTGOYRi0/zsoLqtXQckTmqTeybT+BDIbM/Guxo7x3pE2vtpr1ok6xRqM9OpBe+Jyoqyww==}
    engines: {node: '>=18'}

  yallist@3.1.1:
    resolution: {integrity: sha512-a4UGQaWPH59mOXUYnAG2ewncQS4i4F43Tv3JoAM+s2VDAmS9NsK8GpDMLrCHPksFT7h3K6TOoUNn2pb7RoXx4g==}

  yallist@4.0.0:
    resolution: {integrity: sha512-3wdGidZyq5PB084XLES5TpOSRA3wjXAlIWMhum2kRcv/41Sn2emQ0dycQW4uZXLejwKvg6EsvbdlVL+FYEct7A==}

  yaml@2.8.1:
    resolution: {integrity: sha512-lcYcMxX2PO9XMGvAJkJ3OsNMw+/7FKes7/hgerGUYWIoWu5j/+YQqcZr5JnPZWzOsEBgMbSbiSTn/dv/69Mkpw==}
    engines: {node: '>= 14.6'}
    hasBin: true

  yocto-queue@0.1.0:
    resolution: {integrity: sha512-rVksvsnNCdJ/ohGc6xgPwyN8eheCxsiLM8mxuE/t/mOVqJewPuO1miLpTHQiRgTKCLexL4MeAFVagts7HmNZ2Q==}
    engines: {node: '>=10'}

  zod-validation-error@4.0.2:
    resolution: {integrity: sha512-Q6/nZLe6jxuU80qb/4uJ4t5v2VEZ44lzQjPDhYJNztRQ4wyWc6VF3D3Kb/fAuPetZQnhS3hnajCf9CsWesghLQ==}
    engines: {node: '>=18.0.0'}
    peerDependencies:
      zod: ^3.25.0 || ^4.0.0

  zod@4.1.12:
    resolution: {integrity: sha512-JInaHOamG8pt5+Ey8kGmdcAcg3OL9reK8ltczgHTAwNhMys/6ThXHityHxVV2p3fkw/c+MAvBHFVYHFZDmjMCQ==}

snapshots:

  '@adobe/css-tools@4.4.4': {}

  '@ampproject/remapping@2.3.0':
    dependencies:
      '@jridgewell/gen-mapping': 0.3.13
      '@jridgewell/trace-mapping': 0.3.31

  '@babel/code-frame@7.27.1':
    dependencies:
      '@babel/helper-validator-identifier': 7.27.1
      js-tokens: 4.0.0
      picocolors: 1.1.1

  '@babel/compat-data@7.28.4': {}

  '@babel/core@7.28.4':
    dependencies:
      '@babel/code-frame': 7.27.1
      '@babel/generator': 7.28.3
      '@babel/helper-compilation-targets': 7.27.2
      '@babel/helper-module-transforms': 7.28.3(@babel/core@7.28.4)
      '@babel/helpers': 7.28.4
      '@babel/parser': 7.28.4
      '@babel/template': 7.27.2
      '@babel/traverse': 7.28.4
      '@babel/types': 7.28.4
      '@jridgewell/remapping': 2.3.5
      convert-source-map: 2.0.0
      debug: 4.4.3
      gensync: 1.0.0-beta.2
      json5: 2.2.3
      semver: 6.3.1
    transitivePeerDependencies:
      - supports-color

  '@babel/generator@7.28.3':
    dependencies:
      '@babel/parser': 7.28.4
      '@babel/types': 7.28.4
      '@jridgewell/gen-mapping': 0.3.13
      '@jridgewell/trace-mapping': 0.3.31
      jsesc: 3.1.0

  '@babel/helper-compilation-targets@7.27.2':
    dependencies:
      '@babel/compat-data': 7.28.4
      '@babel/helper-validator-option': 7.27.1
      browserslist: 4.26.2
      lru-cache: 5.1.1
      semver: 6.3.1

  '@babel/helper-globals@7.28.0': {}

  '@babel/helper-module-imports@7.27.1':
    dependencies:
      '@babel/traverse': 7.28.4
      '@babel/types': 7.28.4
    transitivePeerDependencies:
      - supports-color

  '@babel/helper-module-transforms@7.28.3(@babel/core@7.28.4)':
    dependencies:
      '@babel/core': 7.28.4
      '@babel/helper-module-imports': 7.27.1
      '@babel/helper-validator-identifier': 7.27.1
      '@babel/traverse': 7.28.4
    transitivePeerDependencies:
      - supports-color

  '@babel/helper-plugin-utils@7.27.1': {}

  '@babel/helper-string-parser@7.27.1': {}

  '@babel/helper-validator-identifier@7.27.1': {}

  '@babel/helper-validator-option@7.27.1': {}

  '@babel/helpers@7.28.4':
    dependencies:
      '@babel/template': 7.27.2
      '@babel/types': 7.28.4

  '@babel/parser@7.28.4':
    dependencies:
      '@babel/types': 7.28.4

  '@babel/plugin-transform-react-jsx-self@7.27.1(@babel/core@7.28.4)':
    dependencies:
      '@babel/core': 7.28.4
      '@babel/helper-plugin-utils': 7.27.1

  '@babel/plugin-transform-react-jsx-source@7.27.1(@babel/core@7.28.4)':
    dependencies:
      '@babel/core': 7.28.4
      '@babel/helper-plugin-utils': 7.27.1

  '@babel/runtime@7.28.4': {}

  '@babel/template@7.27.2':
    dependencies:
      '@babel/code-frame': 7.27.1
      '@babel/parser': 7.28.4
      '@babel/types': 7.28.4

  '@babel/traverse@7.28.4':
    dependencies:
      '@babel/code-frame': 7.27.1
      '@babel/generator': 7.28.3
      '@babel/helper-globals': 7.28.0
      '@babel/parser': 7.28.4
      '@babel/template': 7.27.2
      '@babel/types': 7.28.4
      debug: 4.4.3
    transitivePeerDependencies:
      - supports-color

  '@babel/types@7.28.4':
    dependencies:
      '@babel/helper-string-parser': 7.27.1
      '@babel/helper-validator-identifier': 7.27.1

  '@bcoe/v8-coverage@1.0.2': {}

  '@esbuild/aix-ppc64@0.25.11':
    optional: true

  '@esbuild/android-arm64@0.25.11':
    optional: true

  '@esbuild/android-arm@0.25.11':
    optional: true

  '@esbuild/android-x64@0.25.11':
    optional: true

  '@esbuild/darwin-arm64@0.25.11':
    optional: true

  '@esbuild/darwin-x64@0.25.11':
    optional: true

  '@esbuild/freebsd-arm64@0.25.11':
    optional: true

  '@esbuild/freebsd-x64@0.25.11':
    optional: true

  '@esbuild/linux-arm64@0.25.11':
    optional: true

  '@esbuild/linux-arm@0.25.11':
    optional: true

  '@esbuild/linux-ia32@0.25.11':
    optional: true

  '@esbuild/linux-loong64@0.25.11':
    optional: true

  '@esbuild/linux-mips64el@0.25.11':
    optional: true

  '@esbuild/linux-ppc64@0.25.11':
    optional: true

  '@esbuild/linux-riscv64@0.25.11':
    optional: true

  '@esbuild/linux-s390x@0.25.11':
    optional: true

  '@esbuild/linux-x64@0.25.11':
    optional: true

  '@esbuild/netbsd-arm64@0.25.11':
    optional: true

  '@esbuild/netbsd-x64@0.25.11':
    optional: true

  '@esbuild/openbsd-arm64@0.25.11':
    optional: true

  '@esbuild/openbsd-x64@0.25.11':
    optional: true

  '@esbuild/openharmony-arm64@0.25.11':
    optional: true

  '@esbuild/sunos-x64@0.25.11':
    optional: true

  '@esbuild/win32-arm64@0.25.11':
    optional: true

  '@esbuild/win32-ia32@0.25.11':
    optional: true

  '@esbuild/win32-x64@0.25.11':
    optional: true

  '@eslint-community/eslint-utils@4.9.0(eslint@9.37.0)':
    dependencies:
      eslint: 9.37.0
      eslint-visitor-keys: 3.4.3

  '@eslint-community/regexpp@4.12.1': {}

  '@eslint/config-array@0.21.0':
    dependencies:
      '@eslint/object-schema': 2.1.6
      debug: 4.4.3
      minimatch: 3.1.2
    transitivePeerDependencies:
      - supports-color

  '@eslint/config-helpers@0.4.0':
    dependencies:
      '@eslint/core': 0.16.0

  '@eslint/core@0.16.0':
    dependencies:
      '@types/json-schema': 7.0.15

  '@eslint/eslintrc@3.3.1':
    dependencies:
      ajv: 6.12.6
      debug: 4.4.3
      espree: 10.4.0
      globals: 14.0.0
      ignore: 5.3.2
      import-fresh: 3.3.1
      js-yaml: 4.1.0
      minimatch: 3.1.2
      strip-json-comments: 3.1.1
    transitivePeerDependencies:
      - supports-color

  '@eslint/js@9.37.0': {}

  '@eslint/js@9.38.0': {}

  '@eslint/object-schema@2.1.6': {}

  '@eslint/plugin-kit@0.4.0':
    dependencies:
      '@eslint/core': 0.16.0
      levn: 0.4.1

  '@humanfs/core@0.19.1': {}

  '@humanfs/node@0.16.7':
    dependencies:
      '@humanfs/core': 0.19.1
      '@humanwhocodes/retry': 0.4.3

  '@humanwhocodes/module-importer@1.0.1': {}

  '@humanwhocodes/retry@0.4.3': {}

  '@isaacs/cliui@8.0.2':
    dependencies:
      string-width: 5.1.2
      string-width-cjs: string-width@4.2.3
      strip-ansi: 7.1.2
      strip-ansi-cjs: strip-ansi@6.0.1
      wrap-ansi: 8.1.0
      wrap-ansi-cjs: wrap-ansi@7.0.0

  '@istanbuljs/schema@0.1.3': {}

  '@jridgewell/gen-mapping@0.3.13':
    dependencies:
      '@jridgewell/sourcemap-codec': 1.5.5
      '@jridgewell/trace-mapping': 0.3.31

  '@jridgewell/remapping@2.3.5':
    dependencies:
      '@jridgewell/gen-mapping': 0.3.13
      '@jridgewell/trace-mapping': 0.3.31

  '@jridgewell/resolve-uri@3.1.2': {}

  '@jridgewell/sourcemap-codec@1.5.5': {}

  '@jridgewell/trace-mapping@0.3.31':
    dependencies:
      '@jridgewell/resolve-uri': 3.1.2
      '@jridgewell/sourcemap-codec': 1.5.5

  '@microsoft/api-extractor-model@7.30.6(@types/node@24.9.1)':
    dependencies:
      '@microsoft/tsdoc': 0.15.1
      '@microsoft/tsdoc-config': 0.17.1
      '@rushstack/node-core-library': 5.13.1(@types/node@24.9.1)
    transitivePeerDependencies:
      - '@types/node'

  '@microsoft/api-extractor@7.52.8(@types/node@24.9.1)':
    dependencies:
      '@microsoft/api-extractor-model': 7.30.6(@types/node@24.9.1)
      '@microsoft/tsdoc': 0.15.1
      '@microsoft/tsdoc-config': 0.17.1
      '@rushstack/node-core-library': 5.13.1(@types/node@24.9.1)
      '@rushstack/rig-package': 0.5.3
      '@rushstack/terminal': 0.15.3(@types/node@24.9.1)
      '@rushstack/ts-command-line': 5.0.1(@types/node@24.9.1)
      lodash: 4.17.21
      minimatch: 3.0.8
      resolve: 1.22.10
      semver: 7.5.4
      source-map: 0.6.1
      typescript: 5.8.2
    transitivePeerDependencies:
      - '@types/node'

  '@microsoft/tsdoc-config@0.17.1':
    dependencies:
      '@microsoft/tsdoc': 0.15.1
      ajv: 8.12.0
      jju: 1.4.0
      resolve: 1.22.10

  '@microsoft/tsdoc@0.15.1': {}

  '@nodelib/fs.scandir@2.1.5':
    dependencies:
      '@nodelib/fs.stat': 2.0.5
      run-parallel: 1.2.0

  '@nodelib/fs.stat@2.0.5': {}

  '@nodelib/fs.walk@1.2.8':
    dependencies:
      '@nodelib/fs.scandir': 2.1.5
      fastq: 1.19.1

  '@pkgjs/parseargs@0.11.0':
    optional: true

  '@rolldown/pluginutils@1.0.0-beta.38': {}

  '@rollup/pluginutils@5.2.0(rollup@4.52.5)':
    dependencies:
      '@types/estree': 1.0.8
      estree-walker: 2.0.2
      picomatch: 4.0.3
    optionalDependencies:
      rollup: 4.52.5

  '@rollup/rollup-android-arm-eabi@4.52.5':
    optional: true

  '@rollup/rollup-android-arm64@4.52.5':
    optional: true

  '@rollup/rollup-darwin-arm64@4.52.5':
    optional: true

  '@rollup/rollup-darwin-x64@4.52.5':
    optional: true

  '@rollup/rollup-freebsd-arm64@4.52.5':
    optional: true

  '@rollup/rollup-freebsd-x64@4.52.5':
    optional: true

  '@rollup/rollup-linux-arm-gnueabihf@4.52.5':
    optional: true

  '@rollup/rollup-linux-arm-musleabihf@4.52.5':
    optional: true

  '@rollup/rollup-linux-arm64-gnu@4.52.5':
    optional: true

  '@rollup/rollup-linux-arm64-musl@4.52.5':
    optional: true

  '@rollup/rollup-linux-loong64-gnu@4.52.5':
    optional: true

  '@rollup/rollup-linux-ppc64-gnu@4.52.5':
    optional: true

  '@rollup/rollup-linux-riscv64-gnu@4.52.5':
    optional: true

  '@rollup/rollup-linux-riscv64-musl@4.52.5':
    optional: true

  '@rollup/rollup-linux-s390x-gnu@4.52.5':
    optional: true

  '@rollup/rollup-linux-x64-gnu@4.52.5':
    optional: true

  '@rollup/rollup-linux-x64-musl@4.52.5':
    optional: true

  '@rollup/rollup-openharmony-arm64@4.52.5':
    optional: true

  '@rollup/rollup-win32-arm64-msvc@4.52.5':
    optional: true

  '@rollup/rollup-win32-ia32-msvc@4.52.5':
    optional: true

  '@rollup/rollup-win32-x64-gnu@4.52.5':
    optional: true

  '@rollup/rollup-win32-x64-msvc@4.52.5':
    optional: true

  '@rushstack/node-core-library@5.13.1(@types/node@24.9.1)':
    dependencies:
      ajv: 8.13.0
      ajv-draft-04: 1.0.0(ajv@8.13.0)
      ajv-formats: 3.0.1(ajv@8.13.0)
      fs-extra: 11.3.0
      import-lazy: 4.0.0
      jju: 1.4.0
      resolve: 1.22.10
      semver: 7.5.4
    optionalDependencies:
      '@types/node': 24.9.1

  '@rushstack/rig-package@0.5.3':
    dependencies:
      resolve: 1.22.10
      strip-json-comments: 3.1.1

  '@rushstack/terminal@0.15.3(@types/node@24.9.1)':
    dependencies:
      '@rushstack/node-core-library': 5.13.1(@types/node@24.9.1)
      supports-color: 8.1.1
    optionalDependencies:
      '@types/node': 24.9.1

  '@rushstack/ts-command-line@5.0.1(@types/node@24.9.1)':
    dependencies:
      '@rushstack/terminal': 0.15.3(@types/node@24.9.1)
      '@types/argparse': 1.0.38
      argparse: 1.0.10
      string-argv: 0.3.2
    transitivePeerDependencies:
      - '@types/node'

  '@testing-library/dom@10.4.0':
    dependencies:
      '@babel/code-frame': 7.27.1
      '@babel/runtime': 7.28.4
      '@types/aria-query': 5.0.4
      aria-query: 5.3.0
      chalk: 4.1.2
      dom-accessibility-api: 0.5.16
      lz-string: 1.5.0
      pretty-format: 27.5.1

  '@testing-library/jest-dom@6.9.1':
    dependencies:
      '@adobe/css-tools': 4.4.4
      aria-query: 5.3.2
      css.escape: 1.5.1
      dom-accessibility-api: 0.6.3
      picocolors: 1.1.1
      redent: 3.0.0

  '@testing-library/react@16.3.0(@testing-library/dom@10.4.0)(@types/react-dom@19.1.9(@types/react@19.1.16))(@types/react@19.1.16)(react-dom@19.1.1(react@19.1.1))(react@19.1.1)':
    dependencies:
      '@babel/runtime': 7.28.4
      '@testing-library/dom': 10.4.0
      react: 19.1.1
      react-dom: 19.1.1(react@19.1.1)
    optionalDependencies:
      '@types/react': 19.1.16
      '@types/react-dom': 19.1.9(@types/react@19.1.16)

  '@trivago/prettier-plugin-sort-imports@5.2.2(prettier@3.6.2)':
    dependencies:
      '@babel/generator': 7.28.3
      '@babel/parser': 7.28.4
      '@babel/traverse': 7.28.4
      '@babel/types': 7.28.4
      javascript-natural-sort: 0.7.1
      lodash: 4.17.21
      prettier: 3.6.2
    transitivePeerDependencies:
      - supports-color

  '@types/argparse@1.0.38': {}

  '@types/aria-query@5.0.4': {}

  '@types/babel__core@7.20.5':
    dependencies:
      '@babel/parser': 7.28.4
      '@babel/types': 7.28.4
      '@types/babel__generator': 7.27.0
      '@types/babel__template': 7.4.4
      '@types/babel__traverse': 7.28.0

  '@types/babel__generator@7.27.0':
    dependencies:
      '@babel/types': 7.28.4

  '@types/babel__template@7.4.4':
    dependencies:
      '@babel/parser': 7.28.4
      '@babel/types': 7.28.4

  '@types/babel__traverse@7.28.0':
    dependencies:
      '@babel/types': 7.28.4

  '@types/chai@5.2.2':
    dependencies:
      '@types/deep-eql': 4.0.2

  '@types/deep-eql@4.0.2': {}

  '@types/estree@1.0.8': {}

  '@types/json-schema@7.0.15': {}

  '@types/node@20.19.23':
    dependencies:
      undici-types: 6.21.0

  '@types/node@24.9.1':
    dependencies:
      undici-types: 7.16.0

  '@types/react-dom@19.1.9(@types/react@19.1.16)':
    dependencies:
      '@types/react': 19.1.16

  '@types/react@19.1.16':
    dependencies:
      csstype: 3.1.3

  '@types/whatwg-mimetype@3.0.2': {}

  '@typescript-eslint/eslint-plugin@8.46.2(@typescript-eslint/parser@8.46.2(eslint@9.37.0)(typescript@5.9.3))(eslint@9.37.0)(typescript@5.9.3)':
    dependencies:
      '@eslint-community/regexpp': 4.12.1
      '@typescript-eslint/parser': 8.46.2(eslint@9.37.0)(typescript@5.9.3)
      '@typescript-eslint/scope-manager': 8.46.2
      '@typescript-eslint/type-utils': 8.46.2(eslint@9.37.0)(typescript@5.9.3)
      '@typescript-eslint/utils': 8.46.2(eslint@9.37.0)(typescript@5.9.3)
      '@typescript-eslint/visitor-keys': 8.46.2
      eslint: 9.37.0
      graphemer: 1.4.0
      ignore: 7.0.5
      natural-compare: 1.4.0
      ts-api-utils: 2.1.0(typescript@5.9.3)
      typescript: 5.9.3
    transitivePeerDependencies:
      - supports-color

  '@typescript-eslint/parser@8.46.2(eslint@9.37.0)(typescript@5.9.3)':
    dependencies:
      '@typescript-eslint/scope-manager': 8.46.2
      '@typescript-eslint/types': 8.46.2
      '@typescript-eslint/typescript-estree': 8.46.2(typescript@5.9.3)
      '@typescript-eslint/visitor-keys': 8.46.2
      debug: 4.4.3
      eslint: 9.37.0
      typescript: 5.9.3
    transitivePeerDependencies:
      - supports-color

  '@typescript-eslint/project-service@8.46.2(typescript@5.9.3)':
    dependencies:
      '@typescript-eslint/tsconfig-utils': 8.46.2(typescript@5.9.3)
      '@typescript-eslint/types': 8.46.2
      debug: 4.4.3
      typescript: 5.9.3
    transitivePeerDependencies:
      - supports-color

  '@typescript-eslint/scope-manager@8.46.2':
    dependencies:
      '@typescript-eslint/types': 8.46.2
      '@typescript-eslint/visitor-keys': 8.46.2

  '@typescript-eslint/tsconfig-utils@8.46.2(typescript@5.9.3)':
    dependencies:
      typescript: 5.9.3

  '@typescript-eslint/type-utils@8.46.2(eslint@9.37.0)(typescript@5.9.3)':
    dependencies:
      '@typescript-eslint/types': 8.46.2
      '@typescript-eslint/typescript-estree': 8.46.2(typescript@5.9.3)
      '@typescript-eslint/utils': 8.46.2(eslint@9.37.0)(typescript@5.9.3)
      debug: 4.4.3
      eslint: 9.37.0
      ts-api-utils: 2.1.0(typescript@5.9.3)
      typescript: 5.9.3
    transitivePeerDependencies:
      - supports-color

  '@typescript-eslint/types@8.46.2': {}

  '@typescript-eslint/typescript-estree@8.46.2(typescript@5.9.3)':
    dependencies:
      '@typescript-eslint/project-service': 8.46.2(typescript@5.9.3)
      '@typescript-eslint/tsconfig-utils': 8.46.2(typescript@5.9.3)
      '@typescript-eslint/types': 8.46.2
      '@typescript-eslint/visitor-keys': 8.46.2
      debug: 4.4.3
      fast-glob: 3.3.3
      is-glob: 4.0.3
      minimatch: 9.0.5
      semver: 7.7.3
      ts-api-utils: 2.1.0(typescript@5.9.3)
      typescript: 5.9.3
    transitivePeerDependencies:
      - supports-color

  '@typescript-eslint/utils@8.46.2(eslint@9.37.0)(typescript@5.9.3)':
    dependencies:
      '@eslint-community/eslint-utils': 4.9.0(eslint@9.37.0)
      '@typescript-eslint/scope-manager': 8.46.2
      '@typescript-eslint/types': 8.46.2
      '@typescript-eslint/typescript-estree': 8.46.2(typescript@5.9.3)
      eslint: 9.37.0
      typescript: 5.9.3
    transitivePeerDependencies:
      - supports-color

  '@typescript-eslint/visitor-keys@8.46.2':
    dependencies:
      '@typescript-eslint/types': 8.46.2
      eslint-visitor-keys: 4.2.1

  '@vitejs/plugin-react@5.0.4(vite@7.1.11(@types/node@24.9.1)(yaml@2.8.1))':
    dependencies:
      '@babel/core': 7.28.4
      '@babel/plugin-transform-react-jsx-self': 7.27.1(@babel/core@7.28.4)
      '@babel/plugin-transform-react-jsx-source': 7.27.1(@babel/core@7.28.4)
      '@rolldown/pluginutils': 1.0.0-beta.38
      '@types/babel__core': 7.20.5
      react-refresh: 0.17.0
      vite: 7.1.11(@types/node@24.9.1)(yaml@2.8.1)
    transitivePeerDependencies:
      - supports-color

<<<<<<< HEAD
  '@vitest/coverage-v8@3.2.4(vitest@3.2.4(@types/node@24.7.2)(happy-dom@20.0.7)(yaml@2.8.1))':
=======
  '@vitest/coverage-v8@3.2.4(vitest@3.2.4(@types/node@24.9.1)(happy-dom@20.0.0)(yaml@2.8.1))':
>>>>>>> bcf17d5e
    dependencies:
      '@ampproject/remapping': 2.3.0
      '@bcoe/v8-coverage': 1.0.2
      ast-v8-to-istanbul: 0.3.3
      debug: 4.4.3
      istanbul-lib-coverage: 3.2.2
      istanbul-lib-report: 3.0.1
      istanbul-lib-source-maps: 5.0.6
      istanbul-reports: 3.1.7
      magic-string: 0.30.17
      magicast: 0.3.5
      std-env: 3.9.0
      test-exclude: 7.0.1
      tinyrainbow: 2.0.0
<<<<<<< HEAD
      vitest: 3.2.4(@types/node@24.7.2)(happy-dom@20.0.7)(yaml@2.8.1)
=======
      vitest: 3.2.4(@types/node@24.9.1)(happy-dom@20.0.0)(yaml@2.8.1)
>>>>>>> bcf17d5e
    transitivePeerDependencies:
      - supports-color

  '@vitest/expect@3.2.4':
    dependencies:
      '@types/chai': 5.2.2
      '@vitest/spy': 3.2.4
      '@vitest/utils': 3.2.4
      chai: 5.2.1
      tinyrainbow: 2.0.0

  '@vitest/mocker@3.2.4(vite@7.1.11(@types/node@24.9.1)(yaml@2.8.1))':
    dependencies:
      '@vitest/spy': 3.2.4
      estree-walker: 3.0.3
      magic-string: 0.30.17
    optionalDependencies:
      vite: 7.1.11(@types/node@24.9.1)(yaml@2.8.1)

  '@vitest/pretty-format@3.2.4':
    dependencies:
      tinyrainbow: 2.0.0

  '@vitest/runner@3.2.4':
    dependencies:
      '@vitest/utils': 3.2.4
      pathe: 2.0.3
      strip-literal: 3.0.0

  '@vitest/snapshot@3.2.4':
    dependencies:
      '@vitest/pretty-format': 3.2.4
      magic-string: 0.30.17
      pathe: 2.0.3

  '@vitest/spy@3.2.4':
    dependencies:
      tinyspy: 4.0.3

  '@vitest/utils@3.2.4':
    dependencies:
      '@vitest/pretty-format': 3.2.4
      loupe: 3.1.4
      tinyrainbow: 2.0.0

  '@volar/language-core@2.4.20':
    dependencies:
      '@volar/source-map': 2.4.20

  '@volar/source-map@2.4.20': {}

  '@volar/typescript@2.4.20':
    dependencies:
      '@volar/language-core': 2.4.20
      path-browserify: 1.0.1
      vscode-uri: 3.1.0

  '@vue/compiler-core@3.5.17':
    dependencies:
      '@babel/parser': 7.28.4
      '@vue/shared': 3.5.17
      entities: 4.5.0
      estree-walker: 2.0.2
      source-map-js: 1.2.1

  '@vue/compiler-dom@3.5.17':
    dependencies:
      '@vue/compiler-core': 3.5.17
      '@vue/shared': 3.5.17

  '@vue/compiler-vue2@2.7.16':
    dependencies:
      de-indent: 1.0.2
      he: 1.2.0

  '@vue/language-core@2.2.0(typescript@5.9.3)':
    dependencies:
      '@volar/language-core': 2.4.20
      '@vue/compiler-dom': 3.5.17
      '@vue/compiler-vue2': 2.7.16
      '@vue/shared': 3.5.17
      alien-signals: 0.4.14
      minimatch: 9.0.5
      muggle-string: 0.4.1
      path-browserify: 1.0.1
    optionalDependencies:
      typescript: 5.9.3

  '@vue/shared@3.5.17': {}

  acorn-jsx@5.3.2(acorn@8.15.0):
    dependencies:
      acorn: 8.15.0

  acorn@8.15.0: {}

  ajv-draft-04@1.0.0(ajv@8.13.0):
    optionalDependencies:
      ajv: 8.13.0

  ajv-formats@3.0.1(ajv@8.13.0):
    optionalDependencies:
      ajv: 8.13.0

  ajv@6.12.6:
    dependencies:
      fast-deep-equal: 3.1.3
      fast-json-stable-stringify: 2.1.0
      json-schema-traverse: 0.4.1
      uri-js: 4.4.1

  ajv@8.12.0:
    dependencies:
      fast-deep-equal: 3.1.3
      json-schema-traverse: 1.0.0
      require-from-string: 2.0.2
      uri-js: 4.4.1

  ajv@8.13.0:
    dependencies:
      fast-deep-equal: 3.1.3
      json-schema-traverse: 1.0.0
      require-from-string: 2.0.2
      uri-js: 4.4.1

  alien-signals@0.4.14: {}

  ansi-escapes@7.1.1:
    dependencies:
      environment: 1.1.0

  ansi-regex@5.0.1: {}

  ansi-regex@6.2.2: {}

  ansi-styles@4.3.0:
    dependencies:
      color-convert: 2.0.1

  ansi-styles@5.2.0: {}

  ansi-styles@6.2.3: {}

  argparse@1.0.10:
    dependencies:
      sprintf-js: 1.0.3

  argparse@2.0.1: {}

  aria-query@5.3.0:
    dependencies:
      dequal: 2.0.3

  aria-query@5.3.2: {}

  assertion-error@2.0.1: {}

  ast-v8-to-istanbul@0.3.3:
    dependencies:
      '@jridgewell/trace-mapping': 0.3.31
      estree-walker: 3.0.3
      js-tokens: 9.0.1

  balanced-match@1.0.2: {}

  baseline-browser-mapping@2.8.9: {}

  brace-expansion@1.1.12:
    dependencies:
      balanced-match: 1.0.2
      concat-map: 0.0.1

  brace-expansion@2.0.2:
    dependencies:
      balanced-match: 1.0.2

  braces@3.0.3:
    dependencies:
      fill-range: 7.1.1

  browserslist@4.26.2:
    dependencies:
      baseline-browser-mapping: 2.8.9
      caniuse-lite: 1.0.30001746
      electron-to-chromium: 1.5.227
      node-releases: 2.0.21
      update-browserslist-db: 1.1.3(browserslist@4.26.2)

  cac@6.7.14: {}

  callsites@3.1.0: {}

  caniuse-lite@1.0.30001746: {}

  chai@5.2.1:
    dependencies:
      assertion-error: 2.0.1
      check-error: 2.1.1
      deep-eql: 5.0.2
      loupe: 3.1.4
      pathval: 2.0.1

  chalk@4.1.2:
    dependencies:
      ansi-styles: 4.3.0
      supports-color: 7.2.0

  check-error@2.1.1: {}

  cli-cursor@5.0.0:
    dependencies:
      restore-cursor: 5.1.0

  cli-truncate@5.1.0:
    dependencies:
      slice-ansi: 7.1.2
      string-width: 8.1.0

  color-convert@2.0.1:
    dependencies:
      color-name: 1.1.4

  color-name@1.1.4: {}

  colorette@2.0.20: {}

  commander@14.0.1: {}

  compare-versions@6.1.1: {}

  concat-map@0.0.1: {}

  confbox@0.1.8: {}

  confbox@0.2.2: {}

  convert-source-map@2.0.0: {}

  cross-spawn@7.0.6:
    dependencies:
      path-key: 3.1.1
      shebang-command: 2.0.0
      which: 2.0.2

  css.escape@1.5.1: {}

  csstype@3.1.3: {}

  de-indent@1.0.2: {}

  debug@4.4.3:
    dependencies:
      ms: 2.1.3

  deep-eql@5.0.2: {}

  deep-is@0.1.4: {}

  dequal@2.0.3: {}

  dom-accessibility-api@0.5.16: {}

  dom-accessibility-api@0.6.3: {}

  eastasianwidth@0.2.0: {}

  electron-to-chromium@1.5.227: {}

  emoji-regex@10.6.0: {}

  emoji-regex@8.0.0: {}

  emoji-regex@9.2.2: {}

  entities@4.5.0: {}

  environment@1.1.0: {}

  es-module-lexer@1.7.0: {}

  esbuild@0.25.11:
    optionalDependencies:
      '@esbuild/aix-ppc64': 0.25.11
      '@esbuild/android-arm': 0.25.11
      '@esbuild/android-arm64': 0.25.11
      '@esbuild/android-x64': 0.25.11
      '@esbuild/darwin-arm64': 0.25.11
      '@esbuild/darwin-x64': 0.25.11
      '@esbuild/freebsd-arm64': 0.25.11
      '@esbuild/freebsd-x64': 0.25.11
      '@esbuild/linux-arm': 0.25.11
      '@esbuild/linux-arm64': 0.25.11
      '@esbuild/linux-ia32': 0.25.11
      '@esbuild/linux-loong64': 0.25.11
      '@esbuild/linux-mips64el': 0.25.11
      '@esbuild/linux-ppc64': 0.25.11
      '@esbuild/linux-riscv64': 0.25.11
      '@esbuild/linux-s390x': 0.25.11
      '@esbuild/linux-x64': 0.25.11
      '@esbuild/netbsd-arm64': 0.25.11
      '@esbuild/netbsd-x64': 0.25.11
      '@esbuild/openbsd-arm64': 0.25.11
      '@esbuild/openbsd-x64': 0.25.11
      '@esbuild/openharmony-arm64': 0.25.11
      '@esbuild/sunos-x64': 0.25.11
      '@esbuild/win32-arm64': 0.25.11
      '@esbuild/win32-ia32': 0.25.11
      '@esbuild/win32-x64': 0.25.11

  escalade@3.2.0: {}

  escape-string-regexp@4.0.0: {}

  eslint-plugin-react-hooks@7.0.0(eslint@9.37.0):
    dependencies:
      '@babel/core': 7.28.4
      '@babel/parser': 7.28.4
      eslint: 9.37.0
      hermes-parser: 0.25.1
      zod: 4.1.12
      zod-validation-error: 4.0.2(zod@4.1.12)
    transitivePeerDependencies:
      - supports-color

  eslint-plugin-react-refresh@0.4.24(eslint@9.37.0):
    dependencies:
      eslint: 9.37.0

  eslint-scope@8.4.0:
    dependencies:
      esrecurse: 4.3.0
      estraverse: 5.3.0

  eslint-visitor-keys@3.4.3: {}

  eslint-visitor-keys@4.2.1: {}

  eslint@9.37.0:
    dependencies:
      '@eslint-community/eslint-utils': 4.9.0(eslint@9.37.0)
      '@eslint-community/regexpp': 4.12.1
      '@eslint/config-array': 0.21.0
      '@eslint/config-helpers': 0.4.0
      '@eslint/core': 0.16.0
      '@eslint/eslintrc': 3.3.1
      '@eslint/js': 9.37.0
      '@eslint/plugin-kit': 0.4.0
      '@humanfs/node': 0.16.7
      '@humanwhocodes/module-importer': 1.0.1
      '@humanwhocodes/retry': 0.4.3
      '@types/estree': 1.0.8
      '@types/json-schema': 7.0.15
      ajv: 6.12.6
      chalk: 4.1.2
      cross-spawn: 7.0.6
      debug: 4.4.3
      escape-string-regexp: 4.0.0
      eslint-scope: 8.4.0
      eslint-visitor-keys: 4.2.1
      espree: 10.4.0
      esquery: 1.6.0
      esutils: 2.0.3
      fast-deep-equal: 3.1.3
      file-entry-cache: 8.0.0
      find-up: 5.0.0
      glob-parent: 6.0.2
      ignore: 5.3.2
      imurmurhash: 0.1.4
      is-glob: 4.0.3
      json-stable-stringify-without-jsonify: 1.0.1
      lodash.merge: 4.6.2
      minimatch: 3.1.2
      natural-compare: 1.4.0
      optionator: 0.9.4
    transitivePeerDependencies:
      - supports-color

  espree@10.4.0:
    dependencies:
      acorn: 8.15.0
      acorn-jsx: 5.3.2(acorn@8.15.0)
      eslint-visitor-keys: 4.2.1

  esquery@1.6.0:
    dependencies:
      estraverse: 5.3.0

  esrecurse@4.3.0:
    dependencies:
      estraverse: 5.3.0

  estraverse@5.3.0: {}

  estree-walker@2.0.2: {}

  estree-walker@3.0.3:
    dependencies:
      '@types/estree': 1.0.8

  esutils@2.0.3: {}

  eventemitter3@5.0.1: {}

  expect-type@1.2.2: {}

  exsolve@1.0.7: {}

  fast-deep-equal@3.1.3: {}

  fast-glob@3.3.3:
    dependencies:
      '@nodelib/fs.stat': 2.0.5
      '@nodelib/fs.walk': 1.2.8
      glob-parent: 5.1.2
      merge2: 1.4.1
      micromatch: 4.0.8

  fast-json-stable-stringify@2.1.0: {}

  fast-levenshtein@2.0.6: {}

  fastq@1.19.1:
    dependencies:
      reusify: 1.1.0

  fdir@6.5.0(picomatch@4.0.3):
    optionalDependencies:
      picomatch: 4.0.3

  file-entry-cache@8.0.0:
    dependencies:
      flat-cache: 4.0.1

  fill-range@7.1.1:
    dependencies:
      to-regex-range: 5.0.1

  find-up@5.0.0:
    dependencies:
      locate-path: 6.0.0
      path-exists: 4.0.0

  flat-cache@4.0.1:
    dependencies:
      flatted: 3.3.3
      keyv: 4.5.4

  flatted@3.3.3: {}

  foreground-child@3.3.1:
    dependencies:
      cross-spawn: 7.0.6
      signal-exit: 4.1.0

  fs-extra@11.3.0:
    dependencies:
      graceful-fs: 4.2.11
      jsonfile: 6.1.0
      universalify: 2.0.1

  fsevents@2.3.3:
    optional: true

  function-bind@1.1.2: {}

  gensync@1.0.0-beta.2: {}

  get-east-asian-width@1.4.0: {}

  glob-parent@5.1.2:
    dependencies:
      is-glob: 4.0.3

  glob-parent@6.0.2:
    dependencies:
      is-glob: 4.0.3

  glob@10.4.5:
    dependencies:
      foreground-child: 3.3.1
      jackspeak: 3.4.3
      minimatch: 9.0.5
      minipass: 7.1.2
      package-json-from-dist: 1.0.1
      path-scurry: 1.11.1

  globals@14.0.0: {}

  globals@16.4.0: {}

  graceful-fs@4.2.11: {}

  graphemer@1.4.0: {}

  happy-dom@20.0.7:
    dependencies:
      '@types/node': 20.19.23
      '@types/whatwg-mimetype': 3.0.2
      whatwg-mimetype: 3.0.0

  has-flag@4.0.0: {}

  hasown@2.0.2:
    dependencies:
      function-bind: 1.1.2

  he@1.2.0: {}

  hermes-estree@0.25.1: {}

  hermes-parser@0.25.1:
    dependencies:
      hermes-estree: 0.25.1

  html-escaper@2.0.2: {}

  husky@9.1.7: {}

  ignore@5.3.2: {}

  ignore@7.0.5: {}

  import-fresh@3.3.1:
    dependencies:
      parent-module: 1.0.1
      resolve-from: 4.0.0

  import-lazy@4.0.0: {}

  imurmurhash@0.1.4: {}

  indent-string@4.0.0: {}

  is-core-module@2.16.1:
    dependencies:
      hasown: 2.0.2

  is-extglob@2.1.1: {}

  is-fullwidth-code-point@3.0.0: {}

  is-fullwidth-code-point@5.1.0:
    dependencies:
      get-east-asian-width: 1.4.0

  is-glob@4.0.3:
    dependencies:
      is-extglob: 2.1.1

  is-number@7.0.0: {}

  isexe@2.0.0: {}

  istanbul-lib-coverage@3.2.2: {}

  istanbul-lib-report@3.0.1:
    dependencies:
      istanbul-lib-coverage: 3.2.2
      make-dir: 4.0.0
      supports-color: 7.2.0

  istanbul-lib-source-maps@5.0.6:
    dependencies:
      '@jridgewell/trace-mapping': 0.3.31
      debug: 4.4.3
      istanbul-lib-coverage: 3.2.2
    transitivePeerDependencies:
      - supports-color

  istanbul-reports@3.1.7:
    dependencies:
      html-escaper: 2.0.2
      istanbul-lib-report: 3.0.1

  jackspeak@3.4.3:
    dependencies:
      '@isaacs/cliui': 8.0.2
    optionalDependencies:
      '@pkgjs/parseargs': 0.11.0

  javascript-natural-sort@0.7.1: {}

  jju@1.4.0: {}

  js-tokens@4.0.0: {}

  js-tokens@9.0.1: {}

  js-yaml@4.1.0:
    dependencies:
      argparse: 2.0.1

  jsesc@3.1.0: {}

  json-buffer@3.0.1: {}

  json-schema-traverse@0.4.1: {}

  json-schema-traverse@1.0.0: {}

  json-stable-stringify-without-jsonify@1.0.1: {}

  json5@2.2.3: {}

  jsonfile@6.1.0:
    dependencies:
      universalify: 2.0.1
    optionalDependencies:
      graceful-fs: 4.2.11

  keyv@4.5.4:
    dependencies:
      json-buffer: 3.0.1

  kolorist@1.8.0: {}

  levn@0.4.1:
    dependencies:
      prelude-ls: 1.2.1
      type-check: 0.4.0

  lint-staged@16.2.5:
    dependencies:
      commander: 14.0.1
      listr2: 9.0.5
      micromatch: 4.0.8
      nano-spawn: 2.0.0
      pidtree: 0.6.0
      string-argv: 0.3.2
      yaml: 2.8.1

  listr2@9.0.5:
    dependencies:
      cli-truncate: 5.1.0
      colorette: 2.0.20
      eventemitter3: 5.0.1
      log-update: 6.1.0
      rfdc: 1.4.1
      wrap-ansi: 9.0.2

  local-pkg@1.1.1:
    dependencies:
      mlly: 1.7.4
      pkg-types: 2.2.0
      quansync: 0.2.10

  locate-path@6.0.0:
    dependencies:
      p-locate: 5.0.0

  lodash.merge@4.6.2: {}

  lodash@4.17.21: {}

  log-update@6.1.0:
    dependencies:
      ansi-escapes: 7.1.1
      cli-cursor: 5.0.0
      slice-ansi: 7.1.2
      strip-ansi: 7.1.2
      wrap-ansi: 9.0.2

  loupe@3.1.4: {}

  lru-cache@10.4.3: {}

  lru-cache@5.1.1:
    dependencies:
      yallist: 3.1.1

  lru-cache@6.0.0:
    dependencies:
      yallist: 4.0.0

  lz-string@1.5.0: {}

  magic-string@0.30.17:
    dependencies:
      '@jridgewell/sourcemap-codec': 1.5.5

  magicast@0.3.5:
    dependencies:
      '@babel/parser': 7.28.4
      '@babel/types': 7.28.4
      source-map-js: 1.2.1

  make-dir@4.0.0:
    dependencies:
      semver: 7.7.3

  merge2@1.4.1: {}

  micromatch@4.0.8:
    dependencies:
      braces: 3.0.3
      picomatch: 2.3.1

  mimic-function@5.0.1: {}

  min-indent@1.0.1: {}

  minimatch@3.0.8:
    dependencies:
      brace-expansion: 1.1.12

  minimatch@3.1.2:
    dependencies:
      brace-expansion: 1.1.12

  minimatch@9.0.5:
    dependencies:
      brace-expansion: 2.0.2

  minipass@7.1.2: {}

  mlly@1.7.4:
    dependencies:
      acorn: 8.15.0
      pathe: 2.0.3
      pkg-types: 1.3.1
      ufo: 1.6.1

  mobx-react-lite@4.1.1(mobx@6.15.0)(react-dom@19.1.1(react@19.1.1))(react@19.1.1):
    dependencies:
      mobx: 6.15.0
      react: 19.1.1
      use-sync-external-store: 1.5.0(react@19.1.1)
    optionalDependencies:
      react-dom: 19.1.1(react@19.1.1)

  mobx@6.15.0: {}

  ms@2.1.3: {}

  muggle-string@0.4.1: {}

  nano-spawn@2.0.0: {}

  nanoid@3.3.11: {}

  natural-compare@1.4.0: {}

  node-releases@2.0.21: {}

  onetime@7.0.0:
    dependencies:
      mimic-function: 5.0.1

  optionator@0.9.4:
    dependencies:
      deep-is: 0.1.4
      fast-levenshtein: 2.0.6
      levn: 0.4.1
      prelude-ls: 1.2.1
      type-check: 0.4.0
      word-wrap: 1.2.5

  p-limit@3.1.0:
    dependencies:
      yocto-queue: 0.1.0

  p-locate@5.0.0:
    dependencies:
      p-limit: 3.1.0

  package-json-from-dist@1.0.1: {}

  parent-module@1.0.1:
    dependencies:
      callsites: 3.1.0

  path-browserify@1.0.1: {}

  path-exists@4.0.0: {}

  path-key@3.1.1: {}

  path-parse@1.0.7: {}

  path-scurry@1.11.1:
    dependencies:
      lru-cache: 10.4.3
      minipass: 7.1.2

  pathe@2.0.3: {}

  pathval@2.0.1: {}

  picocolors@1.1.1: {}

  picomatch@2.3.1: {}

  picomatch@4.0.3: {}

  pidtree@0.6.0: {}

  pkg-types@1.3.1:
    dependencies:
      confbox: 0.1.8
      mlly: 1.7.4
      pathe: 2.0.3

  pkg-types@2.2.0:
    dependencies:
      confbox: 0.2.2
      exsolve: 1.0.7
      pathe: 2.0.3

  postcss@8.5.6:
    dependencies:
      nanoid: 3.3.11
      picocolors: 1.1.1
      source-map-js: 1.2.1

  prelude-ls@1.2.1: {}

  prettier@3.6.2: {}

  pretty-format@27.5.1:
    dependencies:
      ansi-regex: 5.0.1
      ansi-styles: 5.2.0
      react-is: 17.0.2

  punycode@2.3.1: {}

  quansync@0.2.10: {}

  queue-microtask@1.2.3: {}

  react-dom@19.1.1(react@19.1.1):
    dependencies:
      react: 19.1.1
      scheduler: 0.26.0

  react-is@17.0.2: {}

  react-refresh@0.17.0: {}

  react@19.1.1: {}

  redent@3.0.0:
    dependencies:
      indent-string: 4.0.0
      strip-indent: 3.0.0

  require-from-string@2.0.2: {}

  resolve-from@4.0.0: {}

  resolve@1.22.10:
    dependencies:
      is-core-module: 2.16.1
      path-parse: 1.0.7
      supports-preserve-symlinks-flag: 1.0.0

  restore-cursor@5.1.0:
    dependencies:
      onetime: 7.0.0
      signal-exit: 4.1.0

  reusify@1.1.0: {}

  rfdc@1.4.1: {}

  rollup@4.52.5:
    dependencies:
      '@types/estree': 1.0.8
    optionalDependencies:
      '@rollup/rollup-android-arm-eabi': 4.52.5
      '@rollup/rollup-android-arm64': 4.52.5
      '@rollup/rollup-darwin-arm64': 4.52.5
      '@rollup/rollup-darwin-x64': 4.52.5
      '@rollup/rollup-freebsd-arm64': 4.52.5
      '@rollup/rollup-freebsd-x64': 4.52.5
      '@rollup/rollup-linux-arm-gnueabihf': 4.52.5
      '@rollup/rollup-linux-arm-musleabihf': 4.52.5
      '@rollup/rollup-linux-arm64-gnu': 4.52.5
      '@rollup/rollup-linux-arm64-musl': 4.52.5
      '@rollup/rollup-linux-loong64-gnu': 4.52.5
      '@rollup/rollup-linux-ppc64-gnu': 4.52.5
      '@rollup/rollup-linux-riscv64-gnu': 4.52.5
      '@rollup/rollup-linux-riscv64-musl': 4.52.5
      '@rollup/rollup-linux-s390x-gnu': 4.52.5
      '@rollup/rollup-linux-x64-gnu': 4.52.5
      '@rollup/rollup-linux-x64-musl': 4.52.5
      '@rollup/rollup-openharmony-arm64': 4.52.5
      '@rollup/rollup-win32-arm64-msvc': 4.52.5
      '@rollup/rollup-win32-ia32-msvc': 4.52.5
      '@rollup/rollup-win32-x64-gnu': 4.52.5
      '@rollup/rollup-win32-x64-msvc': 4.52.5
      fsevents: 2.3.3

  run-parallel@1.2.0:
    dependencies:
      queue-microtask: 1.2.3

  scheduler@0.26.0: {}

  semver@6.3.1: {}

  semver@7.5.4:
    dependencies:
      lru-cache: 6.0.0

  semver@7.7.3: {}

  shebang-command@2.0.0:
    dependencies:
      shebang-regex: 3.0.0

  shebang-regex@3.0.0: {}

  siginfo@2.0.0: {}

  signal-exit@4.1.0: {}

  slice-ansi@7.1.2:
    dependencies:
      ansi-styles: 6.2.3
      is-fullwidth-code-point: 5.1.0

  source-map-js@1.2.1: {}

  source-map@0.6.1: {}

  sprintf-js@1.0.3: {}

  stackback@0.0.2: {}

  std-env@3.9.0: {}

  string-argv@0.3.2: {}

  string-width@4.2.3:
    dependencies:
      emoji-regex: 8.0.0
      is-fullwidth-code-point: 3.0.0
      strip-ansi: 6.0.1

  string-width@5.1.2:
    dependencies:
      eastasianwidth: 0.2.0
      emoji-regex: 9.2.2
      strip-ansi: 7.1.2

  string-width@7.2.0:
    dependencies:
      emoji-regex: 10.6.0
      get-east-asian-width: 1.4.0
      strip-ansi: 7.1.2

  string-width@8.1.0:
    dependencies:
      get-east-asian-width: 1.4.0
      strip-ansi: 7.1.2

  strip-ansi@6.0.1:
    dependencies:
      ansi-regex: 5.0.1

  strip-ansi@7.1.2:
    dependencies:
      ansi-regex: 6.2.2

  strip-indent@3.0.0:
    dependencies:
      min-indent: 1.0.1

  strip-json-comments@3.1.1: {}

  strip-literal@3.0.0:
    dependencies:
      js-tokens: 9.0.1

  supports-color@7.2.0:
    dependencies:
      has-flag: 4.0.0

  supports-color@8.1.1:
    dependencies:
      has-flag: 4.0.0

  supports-preserve-symlinks-flag@1.0.0: {}

  test-exclude@7.0.1:
    dependencies:
      '@istanbuljs/schema': 0.1.3
      glob: 10.4.5
      minimatch: 9.0.5

  tinybench@2.9.0: {}

  tinyexec@0.3.2: {}

  tinyglobby@0.2.15:
    dependencies:
      fdir: 6.5.0(picomatch@4.0.3)
      picomatch: 4.0.3

  tinypool@1.1.1: {}

  tinyrainbow@2.0.0: {}

  tinyspy@4.0.3: {}

  to-regex-range@5.0.1:
    dependencies:
      is-number: 7.0.0

  ts-api-utils@2.1.0(typescript@5.9.3):
    dependencies:
      typescript: 5.9.3

  type-check@0.4.0:
    dependencies:
      prelude-ls: 1.2.1

  typescript-eslint@8.46.2(eslint@9.37.0)(typescript@5.9.3):
    dependencies:
      '@typescript-eslint/eslint-plugin': 8.46.2(@typescript-eslint/parser@8.46.2(eslint@9.37.0)(typescript@5.9.3))(eslint@9.37.0)(typescript@5.9.3)
      '@typescript-eslint/parser': 8.46.2(eslint@9.37.0)(typescript@5.9.3)
      '@typescript-eslint/typescript-estree': 8.46.2(typescript@5.9.3)
      '@typescript-eslint/utils': 8.46.2(eslint@9.37.0)(typescript@5.9.3)
      eslint: 9.37.0
      typescript: 5.9.3
    transitivePeerDependencies:
      - supports-color

  typescript@5.8.2: {}

  typescript@5.9.3: {}

  ufo@1.6.1: {}

  undici-types@6.21.0: {}

  undici-types@7.16.0: {}

  universalify@2.0.1: {}

  update-browserslist-db@1.1.3(browserslist@4.26.2):
    dependencies:
      browserslist: 4.26.2
      escalade: 3.2.0
      picocolors: 1.1.1

  uri-js@4.4.1:
    dependencies:
      punycode: 2.3.1

  use-sync-external-store@1.5.0(react@19.1.1):
    dependencies:
      react: 19.1.1

  vite-node@3.2.4(@types/node@24.9.1)(yaml@2.8.1):
    dependencies:
      cac: 6.7.14
      debug: 4.4.3
      es-module-lexer: 1.7.0
      pathe: 2.0.3
      vite: 7.1.11(@types/node@24.9.1)(yaml@2.8.1)
    transitivePeerDependencies:
      - '@types/node'
      - jiti
      - less
      - lightningcss
      - sass
      - sass-embedded
      - stylus
      - sugarss
      - supports-color
      - terser
      - tsx
      - yaml

  vite-plugin-dts@4.5.4(@types/node@24.9.1)(rollup@4.52.5)(typescript@5.9.3)(vite@7.1.11(@types/node@24.9.1)(yaml@2.8.1)):
    dependencies:
      '@microsoft/api-extractor': 7.52.8(@types/node@24.9.1)
      '@rollup/pluginutils': 5.2.0(rollup@4.52.5)
      '@volar/typescript': 2.4.20
      '@vue/language-core': 2.2.0(typescript@5.9.3)
      compare-versions: 6.1.1
      debug: 4.4.3
      kolorist: 1.8.0
      local-pkg: 1.1.1
      magic-string: 0.30.17
      typescript: 5.9.3
    optionalDependencies:
      vite: 7.1.11(@types/node@24.9.1)(yaml@2.8.1)
    transitivePeerDependencies:
      - '@types/node'
      - rollup
      - supports-color

  vite@7.1.11(@types/node@24.9.1)(yaml@2.8.1):
    dependencies:
      esbuild: 0.25.11
      fdir: 6.5.0(picomatch@4.0.3)
      picomatch: 4.0.3
      postcss: 8.5.6
      rollup: 4.52.5
      tinyglobby: 0.2.15
    optionalDependencies:
      '@types/node': 24.9.1
      fsevents: 2.3.3
      yaml: 2.8.1

<<<<<<< HEAD
  vitest@3.2.4(@types/node@24.7.2)(happy-dom@20.0.7)(yaml@2.8.1):
=======
  vitest@3.2.4(@types/node@24.9.1)(happy-dom@20.0.0)(yaml@2.8.1):
>>>>>>> bcf17d5e
    dependencies:
      '@types/chai': 5.2.2
      '@vitest/expect': 3.2.4
      '@vitest/mocker': 3.2.4(vite@7.1.11(@types/node@24.9.1)(yaml@2.8.1))
      '@vitest/pretty-format': 3.2.4
      '@vitest/runner': 3.2.4
      '@vitest/snapshot': 3.2.4
      '@vitest/spy': 3.2.4
      '@vitest/utils': 3.2.4
      chai: 5.2.1
      debug: 4.4.3
      expect-type: 1.2.2
      magic-string: 0.30.17
      pathe: 2.0.3
      picomatch: 4.0.3
      std-env: 3.9.0
      tinybench: 2.9.0
      tinyexec: 0.3.2
      tinyglobby: 0.2.15
      tinypool: 1.1.1
      tinyrainbow: 2.0.0
      vite: 7.1.11(@types/node@24.9.1)(yaml@2.8.1)
      vite-node: 3.2.4(@types/node@24.9.1)(yaml@2.8.1)
      why-is-node-running: 2.3.0
    optionalDependencies:
<<<<<<< HEAD
      '@types/node': 24.7.2
      happy-dom: 20.0.7
=======
      '@types/node': 24.9.1
      happy-dom: 20.0.0
>>>>>>> bcf17d5e
    transitivePeerDependencies:
      - jiti
      - less
      - lightningcss
      - msw
      - sass
      - sass-embedded
      - stylus
      - sugarss
      - supports-color
      - terser
      - tsx
      - yaml

  vscode-uri@3.1.0: {}

  whatwg-mimetype@3.0.0: {}

  which@2.0.2:
    dependencies:
      isexe: 2.0.0

  why-is-node-running@2.3.0:
    dependencies:
      siginfo: 2.0.0
      stackback: 0.0.2

  word-wrap@1.2.5: {}

  wrap-ansi@7.0.0:
    dependencies:
      ansi-styles: 4.3.0
      string-width: 4.2.3
      strip-ansi: 6.0.1

  wrap-ansi@8.1.0:
    dependencies:
      ansi-styles: 6.2.3
      string-width: 5.1.2
      strip-ansi: 7.1.2

  wrap-ansi@9.0.2:
    dependencies:
      ansi-styles: 6.2.3
      string-width: 7.2.0
      strip-ansi: 7.1.2

  yallist@3.1.1: {}

  yallist@4.0.0: {}

  yaml@2.8.1: {}

  yocto-queue@0.1.0: {}

  zod-validation-error@4.0.2(zod@4.1.12):
    dependencies:
      zod: 4.1.12

  zod@4.1.12: {}<|MERGE_RESOLUTION|>--- conflicted
+++ resolved
@@ -34,11 +34,7 @@
         version: 5.0.4(vite@7.1.11(@types/node@24.9.1)(yaml@2.8.1))
       '@vitest/coverage-v8':
         specifier: ^3.2.4
-<<<<<<< HEAD
-        version: 3.2.4(vitest@3.2.4(@types/node@24.7.2)(happy-dom@20.0.7)(yaml@2.8.1))
-=======
-        version: 3.2.4(vitest@3.2.4(@types/node@24.9.1)(happy-dom@20.0.0)(yaml@2.8.1))
->>>>>>> bcf17d5e
+        version: 3.2.4(vitest@3.2.4(@types/node@24.9.1)(happy-dom@20.0.7)(yaml@2.8.1))
       eslint:
         specifier: ^9.37.0
         version: 9.37.0
@@ -89,11 +85,7 @@
         version: 4.5.4(@types/node@24.9.1)(rollup@4.52.5)(typescript@5.9.3)(vite@7.1.11(@types/node@24.9.1)(yaml@2.8.1))
       vitest:
         specifier: ^3.2.4
-<<<<<<< HEAD
-        version: 3.2.4(@types/node@24.7.2)(happy-dom@20.0.7)(yaml@2.8.1)
-=======
-        version: 3.2.4(@types/node@24.9.1)(happy-dom@20.0.0)(yaml@2.8.1)
->>>>>>> bcf17d5e
+        version: 3.2.4(@types/node@24.9.1)(happy-dom@20.0.7)(yaml@2.8.1)
 
 packages:
 
@@ -2632,11 +2624,7 @@
     transitivePeerDependencies:
       - supports-color
 
-<<<<<<< HEAD
-  '@vitest/coverage-v8@3.2.4(vitest@3.2.4(@types/node@24.7.2)(happy-dom@20.0.7)(yaml@2.8.1))':
-=======
-  '@vitest/coverage-v8@3.2.4(vitest@3.2.4(@types/node@24.9.1)(happy-dom@20.0.0)(yaml@2.8.1))':
->>>>>>> bcf17d5e
+  '@vitest/coverage-v8@3.2.4(vitest@3.2.4(@types/node@24.9.1)(happy-dom@20.0.7)(yaml@2.8.1))':
     dependencies:
       '@ampproject/remapping': 2.3.0
       '@bcoe/v8-coverage': 1.0.2
@@ -2651,11 +2639,7 @@
       std-env: 3.9.0
       test-exclude: 7.0.1
       tinyrainbow: 2.0.0
-<<<<<<< HEAD
-      vitest: 3.2.4(@types/node@24.7.2)(happy-dom@20.0.7)(yaml@2.8.1)
-=======
-      vitest: 3.2.4(@types/node@24.9.1)(happy-dom@20.0.0)(yaml@2.8.1)
->>>>>>> bcf17d5e
+      vitest: 3.2.4(@types/node@24.9.1)(happy-dom@20.0.7)(yaml@2.8.1)
     transitivePeerDependencies:
       - supports-color
 
@@ -3764,11 +3748,7 @@
       fsevents: 2.3.3
       yaml: 2.8.1
 
-<<<<<<< HEAD
-  vitest@3.2.4(@types/node@24.7.2)(happy-dom@20.0.7)(yaml@2.8.1):
-=======
-  vitest@3.2.4(@types/node@24.9.1)(happy-dom@20.0.0)(yaml@2.8.1):
->>>>>>> bcf17d5e
+  vitest@3.2.4(@types/node@24.9.1)(happy-dom@20.0.7)(yaml@2.8.1):
     dependencies:
       '@types/chai': 5.2.2
       '@vitest/expect': 3.2.4
@@ -3794,13 +3774,8 @@
       vite-node: 3.2.4(@types/node@24.9.1)(yaml@2.8.1)
       why-is-node-running: 2.3.0
     optionalDependencies:
-<<<<<<< HEAD
-      '@types/node': 24.7.2
+      '@types/node': 24.9.1
       happy-dom: 20.0.7
-=======
-      '@types/node': 24.9.1
-      happy-dom: 20.0.0
->>>>>>> bcf17d5e
     transitivePeerDependencies:
       - jiti
       - less
