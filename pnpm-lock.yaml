--- conflicted
+++ resolved
@@ -9,11 +9,7 @@
   .:
     devDependencies:
       '@eslint/js':
-<<<<<<< HEAD
-        specifier: ^9.32.0
-=======
         specifier: ^9.33.0
->>>>>>> 249114f0
         version: 9.33.0
       '@testing-library/jest-dom':
         specifier: ^6.6.4
