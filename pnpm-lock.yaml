lockfileVersion: '9.0'

settings:
  autoInstallPeers: true
  excludeLinksFromLockfile: false

importers:

  .:
    devDependencies:
      '@eslint/js':
        specifier: ^9.35.0
        version: 9.35.0
      '@testing-library/jest-dom':
        specifier: ^6.8.0
        version: 6.8.0
      '@testing-library/react':
        specifier: ^16.3.0
        version: 16.3.0(@testing-library/dom@10.4.0)(@types/react-dom@19.1.9(@types/react@19.1.12))(@types/react@19.1.12)(react-dom@19.1.1(react@19.1.1))(react@19.1.1)
      '@trivago/prettier-plugin-sort-imports':
        specifier: ^5.2.2
        version: 5.2.2(prettier@3.6.2)
      '@types/node':
        specifier: ^24.5.0
        version: 24.5.0
      '@types/react':
        specifier: ^19.1.12
        version: 19.1.12
      '@types/react-dom':
        specifier: ^19.1.9
        version: 19.1.9(@types/react@19.1.12)
      '@vitejs/plugin-react':
        specifier: ^5.0.2
<<<<<<< HEAD
        version: 5.0.2(vite@7.1.4(@types/node@24.5.0)(yaml@2.8.1))
=======
        version: 5.0.2(vite@7.1.5(@types/node@24.3.0)(yaml@2.8.1))
>>>>>>> 61b78535
      '@vitest/coverage-v8':
        specifier: ^3.2.4
        version: 3.2.4(vitest@3.2.4(@types/node@24.5.0)(happy-dom@18.0.1)(yaml@2.8.1))
      eslint:
        specifier: ^9.35.0
        version: 9.35.0
      eslint-plugin-react-hooks:
        specifier: ^5.2.0
        version: 5.2.0(eslint@9.35.0)
      eslint-plugin-react-refresh:
        specifier: ^0.4.20
        version: 0.4.20(eslint@9.35.0)
      globals:
        specifier: ^16.4.0
        version: 16.4.0
      happy-dom:
        specifier: ^18.0.1
        version: 18.0.1
      husky:
        specifier: ^9.1.7
        version: 9.1.7
      lint-staged:
        specifier: ^16.1.6
        version: 16.1.6
      mobx:
        specifier: ^6.13.7
        version: 6.13.7
      mobx-react-lite:
        specifier: ^4.1.0
        version: 4.1.0(mobx@6.13.7)(react-dom@19.1.1(react@19.1.1))(react@19.1.1)
      prettier:
        specifier: ^3.6.2
        version: 3.6.2
      react:
        specifier: ^19.1.1
        version: 19.1.1
      react-dom:
        specifier: ^19.1.1
        version: 19.1.1(react@19.1.1)
      typescript:
        specifier: ~5.9.2
        version: 5.9.2
      typescript-eslint:
        specifier: ^8.41.0
        version: 8.41.0(eslint@9.35.0)(typescript@5.9.2)
      vite:
<<<<<<< HEAD
        specifier: ^7.1.4
        version: 7.1.4(@types/node@24.5.0)(yaml@2.8.1)
      vite-plugin-dts:
        specifier: ^4.5.4
        version: 4.5.4(@types/node@24.5.0)(rollup@4.50.0)(typescript@5.9.2)(vite@7.1.4(@types/node@24.5.0)(yaml@2.8.1))
=======
        specifier: ^7.1.5
        version: 7.1.5(@types/node@24.3.0)(yaml@2.8.1)
      vite-plugin-dts:
        specifier: ^4.5.4
        version: 4.5.4(@types/node@24.3.0)(rollup@4.50.2)(typescript@5.9.2)(vite@7.1.5(@types/node@24.3.0)(yaml@2.8.1))
>>>>>>> 61b78535
      vitest:
        specifier: ^3.2.4
        version: 3.2.4(@types/node@24.5.0)(happy-dom@18.0.1)(yaml@2.8.1)

packages:

  '@adobe/css-tools@4.4.4':
    resolution: {integrity: sha512-Elp+iwUx5rN5+Y8xLt5/GRoG20WGoDCQ/1Fb+1LiGtvwbDavuSk0jhD/eZdckHAuzcDzccnkv+rEjyWfRx18gg==}

  '@ampproject/remapping@2.3.0':
    resolution: {integrity: sha512-30iZtAPgz+LTIYoeivqYo853f02jBYSd5uGnGpkFV0M3xOt9aN73erkgYAmZU43x4VfqcnLxW9Kpg3R5LC4YYw==}
    engines: {node: '>=6.0.0'}

  '@babel/code-frame@7.27.1':
    resolution: {integrity: sha512-cjQ7ZlQ0Mv3b47hABuTevyTuYN4i+loJKGeV9flcCgIK37cCXRh+L1bd3iBHlynerhQ7BhCkn2BPbQUL+rGqFg==}
    engines: {node: '>=6.9.0'}

  '@babel/compat-data@7.28.0':
    resolution: {integrity: sha512-60X7qkglvrap8mn1lh2ebxXdZYtUcpd7gsmy9kLaBJ4i/WdY8PqTSdxyA8qraikqKQK5C1KRBKXqznrVapyNaw==}
    engines: {node: '>=6.9.0'}

  '@babel/core@7.28.3':
    resolution: {integrity: sha512-yDBHV9kQNcr2/sUr9jghVyz9C3Y5G2zUM2H2lo+9mKv4sFgbA8s8Z9t8D1jiTkGoO/NoIfKMyKWr4s6CN23ZwQ==}
    engines: {node: '>=6.9.0'}

  '@babel/generator@7.28.3':
    resolution: {integrity: sha512-3lSpxGgvnmZznmBkCRnVREPUFJv2wrv9iAoFDvADJc0ypmdOxdUtcLeBgBJ6zE0PMeTKnxeQzyk0xTBq4Ep7zw==}
    engines: {node: '>=6.9.0'}

  '@babel/helper-compilation-targets@7.27.2':
    resolution: {integrity: sha512-2+1thGUUWWjLTYTHZWK1n8Yga0ijBz1XAhUXcKy81rd5g6yh7hGqMp45v7cadSbEHc9G3OTv45SyneRN3ps4DQ==}
    engines: {node: '>=6.9.0'}

  '@babel/helper-globals@7.28.0':
    resolution: {integrity: sha512-+W6cISkXFa1jXsDEdYA8HeevQT/FULhxzR99pxphltZcVaugps53THCeiWA8SguxxpSp3gKPiuYfSWopkLQ4hw==}
    engines: {node: '>=6.9.0'}

  '@babel/helper-module-imports@7.27.1':
    resolution: {integrity: sha512-0gSFWUPNXNopqtIPQvlD5WgXYI5GY2kP2cCvoT8kczjbfcfuIljTbcWrulD1CIPIX2gt1wghbDy08yE1p+/r3w==}
    engines: {node: '>=6.9.0'}

  '@babel/helper-module-transforms@7.28.3':
    resolution: {integrity: sha512-gytXUbs8k2sXS9PnQptz5o0QnpLL51SwASIORY6XaBKF88nsOT0Zw9szLqlSGQDP/4TljBAD5y98p2U1fqkdsw==}
    engines: {node: '>=6.9.0'}
    peerDependencies:
      '@babel/core': ^7.0.0

  '@babel/helper-plugin-utils@7.27.1':
    resolution: {integrity: sha512-1gn1Up5YXka3YYAHGKpbideQ5Yjf1tDa9qYcgysz+cNCXukyLl6DjPXhD3VRwSb8c0J9tA4b2+rHEZtc6R0tlw==}
    engines: {node: '>=6.9.0'}

  '@babel/helper-string-parser@7.27.1':
    resolution: {integrity: sha512-qMlSxKbpRlAridDExk92nSobyDdpPijUq2DW6oDnUqd0iOGxmQjyqhMIihI9+zv4LPyZdRje2cavWPbCbWm3eA==}
    engines: {node: '>=6.9.0'}

  '@babel/helper-validator-identifier@7.27.1':
    resolution: {integrity: sha512-D2hP9eA+Sqx1kBZgzxZh0y1trbuU+JoDkiEwqhQ36nodYqJwyEIhPSdMNd7lOm/4io72luTPWH20Yda0xOuUow==}
    engines: {node: '>=6.9.0'}

  '@babel/helper-validator-option@7.27.1':
    resolution: {integrity: sha512-YvjJow9FxbhFFKDSuFnVCe2WxXk1zWc22fFePVNEaWJEu8IrZVlda6N0uHwzZrUM1il7NC9Mlp4MaJYbYd9JSg==}
    engines: {node: '>=6.9.0'}

  '@babel/helpers@7.28.3':
    resolution: {integrity: sha512-PTNtvUQihsAsDHMOP5pfobP8C6CM4JWXmP8DrEIt46c3r2bf87Ua1zoqevsMo9g+tWDwgWrFP5EIxuBx5RudAw==}
    engines: {node: '>=6.9.0'}

  '@babel/parser@7.28.3':
    resolution: {integrity: sha512-7+Ey1mAgYqFAx2h0RuoxcQT5+MlG3GTV0TQrgr7/ZliKsm/MNDxVVutlWaziMq7wJNAz8MTqz55XLpWvva6StA==}
    engines: {node: '>=6.0.0'}
    hasBin: true

  '@babel/plugin-transform-react-jsx-self@7.27.1':
    resolution: {integrity: sha512-6UzkCs+ejGdZ5mFFC/OCUrv028ab2fp1znZmCZjAOBKiBK2jXD1O+BPSfX8X2qjJ75fZBMSnQn3Rq2mrBJK2mw==}
    engines: {node: '>=6.9.0'}
    peerDependencies:
      '@babel/core': ^7.0.0-0

  '@babel/plugin-transform-react-jsx-source@7.27.1':
    resolution: {integrity: sha512-zbwoTsBruTeKB9hSq73ha66iFeJHuaFkUbwvqElnygoNbj/jHRsSeokowZFN3CZ64IvEqcmmkVe89OPXc7ldAw==}
    engines: {node: '>=6.9.0'}
    peerDependencies:
      '@babel/core': ^7.0.0-0

  '@babel/runtime@7.28.3':
    resolution: {integrity: sha512-9uIQ10o0WGdpP6GDhXcdOJPJuDgFtIDtN/9+ArJQ2NAfAmiuhTQdzkaTGR33v43GYS2UrSA0eX2pPPHoFVvpxA==}
    engines: {node: '>=6.9.0'}

  '@babel/runtime@7.28.4':
    resolution: {integrity: sha512-Q/N6JNWvIvPnLDvjlE1OUBLPQHH6l3CltCEsHIujp45zQUSSh8K+gHnaEX45yAT1nyngnINhvWtzN+Nb9D8RAQ==}
    engines: {node: '>=6.9.0'}

  '@babel/template@7.27.2':
    resolution: {integrity: sha512-LPDZ85aEJyYSd18/DkjNh4/y1ntkE5KwUHWTiqgRxruuZL2F1yuHligVHLvcHY2vMHXttKFpJn6LwfI7cw7ODw==}
    engines: {node: '>=6.9.0'}

  '@babel/traverse@7.28.3':
    resolution: {integrity: sha512-7w4kZYHneL3A6NP2nxzHvT3HCZ7puDZZjFMqDpBPECub79sTtSO5CGXDkKrTQq8ksAwfD/XI2MRFX23njdDaIQ==}
    engines: {node: '>=6.9.0'}

  '@babel/types@7.28.2':
    resolution: {integrity: sha512-ruv7Ae4J5dUYULmeXw1gmb7rYRz57OWCPM57pHojnLq/3Z1CK2lNSLTCVjxVk1F/TZHwOZZrOWi0ur95BbLxNQ==}
    engines: {node: '>=6.9.0'}

  '@bcoe/v8-coverage@1.0.2':
    resolution: {integrity: sha512-6zABk/ECA/QYSCQ1NGiVwwbQerUCZ+TQbp64Q3AgmfNvurHH0j8TtXa1qbShXA6qqkpAj4V5W8pP6mLe1mcMqA==}
    engines: {node: '>=18'}

  '@esbuild/aix-ppc64@0.25.9':
    resolution: {integrity: sha512-OaGtL73Jck6pBKjNIe24BnFE6agGl+6KxDtTfHhy1HmhthfKouEcOhqpSL64K4/0WCtbKFLOdzD/44cJ4k9opA==}
    engines: {node: '>=18'}
    cpu: [ppc64]
    os: [aix]

  '@esbuild/android-arm64@0.25.9':
    resolution: {integrity: sha512-IDrddSmpSv51ftWslJMvl3Q2ZT98fUSL2/rlUXuVqRXHCs5EUF1/f+jbjF5+NG9UffUDMCiTyh8iec7u8RlTLg==}
    engines: {node: '>=18'}
    cpu: [arm64]
    os: [android]

  '@esbuild/android-arm@0.25.9':
    resolution: {integrity: sha512-5WNI1DaMtxQ7t7B6xa572XMXpHAaI/9Hnhk8lcxF4zVN4xstUgTlvuGDorBguKEnZO70qwEcLpfifMLoxiPqHQ==}
    engines: {node: '>=18'}
    cpu: [arm]
    os: [android]

  '@esbuild/android-x64@0.25.9':
    resolution: {integrity: sha512-I853iMZ1hWZdNllhVZKm34f4wErd4lMyeV7BLzEExGEIZYsOzqDWDf+y082izYUE8gtJnYHdeDpN/6tUdwvfiw==}
    engines: {node: '>=18'}
    cpu: [x64]
    os: [android]

  '@esbuild/darwin-arm64@0.25.9':
    resolution: {integrity: sha512-XIpIDMAjOELi/9PB30vEbVMs3GV1v2zkkPnuyRRURbhqjyzIINwj+nbQATh4H9GxUgH1kFsEyQMxwiLFKUS6Rg==}
    engines: {node: '>=18'}
    cpu: [arm64]
    os: [darwin]

  '@esbuild/darwin-x64@0.25.9':
    resolution: {integrity: sha512-jhHfBzjYTA1IQu8VyrjCX4ApJDnH+ez+IYVEoJHeqJm9VhG9Dh2BYaJritkYK3vMaXrf7Ogr/0MQ8/MeIefsPQ==}
    engines: {node: '>=18'}
    cpu: [x64]
    os: [darwin]

  '@esbuild/freebsd-arm64@0.25.9':
    resolution: {integrity: sha512-z93DmbnY6fX9+KdD4Ue/H6sYs+bhFQJNCPZsi4XWJoYblUqT06MQUdBCpcSfuiN72AbqeBFu5LVQTjfXDE2A6Q==}
    engines: {node: '>=18'}
    cpu: [arm64]
    os: [freebsd]

  '@esbuild/freebsd-x64@0.25.9':
    resolution: {integrity: sha512-mrKX6H/vOyo5v71YfXWJxLVxgy1kyt1MQaD8wZJgJfG4gq4DpQGpgTB74e5yBeQdyMTbgxp0YtNj7NuHN0PoZg==}
    engines: {node: '>=18'}
    cpu: [x64]
    os: [freebsd]

  '@esbuild/linux-arm64@0.25.9':
    resolution: {integrity: sha512-BlB7bIcLT3G26urh5Dmse7fiLmLXnRlopw4s8DalgZ8ef79Jj4aUcYbk90g8iCa2467HX8SAIidbL7gsqXHdRw==}
    engines: {node: '>=18'}
    cpu: [arm64]
    os: [linux]

  '@esbuild/linux-arm@0.25.9':
    resolution: {integrity: sha512-HBU2Xv78SMgaydBmdor38lg8YDnFKSARg1Q6AT0/y2ezUAKiZvc211RDFHlEZRFNRVhcMamiToo7bDx3VEOYQw==}
    engines: {node: '>=18'}
    cpu: [arm]
    os: [linux]

  '@esbuild/linux-ia32@0.25.9':
    resolution: {integrity: sha512-e7S3MOJPZGp2QW6AK6+Ly81rC7oOSerQ+P8L0ta4FhVi+/j/v2yZzx5CqqDaWjtPFfYz21Vi1S0auHrap3Ma3A==}
    engines: {node: '>=18'}
    cpu: [ia32]
    os: [linux]

  '@esbuild/linux-loong64@0.25.9':
    resolution: {integrity: sha512-Sbe10Bnn0oUAB2AalYztvGcK+o6YFFA/9829PhOCUS9vkJElXGdphz0A3DbMdP8gmKkqPmPcMJmJOrI3VYB1JQ==}
    engines: {node: '>=18'}
    cpu: [loong64]
    os: [linux]

  '@esbuild/linux-mips64el@0.25.9':
    resolution: {integrity: sha512-YcM5br0mVyZw2jcQeLIkhWtKPeVfAerES5PvOzaDxVtIyZ2NUBZKNLjC5z3/fUlDgT6w89VsxP2qzNipOaaDyA==}
    engines: {node: '>=18'}
    cpu: [mips64el]
    os: [linux]

  '@esbuild/linux-ppc64@0.25.9':
    resolution: {integrity: sha512-++0HQvasdo20JytyDpFvQtNrEsAgNG2CY1CLMwGXfFTKGBGQT3bOeLSYE2l1fYdvML5KUuwn9Z8L1EWe2tzs1w==}
    engines: {node: '>=18'}
    cpu: [ppc64]
    os: [linux]

  '@esbuild/linux-riscv64@0.25.9':
    resolution: {integrity: sha512-uNIBa279Y3fkjV+2cUjx36xkx7eSjb8IvnL01eXUKXez/CBHNRw5ekCGMPM0BcmqBxBcdgUWuUXmVWwm4CH9kg==}
    engines: {node: '>=18'}
    cpu: [riscv64]
    os: [linux]

  '@esbuild/linux-s390x@0.25.9':
    resolution: {integrity: sha512-Mfiphvp3MjC/lctb+7D287Xw1DGzqJPb/J2aHHcHxflUo+8tmN/6d4k6I2yFR7BVo5/g7x2Monq4+Yew0EHRIA==}
    engines: {node: '>=18'}
    cpu: [s390x]
    os: [linux]

  '@esbuild/linux-x64@0.25.9':
    resolution: {integrity: sha512-iSwByxzRe48YVkmpbgoxVzn76BXjlYFXC7NvLYq+b+kDjyyk30J0JY47DIn8z1MO3K0oSl9fZoRmZPQI4Hklzg==}
    engines: {node: '>=18'}
    cpu: [x64]
    os: [linux]

  '@esbuild/netbsd-arm64@0.25.9':
    resolution: {integrity: sha512-9jNJl6FqaUG+COdQMjSCGW4QiMHH88xWbvZ+kRVblZsWrkXlABuGdFJ1E9L7HK+T0Yqd4akKNa/lO0+jDxQD4Q==}
    engines: {node: '>=18'}
    cpu: [arm64]
    os: [netbsd]

  '@esbuild/netbsd-x64@0.25.9':
    resolution: {integrity: sha512-RLLdkflmqRG8KanPGOU7Rpg829ZHu8nFy5Pqdi9U01VYtG9Y0zOG6Vr2z4/S+/3zIyOxiK6cCeYNWOFR9QP87g==}
    engines: {node: '>=18'}
    cpu: [x64]
    os: [netbsd]

  '@esbuild/openbsd-arm64@0.25.9':
    resolution: {integrity: sha512-YaFBlPGeDasft5IIM+CQAhJAqS3St3nJzDEgsgFixcfZeyGPCd6eJBWzke5piZuZ7CtL656eOSYKk4Ls2C0FRQ==}
    engines: {node: '>=18'}
    cpu: [arm64]
    os: [openbsd]

  '@esbuild/openbsd-x64@0.25.9':
    resolution: {integrity: sha512-1MkgTCuvMGWuqVtAvkpkXFmtL8XhWy+j4jaSO2wxfJtilVCi0ZE37b8uOdMItIHz4I6z1bWWtEX4CJwcKYLcuA==}
    engines: {node: '>=18'}
    cpu: [x64]
    os: [openbsd]

  '@esbuild/openharmony-arm64@0.25.9':
    resolution: {integrity: sha512-4Xd0xNiMVXKh6Fa7HEJQbrpP3m3DDn43jKxMjxLLRjWnRsfxjORYJlXPO4JNcXtOyfajXorRKY9NkOpTHptErg==}
    engines: {node: '>=18'}
    cpu: [arm64]
    os: [openharmony]

  '@esbuild/sunos-x64@0.25.9':
    resolution: {integrity: sha512-WjH4s6hzo00nNezhp3wFIAfmGZ8U7KtrJNlFMRKxiI9mxEK1scOMAaa9i4crUtu+tBr+0IN6JCuAcSBJZfnphw==}
    engines: {node: '>=18'}
    cpu: [x64]
    os: [sunos]

  '@esbuild/win32-arm64@0.25.9':
    resolution: {integrity: sha512-mGFrVJHmZiRqmP8xFOc6b84/7xa5y5YvR1x8djzXpJBSv/UsNK6aqec+6JDjConTgvvQefdGhFDAs2DLAds6gQ==}
    engines: {node: '>=18'}
    cpu: [arm64]
    os: [win32]

  '@esbuild/win32-ia32@0.25.9':
    resolution: {integrity: sha512-b33gLVU2k11nVx1OhX3C8QQP6UHQK4ZtN56oFWvVXvz2VkDoe6fbG8TOgHFxEvqeqohmRnIHe5A1+HADk4OQww==}
    engines: {node: '>=18'}
    cpu: [ia32]
    os: [win32]

  '@esbuild/win32-x64@0.25.9':
    resolution: {integrity: sha512-PPOl1mi6lpLNQxnGoyAfschAodRFYXJ+9fs6WHXz7CSWKbOqiMZsubC+BQsVKuul+3vKLuwTHsS2c2y9EoKwxQ==}
    engines: {node: '>=18'}
    cpu: [x64]
    os: [win32]

  '@eslint-community/eslint-utils@4.9.0':
    resolution: {integrity: sha512-ayVFHdtZ+hsq1t2Dy24wCmGXGe4q9Gu3smhLYALJrr473ZH27MsnSL+LKUlimp4BWJqMDMLmPpx/Q9R3OAlL4g==}
    engines: {node: ^12.22.0 || ^14.17.0 || >=16.0.0}
    peerDependencies:
      eslint: ^6.0.0 || ^7.0.0 || >=8.0.0

  '@eslint-community/regexpp@4.12.1':
    resolution: {integrity: sha512-CCZCDJuduB9OUkFkY2IgppNZMi2lBQgD2qzwXkEia16cge2pijY/aXi96CJMquDMn3nJdlPV1A5KrJEXwfLNzQ==}
    engines: {node: ^12.0.0 || ^14.0.0 || >=16.0.0}

  '@eslint/config-array@0.21.0':
    resolution: {integrity: sha512-ENIdc4iLu0d93HeYirvKmrzshzofPw6VkZRKQGe9Nv46ZnWUzcF1xV01dcvEg/1wXUR61OmmlSfyeyO7EvjLxQ==}
    engines: {node: ^18.18.0 || ^20.9.0 || >=21.1.0}

  '@eslint/config-helpers@0.3.1':
    resolution: {integrity: sha512-xR93k9WhrDYpXHORXpxVL5oHj3Era7wo6k/Wd8/IsQNnZUTzkGS29lyn3nAT05v6ltUuTFVCCYDEGfy2Or/sPA==}
    engines: {node: ^18.18.0 || ^20.9.0 || >=21.1.0}

  '@eslint/core@0.15.2':
    resolution: {integrity: sha512-78Md3/Rrxh83gCxoUc0EiciuOHsIITzLy53m3d9UyiW8y9Dj2D29FeETqyKA+BRK76tnTp6RXWb3pCay8Oyomg==}
    engines: {node: ^18.18.0 || ^20.9.0 || >=21.1.0}

  '@eslint/eslintrc@3.3.1':
    resolution: {integrity: sha512-gtF186CXhIl1p4pJNGZw8Yc6RlshoePRvE0X91oPGb3vZ8pM3qOS9W9NGPat9LziaBV7XrJWGylNQXkGcnM3IQ==}
    engines: {node: ^18.18.0 || ^20.9.0 || >=21.1.0}

  '@eslint/js@9.34.0':
    resolution: {integrity: sha512-EoyvqQnBNsV1CWaEJ559rxXL4c8V92gxirbawSmVUOWXlsRxxQXl6LmCpdUblgxgSkDIqKnhzba2SjRTI/A5Rw==}
    engines: {node: ^18.18.0 || ^20.9.0 || >=21.1.0}

  '@eslint/js@9.35.0':
    resolution: {integrity: sha512-30iXE9whjlILfWobBkNerJo+TXYsgVM5ERQwMcMKCHckHflCmf7wXDAHlARoWnh0s1U72WqlbeyE7iAcCzuCPw==}
    engines: {node: ^18.18.0 || ^20.9.0 || >=21.1.0}

  '@eslint/object-schema@2.1.6':
    resolution: {integrity: sha512-RBMg5FRL0I0gs51M/guSAj5/e14VQ4tpZnQNWwuDT66P14I43ItmPfIZRhO9fUVIPOAQXU47atlywZ/czoqFPA==}
    engines: {node: ^18.18.0 || ^20.9.0 || >=21.1.0}

  '@eslint/plugin-kit@0.3.5':
    resolution: {integrity: sha512-Z5kJ+wU3oA7MMIqVR9tyZRtjYPr4OC004Q4Rw7pgOKUOKkJfZ3O24nz3WYfGRpMDNmcOi3TwQOmgm7B7Tpii0w==}
    engines: {node: ^18.18.0 || ^20.9.0 || >=21.1.0}

  '@humanfs/core@0.19.1':
    resolution: {integrity: sha512-5DyQ4+1JEUzejeK1JGICcideyfUbGixgS9jNgex5nqkW+cY7WZhxBigmieN5Qnw9ZosSNVC9KQKyb+GUaGyKUA==}
    engines: {node: '>=18.18.0'}

  '@humanfs/node@0.16.7':
    resolution: {integrity: sha512-/zUx+yOsIrG4Y43Eh2peDeKCxlRt/gET6aHfaKpuq267qXdYDFViVHfMaLyygZOnl0kGWxFIgsBy8QFuTLUXEQ==}
    engines: {node: '>=18.18.0'}

  '@humanwhocodes/module-importer@1.0.1':
    resolution: {integrity: sha512-bxveV4V8v5Yb4ncFTT3rPSgZBOpCkjfK0y4oVVVJwIuDVBRMDXrPyXRL988i5ap9m9bnyEEjWfm5WkBmtffLfA==}
    engines: {node: '>=12.22'}

  '@humanwhocodes/retry@0.4.3':
    resolution: {integrity: sha512-bV0Tgo9K4hfPCek+aMAn81RppFKv2ySDQeMoSZuvTASywNTnVJCArCZE2FWqpvIatKu7VMRLWlR1EazvVhDyhQ==}
    engines: {node: '>=18.18'}

  '@isaacs/cliui@8.0.2':
    resolution: {integrity: sha512-O8jcjabXaleOG9DQ0+ARXWZBTfnP4WNAqzuiJK7ll44AmxGKv/J2M4TPjxjY3znBCfvBXFzucm1twdyFybFqEA==}
    engines: {node: '>=12'}

  '@istanbuljs/schema@0.1.3':
    resolution: {integrity: sha512-ZXRY4jNvVgSVQ8DL3LTcakaAtXwTVUxE81hslsyD2AtoXW/wVob10HkOJ1X/pAlcI7D+2YoZKg5do8G/w6RYgA==}
    engines: {node: '>=8'}

  '@jridgewell/gen-mapping@0.3.13':
    resolution: {integrity: sha512-2kkt/7niJ6MgEPxF0bYdQ6etZaA+fQvDcLKckhy1yIQOzaoKjBBjSj63/aLVjYE3qhRt5dvM+uUyfCg6UKCBbA==}

  '@jridgewell/resolve-uri@3.1.2':
    resolution: {integrity: sha512-bRISgCIjP20/tbWSPWMEi54QVPRZExkuD9lJL+UIxUKtwVJA8wW1Trb1jMs1RFXo1CBTNZ/5hpC9QvmKWdopKw==}
    engines: {node: '>=6.0.0'}

  '@jridgewell/sourcemap-codec@1.5.5':
    resolution: {integrity: sha512-cYQ9310grqxueWbl+WuIUIaiUaDcj7WOq5fVhEljNVgRfOUhY9fy2zTvfoqWsnebh8Sl70VScFbICvJnLKB0Og==}

  '@jridgewell/trace-mapping@0.3.30':
    resolution: {integrity: sha512-GQ7Nw5G2lTu/BtHTKfXhKHok2WGetd4XYcVKGx00SjAk8GMwgJM3zr6zORiPGuOE+/vkc90KtTosSSvaCjKb2Q==}

  '@microsoft/api-extractor-model@7.30.6':
    resolution: {integrity: sha512-znmFn69wf/AIrwHya3fxX6uB5etSIn6vg4Q4RB/tb5VDDs1rqREc+AvMC/p19MUN13CZ7+V/8pkYPTj7q8tftg==}

  '@microsoft/api-extractor@7.52.8':
    resolution: {integrity: sha512-cszYIcjiNscDoMB1CIKZ3My61+JOhpERGlGr54i6bocvGLrcL/wo9o+RNXMBrb7XgLtKaizZWUpqRduQuHQLdg==}
    hasBin: true

  '@microsoft/tsdoc-config@0.17.1':
    resolution: {integrity: sha512-UtjIFe0C6oYgTnad4q1QP4qXwLhe6tIpNTRStJ2RZEPIkqQPREAwE5spzVxsdn9UaEMUqhh0AqSx3X4nWAKXWw==}

  '@microsoft/tsdoc@0.15.1':
    resolution: {integrity: sha512-4aErSrCR/On/e5G2hDP0wjooqDdauzEbIq8hIkIe5pXV0rtWJZvdCEKL0ykZxex+IxIwBp0eGeV48hQN07dXtw==}

  '@nodelib/fs.scandir@2.1.5':
    resolution: {integrity: sha512-vq24Bq3ym5HEQm2NKCr3yXDwjc7vTsEThRDnkp2DK9p1uqLR+DHurm/NOTo0KG7HYHU7eppKZj3MyqYuMBf62g==}
    engines: {node: '>= 8'}

  '@nodelib/fs.stat@2.0.5':
    resolution: {integrity: sha512-RkhPPp2zrqDAQA/2jNhnztcPAlv64XdhIp7a7454A5ovI7Bukxgt7MX7udwAu3zg1DcpPU0rz3VV1SeaqvY4+A==}
    engines: {node: '>= 8'}

  '@nodelib/fs.walk@1.2.8':
    resolution: {integrity: sha512-oGB+UxlgWcgQkgwo8GcEGwemoTFt3FIO9ababBmaGwXIoBKZ+GTy0pP185beGg7Llih/NSHSV2XAs1lnznocSg==}
    engines: {node: '>= 8'}

  '@pkgjs/parseargs@0.11.0':
    resolution: {integrity: sha512-+1VkjdD0QBLPodGrJUeqarH8VAIvQODIbwh9XpP5Syisf7YoQgsJKPNFoqqLQlu+VQ/tVSshMR6loPMn8U+dPg==}
    engines: {node: '>=14'}

  '@rolldown/pluginutils@1.0.0-beta.34':
    resolution: {integrity: sha512-LyAREkZHP5pMom7c24meKmJCdhf2hEyvam2q0unr3or9ydwDL+DJ8chTF6Av/RFPb3rH8UFBdMzO5MxTZW97oA==}

  '@rollup/pluginutils@5.2.0':
    resolution: {integrity: sha512-qWJ2ZTbmumwiLFomfzTyt5Kng4hwPi9rwCYN4SHb6eaRU1KNO4ccxINHr/VhH4GgPlt1XfSTLX2LBTme8ne4Zw==}
    engines: {node: '>=14.0.0'}
    peerDependencies:
      rollup: ^1.20.0||^2.0.0||^3.0.0||^4.0.0
    peerDependenciesMeta:
      rollup:
        optional: true

  '@rollup/rollup-android-arm-eabi@4.50.2':
    resolution: {integrity: sha512-uLN8NAiFVIRKX9ZQha8wy6UUs06UNSZ32xj6giK/rmMXAgKahwExvK6SsmgU5/brh4w/nSgj8e0k3c1HBQpa0A==}
    cpu: [arm]
    os: [android]

  '@rollup/rollup-android-arm64@4.50.2':
    resolution: {integrity: sha512-oEouqQk2/zxxj22PNcGSskya+3kV0ZKH+nQxuCCOGJ4oTXBdNTbv+f/E3c74cNLeMO1S5wVWacSws10TTSB77g==}
    cpu: [arm64]
    os: [android]

  '@rollup/rollup-darwin-arm64@4.50.2':
    resolution: {integrity: sha512-OZuTVTpj3CDSIxmPgGH8en/XtirV5nfljHZ3wrNwvgkT5DQLhIKAeuFSiwtbMto6oVexV0k1F1zqURPKf5rI1Q==}
    cpu: [arm64]
    os: [darwin]

  '@rollup/rollup-darwin-x64@4.50.2':
    resolution: {integrity: sha512-Wa/Wn8RFkIkr1vy1k1PB//VYhLnlnn5eaJkfTQKivirOvzu5uVd2It01ukeQstMursuz7S1bU+8WW+1UPXpa8A==}
    cpu: [x64]
    os: [darwin]

  '@rollup/rollup-freebsd-arm64@4.50.2':
    resolution: {integrity: sha512-QkzxvH3kYN9J1w7D1A+yIMdI1pPekD+pWx7G5rXgnIlQ1TVYVC6hLl7SOV9pi5q9uIDF9AuIGkuzcbF7+fAhow==}
    cpu: [arm64]
    os: [freebsd]

  '@rollup/rollup-freebsd-x64@4.50.2':
    resolution: {integrity: sha512-dkYXB0c2XAS3a3jmyDkX4Jk0m7gWLFzq1C3qUnJJ38AyxIF5G/dyS4N9B30nvFseCfgtCEdbYFhk0ChoCGxPog==}
    cpu: [x64]
    os: [freebsd]

  '@rollup/rollup-linux-arm-gnueabihf@4.50.2':
    resolution: {integrity: sha512-9VlPY/BN3AgbukfVHAB8zNFWB/lKEuvzRo1NKev0Po8sYFKx0i+AQlCYftgEjcL43F2h9Ui1ZSdVBc4En/sP2w==}
    cpu: [arm]
    os: [linux]

  '@rollup/rollup-linux-arm-musleabihf@4.50.2':
    resolution: {integrity: sha512-+GdKWOvsifaYNlIVf07QYan1J5F141+vGm5/Y8b9uCZnG/nxoGqgCmR24mv0koIWWuqvFYnbURRqw1lv7IBINw==}
    cpu: [arm]
    os: [linux]

  '@rollup/rollup-linux-arm64-gnu@4.50.2':
    resolution: {integrity: sha512-df0Eou14ojtUdLQdPFnymEQteENwSJAdLf5KCDrmZNsy1c3YaCNaJvYsEUHnrg+/DLBH612/R0xd3dD03uz2dg==}
    cpu: [arm64]
    os: [linux]

  '@rollup/rollup-linux-arm64-musl@4.50.2':
    resolution: {integrity: sha512-iPeouV0UIDtz8j1YFR4OJ/zf7evjauqv7jQ/EFs0ClIyL+by++hiaDAfFipjOgyz6y6xbDvJuiU4HwpVMpRFDQ==}
    cpu: [arm64]
    os: [linux]

  '@rollup/rollup-linux-loong64-gnu@4.50.2':
    resolution: {integrity: sha512-OL6KaNvBopLlj5fTa5D5bau4W82f+1TyTZRr2BdnfsrnQnmdxh4okMxR2DcDkJuh4KeoQZVuvHvzuD/lyLn2Kw==}
    cpu: [loong64]
    os: [linux]

  '@rollup/rollup-linux-ppc64-gnu@4.50.2':
    resolution: {integrity: sha512-I21VJl1w6z/K5OTRl6aS9DDsqezEZ/yKpbqlvfHbW0CEF5IL8ATBMuUx6/mp683rKTK8thjs/0BaNrZLXetLag==}
    cpu: [ppc64]
    os: [linux]

  '@rollup/rollup-linux-riscv64-gnu@4.50.2':
    resolution: {integrity: sha512-Hq6aQJT/qFFHrYMjS20nV+9SKrXL2lvFBENZoKfoTH2kKDOJqff5OSJr4x72ZaG/uUn+XmBnGhfr4lwMRrmqCQ==}
    cpu: [riscv64]
    os: [linux]

  '@rollup/rollup-linux-riscv64-musl@4.50.2':
    resolution: {integrity: sha512-82rBSEXRv5qtKyr0xZ/YMF531oj2AIpLZkeNYxmKNN6I2sVE9PGegN99tYDLK2fYHJITL1P2Lgb4ZXnv0PjQvw==}
    cpu: [riscv64]
    os: [linux]

  '@rollup/rollup-linux-s390x-gnu@4.50.2':
    resolution: {integrity: sha512-4Q3S3Hy7pC6uaRo9gtXUTJ+EKo9AKs3BXKc2jYypEcMQ49gDPFU2P1ariX9SEtBzE5egIX6fSUmbmGazwBVF9w==}
    cpu: [s390x]
    os: [linux]

  '@rollup/rollup-linux-x64-gnu@4.50.2':
    resolution: {integrity: sha512-9Jie/At6qk70dNIcopcL4p+1UirusEtznpNtcq/u/C5cC4HBX7qSGsYIcG6bdxj15EYWhHiu02YvmdPzylIZlA==}
    cpu: [x64]
    os: [linux]

  '@rollup/rollup-linux-x64-musl@4.50.2':
    resolution: {integrity: sha512-HPNJwxPL3EmhzeAnsWQCM3DcoqOz3/IC6de9rWfGR8ZCuEHETi9km66bH/wG3YH0V3nyzyFEGUZeL5PKyy4xvw==}
    cpu: [x64]
    os: [linux]

  '@rollup/rollup-openharmony-arm64@4.50.2':
    resolution: {integrity: sha512-nMKvq6FRHSzYfKLHZ+cChowlEkR2lj/V0jYj9JnGUVPL2/mIeFGmVM2mLaFeNa5Jev7W7TovXqXIG2d39y1KYA==}
    cpu: [arm64]
    os: [openharmony]

  '@rollup/rollup-win32-arm64-msvc@4.50.2':
    resolution: {integrity: sha512-eFUvvnTYEKeTyHEijQKz81bLrUQOXKZqECeiWH6tb8eXXbZk+CXSG2aFrig2BQ/pjiVRj36zysjgILkqarS2YA==}
    cpu: [arm64]
    os: [win32]

  '@rollup/rollup-win32-ia32-msvc@4.50.2':
    resolution: {integrity: sha512-cBaWmXqyfRhH8zmUxK3d3sAhEWLrtMjWBRwdMMHJIXSjvjLKvv49adxiEz+FJ8AP90apSDDBx2Tyd/WylV6ikA==}
    cpu: [ia32]
    os: [win32]

  '@rollup/rollup-win32-x64-msvc@4.50.2':
    resolution: {integrity: sha512-APwKy6YUhvZaEoHyM+9xqmTpviEI+9eL7LoCH+aLcvWYHJ663qG5zx7WzWZY+a9qkg5JtzcMyJ9z0WtQBMDmgA==}
    cpu: [x64]
    os: [win32]

  '@rushstack/node-core-library@5.13.1':
    resolution: {integrity: sha512-5yXhzPFGEkVc9Fu92wsNJ9jlvdwz4RNb2bMso+/+TH0nMm1jDDDsOIf4l8GAkPxGuwPw5DH24RliWVfSPhlW/Q==}
    peerDependencies:
      '@types/node': '*'
    peerDependenciesMeta:
      '@types/node':
        optional: true

  '@rushstack/rig-package@0.5.3':
    resolution: {integrity: sha512-olzSSjYrvCNxUFZowevC3uz8gvKr3WTpHQ7BkpjtRpA3wK+T0ybep/SRUMfr195gBzJm5gaXw0ZMgjIyHqJUow==}

  '@rushstack/terminal@0.15.3':
    resolution: {integrity: sha512-DGJ0B2Vm69468kZCJkPj3AH5nN+nR9SPmC0rFHtzsS4lBQ7/dgOwtwVxYP7W9JPDMuRBkJ4KHmWKr036eJsj9g==}
    peerDependencies:
      '@types/node': '*'
    peerDependenciesMeta:
      '@types/node':
        optional: true

  '@rushstack/ts-command-line@5.0.1':
    resolution: {integrity: sha512-bsbUucn41UXrQK7wgM8CNM/jagBytEyJqXw/umtI8d68vFm1Jwxh1OtLrlW7uGZgjCWiiPH6ooUNa1aVsuVr3Q==}

  '@testing-library/dom@10.4.0':
    resolution: {integrity: sha512-pemlzrSESWbdAloYml3bAJMEfNh1Z7EduzqPKprCH5S341frlpYnUEW0H72dLxa6IsYr+mPno20GiSm+h9dEdQ==}
    engines: {node: '>=18'}

  '@testing-library/jest-dom@6.8.0':
    resolution: {integrity: sha512-WgXcWzVM6idy5JaftTVC8Vs83NKRmGJz4Hqs4oyOuO2J4r/y79vvKZsb+CaGyCSEbUPI6OsewfPd0G1A0/TUZQ==}
    engines: {node: '>=14', npm: '>=6', yarn: '>=1'}

  '@testing-library/react@16.3.0':
    resolution: {integrity: sha512-kFSyxiEDwv1WLl2fgsq6pPBbw5aWKrsY2/noi1Id0TK0UParSF62oFQFGHXIyaG4pp2tEub/Zlel+fjjZILDsw==}
    engines: {node: '>=18'}
    peerDependencies:
      '@testing-library/dom': ^10.0.0
      '@types/react': ^18.0.0 || ^19.0.0
      '@types/react-dom': ^18.0.0 || ^19.0.0
      react: ^18.0.0 || ^19.0.0
      react-dom: ^18.0.0 || ^19.0.0
    peerDependenciesMeta:
      '@types/react':
        optional: true
      '@types/react-dom':
        optional: true

  '@trivago/prettier-plugin-sort-imports@5.2.2':
    resolution: {integrity: sha512-fYDQA9e6yTNmA13TLVSA+WMQRc5Bn/c0EUBditUHNfMMxN7M82c38b1kEggVE3pLpZ0FwkwJkUEKMiOi52JXFA==}
    engines: {node: '>18.12'}
    peerDependencies:
      '@vue/compiler-sfc': 3.x
      prettier: 2.x - 3.x
      prettier-plugin-svelte: 3.x
      svelte: 4.x || 5.x
    peerDependenciesMeta:
      '@vue/compiler-sfc':
        optional: true
      prettier-plugin-svelte:
        optional: true
      svelte:
        optional: true

  '@types/argparse@1.0.38':
    resolution: {integrity: sha512-ebDJ9b0e702Yr7pWgB0jzm+CX4Srzz8RcXtLJDJB+BSccqMa36uyH/zUsSYao5+BD1ytv3k3rPYCq4mAE1hsXA==}

  '@types/aria-query@5.0.4':
    resolution: {integrity: sha512-rfT93uj5s0PRL7EzccGMs3brplhcrghnDoV26NqKhCAS1hVo+WdNsPvE/yb6ilfr5hi2MEk6d5EWJTKdxg8jVw==}

  '@types/babel__core@7.20.5':
    resolution: {integrity: sha512-qoQprZvz5wQFJwMDqeseRXWv3rqMvhgpbXFfVyWhbx9X47POIA6i/+dXefEmZKoAgOaTdaIgNSMqMIU61yRyzA==}

  '@types/babel__generator@7.27.0':
    resolution: {integrity: sha512-ufFd2Xi92OAVPYsy+P4n7/U7e68fex0+Ee8gSG9KX7eo084CWiQ4sdxktvdl0bOPupXtVJPY19zk6EwWqUQ8lg==}

  '@types/babel__template@7.4.4':
    resolution: {integrity: sha512-h/NUaSyG5EyxBIp8YRxo4RMe2/qQgvyowRwVMzhYhBCONbW8PUsg4lkFMrhgZhUe5z3L3MiLDuvyJ/CaPa2A8A==}

  '@types/babel__traverse@7.28.0':
    resolution: {integrity: sha512-8PvcXf70gTDZBgt9ptxJ8elBeBjcLOAcOtoO/mPJjtji1+CdGbHgm77om1GrsPxsiE+uXIpNSK64UYaIwQXd4Q==}

  '@types/chai@5.2.2':
    resolution: {integrity: sha512-8kB30R7Hwqf40JPiKhVzodJs2Qc1ZJ5zuT3uzw5Hq/dhNCl3G3l83jfpdI1e20BP348+fV7VIL/+FxaXkqBmWg==}

  '@types/deep-eql@4.0.2':
    resolution: {integrity: sha512-c9h9dVVMigMPc4bwTvC5dxqtqJZwQPePsWjPlpSOnojbor6pGqdk541lfA7AqFQr5pB1BRdq0juY9db81BwyFw==}

  '@types/estree@1.0.8':
    resolution: {integrity: sha512-dWHzHa2WqEXI/O1E9OjrocMTKJl2mSrEolh1Iomrv6U+JuNwaHXsXx9bLu5gG7BUWFIN0skIQJQ/L1rIex4X6w==}

  '@types/json-schema@7.0.15':
    resolution: {integrity: sha512-5+fP8P8MFNC+AyZCDxrB2pkZFPGzqQWUzpSeuuVLvm8VMcorNYavBqoFcxK8bQz4Qsbn4oUEEem4wDLfcysGHA==}

  '@types/node@20.19.15':
    resolution: {integrity: sha512-W3bqcbLsRdFDVcmAM5l6oLlcl67vjevn8j1FPZ4nx+K5jNoWCh+FC/btxFoBPnvQlrHHDwfjp1kjIEDfwJ0Mog==}

  '@types/node@24.5.0':
    resolution: {integrity: sha512-y1dMvuvJspJiPSDZUQ+WMBvF7dpnEqN4x9DDC9ie5Fs/HUZJA3wFp7EhHoVaKX/iI0cRoECV8X2jL8zi0xrHCg==}

  '@types/react-dom@19.1.9':
    resolution: {integrity: sha512-qXRuZaOsAdXKFyOhRBg6Lqqc0yay13vN7KrIg4L7N4aaHN68ma9OK3NE1BoDFgFOTfM7zg+3/8+2n8rLUH3OKQ==}
    peerDependencies:
      '@types/react': ^19.0.0

  '@types/react@19.1.12':
    resolution: {integrity: sha512-cMoR+FoAf/Jyq6+Df2/Z41jISvGZZ2eTlnsaJRptmZ76Caldwy1odD4xTr/gNV9VLj0AWgg/nmkevIyUfIIq5w==}

  '@types/whatwg-mimetype@3.0.2':
    resolution: {integrity: sha512-c2AKvDT8ToxLIOUlN51gTiHXflsfIFisS4pO7pDPoKouJCESkhZnEy623gwP9laCy5lnLDAw1vAzu2vM2YLOrA==}

  '@typescript-eslint/eslint-plugin@8.41.0':
    resolution: {integrity: sha512-8fz6oa6wEKZrhXWro/S3n2eRJqlRcIa6SlDh59FXJ5Wp5XRZ8B9ixpJDcjadHq47hMx0u+HW6SNa6LjJQ6NLtw==}
    engines: {node: ^18.18.0 || ^20.9.0 || >=21.1.0}
    peerDependencies:
      '@typescript-eslint/parser': ^8.41.0
      eslint: ^8.57.0 || ^9.0.0
      typescript: '>=4.8.4 <6.0.0'

  '@typescript-eslint/parser@8.41.0':
    resolution: {integrity: sha512-gTtSdWX9xiMPA/7MV9STjJOOYtWwIJIYxkQxnSV1U3xcE+mnJSH3f6zI0RYP+ew66WSlZ5ed+h0VCxsvdC1jJg==}
    engines: {node: ^18.18.0 || ^20.9.0 || >=21.1.0}
    peerDependencies:
      eslint: ^8.57.0 || ^9.0.0
      typescript: '>=4.8.4 <6.0.0'

  '@typescript-eslint/project-service@8.41.0':
    resolution: {integrity: sha512-b8V9SdGBQzQdjJ/IO3eDifGpDBJfvrNTp2QD9P2BeqWTGrRibgfgIlBSw6z3b6R7dPzg752tOs4u/7yCLxksSQ==}
    engines: {node: ^18.18.0 || ^20.9.0 || >=21.1.0}
    peerDependencies:
      typescript: '>=4.8.4 <6.0.0'

  '@typescript-eslint/scope-manager@8.41.0':
    resolution: {integrity: sha512-n6m05bXn/Cd6DZDGyrpXrELCPVaTnLdPToyhBoFkLIMznRUQUEQdSp96s/pcWSQdqOhrgR1mzJ+yItK7T+WPMQ==}
    engines: {node: ^18.18.0 || ^20.9.0 || >=21.1.0}

  '@typescript-eslint/tsconfig-utils@8.41.0':
    resolution: {integrity: sha512-TDhxYFPUYRFxFhuU5hTIJk+auzM/wKvWgoNYOPcOf6i4ReYlOoYN8q1dV5kOTjNQNJgzWN3TUUQMtlLOcUgdUw==}
    engines: {node: ^18.18.0 || ^20.9.0 || >=21.1.0}
    peerDependencies:
      typescript: '>=4.8.4 <6.0.0'

  '@typescript-eslint/type-utils@8.41.0':
    resolution: {integrity: sha512-63qt1h91vg3KsjVVonFJWjgSK7pZHSQFKH6uwqxAH9bBrsyRhO6ONoKyXxyVBzG1lJnFAJcKAcxLS54N1ee1OQ==}
    engines: {node: ^18.18.0 || ^20.9.0 || >=21.1.0}
    peerDependencies:
      eslint: ^8.57.0 || ^9.0.0
      typescript: '>=4.8.4 <6.0.0'

  '@typescript-eslint/types@8.41.0':
    resolution: {integrity: sha512-9EwxsWdVqh42afLbHP90n2VdHaWU/oWgbH2P0CfcNfdKL7CuKpwMQGjwev56vWu9cSKU7FWSu6r9zck6CVfnag==}
    engines: {node: ^18.18.0 || ^20.9.0 || >=21.1.0}

  '@typescript-eslint/typescript-estree@8.41.0':
    resolution: {integrity: sha512-D43UwUYJmGhuwHfY7MtNKRZMmfd8+p/eNSfFe6tH5mbVDto+VQCayeAt35rOx3Cs6wxD16DQtIKw/YXxt5E0UQ==}
    engines: {node: ^18.18.0 || ^20.9.0 || >=21.1.0}
    peerDependencies:
      typescript: '>=4.8.4 <6.0.0'

  '@typescript-eslint/utils@8.41.0':
    resolution: {integrity: sha512-udbCVstxZ5jiPIXrdH+BZWnPatjlYwJuJkDA4Tbo3WyYLh8NvB+h/bKeSZHDOFKfphsZYJQqaFtLeXEqurQn1A==}
    engines: {node: ^18.18.0 || ^20.9.0 || >=21.1.0}
    peerDependencies:
      eslint: ^8.57.0 || ^9.0.0
      typescript: '>=4.8.4 <6.0.0'

  '@typescript-eslint/visitor-keys@8.41.0':
    resolution: {integrity: sha512-+GeGMebMCy0elMNg67LRNoVnUFPIm37iu5CmHESVx56/9Jsfdpsvbv605DQ81Pi/x11IdKUsS5nzgTYbCQU9fg==}
    engines: {node: ^18.18.0 || ^20.9.0 || >=21.1.0}

  '@vitejs/plugin-react@5.0.2':
    resolution: {integrity: sha512-tmyFgixPZCx2+e6VO9TNITWcCQl8+Nl/E8YbAyPVv85QCc7/A3JrdfG2A8gIzvVhWuzMOVrFW1aReaNxrI6tbw==}
    engines: {node: ^20.19.0 || >=22.12.0}
    peerDependencies:
      vite: ^4.2.0 || ^5.0.0 || ^6.0.0 || ^7.0.0

  '@vitest/coverage-v8@3.2.4':
    resolution: {integrity: sha512-EyF9SXU6kS5Ku/U82E259WSnvg6c8KTjppUncuNdm5QHpe17mwREHnjDzozC8x9MZ0xfBUFSaLkRv4TMA75ALQ==}
    peerDependencies:
      '@vitest/browser': 3.2.4
      vitest: 3.2.4
    peerDependenciesMeta:
      '@vitest/browser':
        optional: true

  '@vitest/expect@3.2.4':
    resolution: {integrity: sha512-Io0yyORnB6sikFlt8QW5K7slY4OjqNX9jmJQ02QDda8lyM6B5oNgVWoSoKPac8/kgnCUzuHQKrSLtu/uOqqrig==}

  '@vitest/mocker@3.2.4':
    resolution: {integrity: sha512-46ryTE9RZO/rfDd7pEqFl7etuyzekzEhUbTW3BvmeO/BcCMEgq59BKhek3dXDWgAj4oMK6OZi+vRr1wPW6qjEQ==}
    peerDependencies:
      msw: ^2.4.9
      vite: ^5.0.0 || ^6.0.0 || ^7.0.0-0
    peerDependenciesMeta:
      msw:
        optional: true
      vite:
        optional: true

  '@vitest/pretty-format@3.2.4':
    resolution: {integrity: sha512-IVNZik8IVRJRTr9fxlitMKeJeXFFFN0JaB9PHPGQ8NKQbGpfjlTx9zO4RefN8gp7eqjNy8nyK3NZmBzOPeIxtA==}

  '@vitest/runner@3.2.4':
    resolution: {integrity: sha512-oukfKT9Mk41LreEW09vt45f8wx7DordoWUZMYdY/cyAk7w5TWkTRCNZYF7sX7n2wB7jyGAl74OxgwhPgKaqDMQ==}

  '@vitest/snapshot@3.2.4':
    resolution: {integrity: sha512-dEYtS7qQP2CjU27QBC5oUOxLE/v5eLkGqPE0ZKEIDGMs4vKWe7IjgLOeauHsR0D5YuuycGRO5oSRXnwnmA78fQ==}

  '@vitest/spy@3.2.4':
    resolution: {integrity: sha512-vAfasCOe6AIK70iP5UD11Ac4siNUNJ9i/9PZ3NKx07sG6sUxeag1LWdNrMWeKKYBLlzuK+Gn65Yd5nyL6ds+nw==}

  '@vitest/utils@3.2.4':
    resolution: {integrity: sha512-fB2V0JFrQSMsCo9HiSq3Ezpdv4iYaXRG1Sx8edX3MwxfyNn83mKiGzOcH+Fkxt4MHxr3y42fQi1oeAInqgX2QA==}

  '@volar/language-core@2.4.20':
    resolution: {integrity: sha512-dRDF1G33xaAIDqR6+mXUIjXYdu9vzSxlMGfMEwBxQsfY/JMUEXSpLTR057oTKlUQ2nIvCmP9k94A8h8z2VrNSA==}

  '@volar/source-map@2.4.20':
    resolution: {integrity: sha512-mVjmFQH8mC+nUaVwmbxoYUy8cww+abaO8dWzqPUjilsavjxH0jCJ3Mp8HFuHsdewZs2c+SP+EO7hCd8Z92whJg==}

  '@volar/typescript@2.4.20':
    resolution: {integrity: sha512-Oc4DczPwQyXcVbd+5RsNEqX6ia0+w3p+klwdZQ6ZKhFjWoBP9PCPQYlKYRi/tDemWphW93P/Vv13vcE9I9D2GQ==}

  '@vue/compiler-core@3.5.17':
    resolution: {integrity: sha512-Xe+AittLbAyV0pabcN7cP7/BenRBNcteM4aSDCtRvGw0d9OL+HG1u/XHLY/kt1q4fyMeZYXyIYrsHuPSiDPosA==}

  '@vue/compiler-dom@3.5.17':
    resolution: {integrity: sha512-+2UgfLKoaNLhgfhV5Ihnk6wB4ljyW1/7wUIog2puUqajiC29Lp5R/IKDdkebh9jTbTogTbsgB+OY9cEWzG95JQ==}

  '@vue/compiler-vue2@2.7.16':
    resolution: {integrity: sha512-qYC3Psj9S/mfu9uVi5WvNZIzq+xnXMhOwbTFKKDD7b1lhpnn71jXSFdTQ+WsIEk0ONCd7VV2IMm7ONl6tbQ86A==}

  '@vue/language-core@2.2.0':
    resolution: {integrity: sha512-O1ZZFaaBGkKbsRfnVH1ifOK1/1BUkyK+3SQsfnh6PmMmD4qJcTU8godCeA96jjDRTL6zgnK7YzCHfaUlH2r0Mw==}
    peerDependencies:
      typescript: '*'
    peerDependenciesMeta:
      typescript:
        optional: true

  '@vue/shared@3.5.17':
    resolution: {integrity: sha512-CabR+UN630VnsJO/jHWYBC1YVXyMq94KKp6iF5MQgZJs5I8cmjw6oVMO1oDbtBkENSHSSn/UadWlW/OAgdmKrg==}

  acorn-jsx@5.3.2:
    resolution: {integrity: sha512-rq9s+JNhf0IChjtDXxllJ7g41oZk5SlXtp0LHwyA5cejwn7vKmKp4pPri6YEePv2PU65sAsegbXtIinmDFDXgQ==}
    peerDependencies:
      acorn: ^6.0.0 || ^7.0.0 || ^8.0.0

  acorn@8.15.0:
    resolution: {integrity: sha512-NZyJarBfL7nWwIq+FDL6Zp/yHEhePMNnnJ0y3qfieCrmNvYct8uvtiV41UvlSe6apAfk0fY1FbWx+NwfmpvtTg==}
    engines: {node: '>=0.4.0'}
    hasBin: true

  ajv-draft-04@1.0.0:
    resolution: {integrity: sha512-mv00Te6nmYbRp5DCwclxtt7yV/joXJPGS7nM+97GdxvuttCOfgI3K4U25zboyeX0O+myI8ERluxQe5wljMmVIw==}
    peerDependencies:
      ajv: ^8.5.0
    peerDependenciesMeta:
      ajv:
        optional: true

  ajv-formats@3.0.1:
    resolution: {integrity: sha512-8iUql50EUR+uUcdRQ3HDqa6EVyo3docL8g5WJ3FNcWmu62IbkGUue/pEyLBW8VGKKucTPgqeks4fIU1DA4yowQ==}
    peerDependencies:
      ajv: ^8.0.0
    peerDependenciesMeta:
      ajv:
        optional: true

  ajv@6.12.6:
    resolution: {integrity: sha512-j3fVLgvTo527anyYyJOGTYJbG+vnnQYvE0m5mmkc1TK+nxAppkCLMIL0aZ4dblVCNoGShhm+kzE4ZUykBoMg4g==}

  ajv@8.12.0:
    resolution: {integrity: sha512-sRu1kpcO9yLtYxBKvqfTeh9KzZEwO3STyX1HT+4CaDzC6HpTGYhIhPIzj9XuKU7KYDwnaeh5hcOwjy1QuJzBPA==}

  ajv@8.13.0:
    resolution: {integrity: sha512-PRA911Blj99jR5RMeTunVbNXMF6Lp4vZXnk5GQjcnUWUTsrXtekg/pnmFFI2u/I36Y/2bITGS30GZCXei6uNkA==}

  alien-signals@0.4.14:
    resolution: {integrity: sha512-itUAVzhczTmP2U5yX67xVpsbbOiquusbWVyA9N+sy6+r6YVbFkahXvNCeEPWEOMhwDYwbVbGHFkVL03N9I5g+Q==}

  ansi-escapes@7.0.0:
    resolution: {integrity: sha512-GdYO7a61mR0fOlAsvC9/rIHf7L96sBc6dEWzeOu+KAea5bZyQRPIpojrVoI4AXGJS/ycu/fBTdLrUkA4ODrvjw==}
    engines: {node: '>=18'}

  ansi-regex@5.0.1:
    resolution: {integrity: sha512-quJQXlTSUGL2LH9SUXo8VwsY4soanhgo6LNSm84E1LBcE8s3O0wpdiRzyR9z/ZZJMlMWv37qOOb9pdJlMUEKFQ==}
    engines: {node: '>=8'}

  ansi-regex@6.2.0:
    resolution: {integrity: sha512-TKY5pyBkHyADOPYlRT9Lx6F544mPl0vS5Ew7BJ45hA08Q+t3GjbueLliBWN3sMICk6+y7HdyxSzC4bWS8baBdg==}
    engines: {node: '>=12'}

  ansi-styles@4.3.0:
    resolution: {integrity: sha512-zbB9rCJAT1rbjiVDb2hqKFHNYLxgtk8NURxZ3IZwD3F6NtxbXZQCnnSi1Lkx+IDohdPlFp222wVALIheZJQSEg==}
    engines: {node: '>=8'}

  ansi-styles@5.2.0:
    resolution: {integrity: sha512-Cxwpt2SfTzTtXcfOlzGEee8O+c+MmUgGrNiBcXnuWxuFJHe6a5Hz7qwhwe5OgaSYI0IJvkLqWX1ASG+cJOkEiA==}
    engines: {node: '>=10'}

  ansi-styles@6.2.3:
    resolution: {integrity: sha512-4Dj6M28JB+oAH8kFkTLUo+a2jwOFkuqb3yucU0CANcRRUbxS0cP0nZYCGjcc3BNXwRIsUVmDGgzawme7zvJHvg==}
    engines: {node: '>=12'}

  argparse@1.0.10:
    resolution: {integrity: sha512-o5Roy6tNG4SL/FOkCAN6RzjiakZS25RLYFrcMttJqbdd8BWrnA+fGz57iN5Pb06pvBGvl5gQ0B48dJlslXvoTg==}

  argparse@2.0.1:
    resolution: {integrity: sha512-8+9WqebbFzpX9OR+Wa6O29asIogeRMzcGtAINdpMHHyAg10f05aSFVBbcEqGf/PXw1EjAZ+q2/bEBg3DvurK3Q==}

  aria-query@5.3.0:
    resolution: {integrity: sha512-b0P0sZPKtyu8HkeRAfCq0IfURZK+SuwMjY1UXGBU27wpAiTwQAIlq56IbIO+ytk/JjS1fMR14ee5WBBfKi5J6A==}

  aria-query@5.3.2:
    resolution: {integrity: sha512-COROpnaoap1E2F000S62r6A60uHZnmlvomhfyT2DlTcrY1OrBKn2UhH7qn5wTC9zMvD0AY7csdPSNwKP+7WiQw==}
    engines: {node: '>= 0.4'}

  assertion-error@2.0.1:
    resolution: {integrity: sha512-Izi8RQcffqCeNVgFigKli1ssklIbpHnCYc6AknXGYoB6grJqyeby7jv12JUQgmTAnIDnbck1uxksT4dzN3PWBA==}
    engines: {node: '>=12'}

  ast-v8-to-istanbul@0.3.3:
    resolution: {integrity: sha512-MuXMrSLVVoA6sYN/6Hke18vMzrT4TZNbZIj/hvh0fnYFpO+/kFXcLIaiPwXXWaQUPg4yJD8fj+lfJ7/1EBconw==}

  balanced-match@1.0.2:
    resolution: {integrity: sha512-3oSeUO0TMV67hN1AmbXsK4yaqU7tjiHlbxRDZOpH0KW9+CeX4bRAaX0Anxt0tx2MrpRpWwQaPwIlISEJhYU5Pw==}

  brace-expansion@1.1.12:
    resolution: {integrity: sha512-9T9UjW3r0UW5c1Q7GTwllptXwhvYmEzFhzMfZ9H7FQWt+uZePjZPjBP/W1ZEyZ1twGWom5/56TF4lPcqjnDHcg==}

  brace-expansion@2.0.2:
    resolution: {integrity: sha512-Jt0vHyM+jmUBqojB7E1NIYadt0vI0Qxjxd2TErW94wDz+E2LAm5vKMXXwg6ZZBTHPuUlDgQHKXvjGBdfcF1ZDQ==}

  braces@3.0.3:
    resolution: {integrity: sha512-yQbXgO/OSZVD2IsiLlro+7Hf6Q18EJrKSEsdoMzKePKXct3gvD8oLcOQdIzGupr5Fj+EDe8gO/lxc1BzfMpxvA==}
    engines: {node: '>=8'}

  browserslist@4.25.4:
    resolution: {integrity: sha512-4jYpcjabC606xJ3kw2QwGEZKX0Aw7sgQdZCvIK9dhVSPh76BKo+C+btT1RRofH7B+8iNpEbgGNVWiLki5q93yg==}
    engines: {node: ^6 || ^7 || ^8 || ^9 || ^10 || ^11 || ^12 || >=13.7}
    hasBin: true

  cac@6.7.14:
    resolution: {integrity: sha512-b6Ilus+c3RrdDk+JhLKUAQfzzgLEPy6wcXqS7f/xe1EETvsDP6GORG7SFuOs6cID5YkqchW/LXZbX5bc8j7ZcQ==}
    engines: {node: '>=8'}

  callsites@3.1.0:
    resolution: {integrity: sha512-P8BjAsXvZS+VIDUI11hHCQEv74YT67YUi5JJFNWIqL235sBmjX4+qx9Muvls5ivyNENctx46xQLQ3aTuE7ssaQ==}
    engines: {node: '>=6'}

  caniuse-lite@1.0.30001739:
    resolution: {integrity: sha512-y+j60d6ulelrNSwpPyrHdl+9mJnQzHBr08xm48Qno0nSk4h3Qojh+ziv2qE6rXf4k3tadF4o1J/1tAbVm1NtnA==}

  chai@5.2.1:
    resolution: {integrity: sha512-5nFxhUrX0PqtyogoYOA8IPswy5sZFTOsBFl/9bNsmDLgsxYTzSZQJDPppDnZPTQbzSEm0hqGjWPzRemQCYbD6A==}
    engines: {node: '>=18'}

  chalk@4.1.2:
    resolution: {integrity: sha512-oKnbhFyRIXpUuez8iBMmyEa4nbj4IOQyuhc/wy9kY7/WVPcwIO9VA668Pu8RkO7+0G76SLROeyw9CpQ061i4mA==}
    engines: {node: '>=10'}

  chalk@5.6.0:
    resolution: {integrity: sha512-46QrSQFyVSEyYAgQ22hQ+zDa60YHA4fBstHmtSApj1Y5vKtG27fWowW03jCk5KcbXEWPZUIR894aARCA/G1kfQ==}
    engines: {node: ^12.17.0 || ^14.13 || >=16.0.0}

  check-error@2.1.1:
    resolution: {integrity: sha512-OAlb+T7V4Op9OwdkjmguYRqncdlx5JiofwOAUkmTF+jNdHwzTaTs4sRAGpzLF3oOz5xAyDGrPgeIDFQmDOTiJw==}
    engines: {node: '>= 16'}

  cli-cursor@5.0.0:
    resolution: {integrity: sha512-aCj4O5wKyszjMmDT4tZj93kxyydN/K5zPWSCe6/0AV/AA1pqe5ZBIw0a2ZfPQV7lL5/yb5HsUreJ6UFAF1tEQw==}
    engines: {node: '>=18'}

  cli-truncate@4.0.0:
    resolution: {integrity: sha512-nPdaFdQ0h/GEigbPClz11D0v/ZJEwxmeVZGeMo3Z5StPtUTkA9o1lD6QwoirYiSDzbcwn2XcjwmCp68W1IS4TA==}
    engines: {node: '>=18'}

  color-convert@2.0.1:
    resolution: {integrity: sha512-RRECPsj7iu/xb5oKYcsFHSppFNnsj/52OVTRKb4zP5onXwVF3zVmmToNcOfGC+CRDpfK/U584fMg38ZHCaElKQ==}
    engines: {node: '>=7.0.0'}

  color-name@1.1.4:
    resolution: {integrity: sha512-dOy+3AuW3a2wNbZHIuMZpTcgjGuLU/uBL/ubcZF9OXbDo8ff4O8yVp5Bf0efS8uEoYo5q4Fx7dY9OgQGXgAsQA==}

  colorette@2.0.20:
    resolution: {integrity: sha512-IfEDxwoWIjkeXL1eXcDiow4UbKjhLdq6/EuSVR9GMN7KVH3r9gQ83e73hsz1Nd1T3ijd5xv1wcWRYO+D6kCI2w==}

  commander@14.0.0:
    resolution: {integrity: sha512-2uM9rYjPvyq39NwLRqaiLtWHyDC1FvryJDa2ATTVims5YAS4PupsEQsDvP14FqhFr0P49CYDugi59xaxJlTXRA==}
    engines: {node: '>=20'}

  compare-versions@6.1.1:
    resolution: {integrity: sha512-4hm4VPpIecmlg59CHXnRDnqGplJFrbLG4aFEl5vl6cK1u76ws3LLvX7ikFnTDl5vo39sjWD6AaDPYodJp/NNHg==}

  concat-map@0.0.1:
    resolution: {integrity: sha512-/Srv4dswyQNBfohGpz9o6Yb3Gz3SrUDqBH5rTuhGR7ahtlbYKnVxw2bCFMRljaA7EXHaXZ8wsHdodFvbkhKmqg==}

  confbox@0.1.8:
    resolution: {integrity: sha512-RMtmw0iFkeR4YV+fUOSucriAQNb9g8zFR52MWCtl+cCZOFRNL6zeB395vPzFhEjjn4fMxXudmELnl/KF/WrK6w==}

  confbox@0.2.2:
    resolution: {integrity: sha512-1NB+BKqhtNipMsov4xI/NnhCKp9XG9NamYp5PVm9klAT0fsrNPjaFICsCFhNhwZJKNh7zB/3q8qXz0E9oaMNtQ==}

  convert-source-map@2.0.0:
    resolution: {integrity: sha512-Kvp459HrV2FEJ1CAsi1Ku+MY3kasH19TFykTz2xWmMeq6bk2NU3XXvfJ+Q61m0xktWwt+1HSYf3JZsTms3aRJg==}

  cross-spawn@7.0.6:
    resolution: {integrity: sha512-uV2QOWP2nWzsy2aMp8aRibhi9dlzF5Hgh5SHaB9OiTGEyDTiJJyx0uy51QXdyWbtAHNua4XJzUKca3OzKUd3vA==}
    engines: {node: '>= 8'}

  css.escape@1.5.1:
    resolution: {integrity: sha512-YUifsXXuknHlUsmlgyY0PKzgPOr7/FjCePfHNt0jxm83wHZi44VDMQ7/fGNkjY3/jV1MC+1CmZbaHzugyeRtpg==}

  csstype@3.1.3:
    resolution: {integrity: sha512-M1uQkMl8rQK/szD0LNhtqxIPLpimGm8sOBwU7lLnCpSbTyY3yeU1Vc7l4KT5zT4s/yOxHH5O7tIuuLOCnLADRw==}

  de-indent@1.0.2:
    resolution: {integrity: sha512-e/1zu3xH5MQryN2zdVaF0OrdNLUbvWxzMbi+iNA6Bky7l1RoP8a2fIbRocyHclXt/arDrrR6lL3TqFD9pMQTsg==}

  debug@4.4.1:
    resolution: {integrity: sha512-KcKCqiftBJcZr++7ykoDIEwSa3XWowTfNPo92BYxjXiyYEVrUQh2aLyhxBCwww+heortUFxEJYcRzosstTEBYQ==}
    engines: {node: '>=6.0'}
    peerDependencies:
      supports-color: '*'
    peerDependenciesMeta:
      supports-color:
        optional: true

  debug@4.4.3:
    resolution: {integrity: sha512-RGwwWnwQvkVfavKVt22FGLw+xYSdzARwm0ru6DhTVA3umU5hZc28V3kO4stgYryrTlLpuvgI9GiijltAjNbcqA==}
    engines: {node: '>=6.0'}
    peerDependencies:
      supports-color: '*'
    peerDependenciesMeta:
      supports-color:
        optional: true

  deep-eql@5.0.2:
    resolution: {integrity: sha512-h5k/5U50IJJFpzfL6nO9jaaumfjO/f2NjK/oYB2Djzm4p9L+3T9qWpZqZ2hAbLPuuYq9wrU08WQyBTL5GbPk5Q==}
    engines: {node: '>=6'}

  deep-is@0.1.4:
    resolution: {integrity: sha512-oIPzksmTg4/MriiaYGO+okXDT7ztn/w3Eptv/+gSIdMdKsJo0u4CfYNFJPy+4SKMuCqGw2wxnA+URMg3t8a/bQ==}

  dequal@2.0.3:
    resolution: {integrity: sha512-0je+qPKHEMohvfRTCEo3CrPG6cAzAYgmzKyxRiYSSDkS6eGJdyVJm7WaYA5ECaAD9wLB2T4EEeymA5aFVcYXCA==}
    engines: {node: '>=6'}

  dom-accessibility-api@0.5.16:
    resolution: {integrity: sha512-X7BJ2yElsnOJ30pZF4uIIDfBEVgF4XEBxL9Bxhy6dnrm5hkzqmsWHGTiHqRiITNhMyFLyAiWndIJP7Z1NTteDg==}

  dom-accessibility-api@0.6.3:
    resolution: {integrity: sha512-7ZgogeTnjuHbo+ct10G9Ffp0mif17idi0IyWNVA/wcwcm7NPOD/WEHVP3n7n3MhXqxoIYm8d6MuZohYWIZ4T3w==}

  eastasianwidth@0.2.0:
    resolution: {integrity: sha512-I88TYZWc9XiYHRQ4/3c5rjjfgkjhLyW2luGIheGERbNQ6OY7yTybanSpDXZa8y7VUP9YmDcYa+eyq4ca7iLqWA==}

  electron-to-chromium@1.5.211:
    resolution: {integrity: sha512-IGBvimJkotaLzFnwIVgW9/UD/AOJ2tByUmeOrtqBfACSbAw5b1G0XpvdaieKyc7ULmbwXVx+4e4Be8pOPBrYkw==}

  emoji-regex@10.5.0:
    resolution: {integrity: sha512-lb49vf1Xzfx080OKA0o6l8DQQpV+6Vg95zyCJX9VB/BqKYlhG7N4wgROUUHRA+ZPUefLnteQOad7z1kT2bV7bg==}

  emoji-regex@8.0.0:
    resolution: {integrity: sha512-MSjYzcWNOA0ewAHpz0MxpYFvwg6yjy1NG3xteoqz644VCo/RPgnr1/GGt+ic3iJTzQ8Eu3TdM14SawnVUmGE6A==}

  emoji-regex@9.2.2:
    resolution: {integrity: sha512-L18DaJsXSUk2+42pv8mLs5jJT2hqFkFE4j21wOmgbUqsZ2hL72NsUU785g9RXgo3s0ZNgVl42TiHp3ZtOv/Vyg==}

  entities@4.5.0:
    resolution: {integrity: sha512-V0hjH4dGPh9Ao5p0MoRY6BVqtwCjhz6vI5LT8AJ55H+4g9/4vbHx1I54fS0XuclLhDHArPQCiMjDxjaL8fPxhw==}
    engines: {node: '>=0.12'}

  environment@1.1.0:
    resolution: {integrity: sha512-xUtoPkMggbz0MPyPiIWr1Kp4aeWJjDZ6SMvURhimjdZgsRuDplF5/s9hcgGhyXMhs+6vpnuoiZ2kFiu3FMnS8Q==}
    engines: {node: '>=18'}

  es-module-lexer@1.7.0:
    resolution: {integrity: sha512-jEQoCwk8hyb2AZziIOLhDqpm5+2ww5uIE6lkO/6jcOCusfk6LhMHpXXfBLXTZ7Ydyt0j4VoUQv6uGNYbdW+kBA==}

  esbuild@0.25.9:
    resolution: {integrity: sha512-CRbODhYyQx3qp7ZEwzxOk4JBqmD/seJrzPa/cGjY1VtIn5E09Oi9/dB4JwctnfZ8Q8iT7rioVv5k/FNT/uf54g==}
    engines: {node: '>=18'}
    hasBin: true

  escalade@3.2.0:
    resolution: {integrity: sha512-WUj2qlxaQtO4g6Pq5c29GTcWGDyd8itL8zTlipgECz3JesAiiOKotd8JU6otB3PACgG6xkJUyVhboMS+bje/jA==}
    engines: {node: '>=6'}

  escape-string-regexp@4.0.0:
    resolution: {integrity: sha512-TtpcNJ3XAzx3Gq8sWRzJaVajRs0uVxA2YAkdb1jm2YkPz4G6egUFAyA3n5vtEIZefPk5Wa4UXbKuS5fKkJWdgA==}
    engines: {node: '>=10'}

  eslint-plugin-react-hooks@5.2.0:
    resolution: {integrity: sha512-+f15FfK64YQwZdJNELETdn5ibXEUQmW1DZL6KXhNnc2heoy/sg9VJJeT7n8TlMWouzWqSWavFkIhHyIbIAEapg==}
    engines: {node: '>=10'}
    peerDependencies:
      eslint: ^3.0.0 || ^4.0.0 || ^5.0.0 || ^6.0.0 || ^7.0.0 || ^8.0.0-0 || ^9.0.0

  eslint-plugin-react-refresh@0.4.20:
    resolution: {integrity: sha512-XpbHQ2q5gUF8BGOX4dHe+71qoirYMhApEPZ7sfhF/dNnOF1UXnCMGZf79SFTBO7Bz5YEIT4TMieSlJBWhP9WBA==}
    peerDependencies:
      eslint: '>=8.40'

  eslint-scope@8.4.0:
    resolution: {integrity: sha512-sNXOfKCn74rt8RICKMvJS7XKV/Xk9kA7DyJr8mJik3S7Cwgy3qlkkmyS2uQB3jiJg6VNdZd/pDBJu0nvG2NlTg==}
    engines: {node: ^18.18.0 || ^20.9.0 || >=21.1.0}

  eslint-visitor-keys@3.4.3:
    resolution: {integrity: sha512-wpc+LXeiyiisxPlEkUzU6svyS1frIO3Mgxj1fdy7Pm8Ygzguax2N3Fa/D/ag1WqbOprdI+uY6wMUl8/a2G+iag==}
    engines: {node: ^12.22.0 || ^14.17.0 || >=16.0.0}

  eslint-visitor-keys@4.2.1:
    resolution: {integrity: sha512-Uhdk5sfqcee/9H/rCOJikYz67o0a2Tw2hGRPOG2Y1R2dg7brRe1uG0yaNQDHu+TO/uQPF/5eCapvYSmHUjt7JQ==}
    engines: {node: ^18.18.0 || ^20.9.0 || >=21.1.0}

  eslint@9.35.0:
    resolution: {integrity: sha512-QePbBFMJFjgmlE+cXAlbHZbHpdFVS2E/6vzCy7aKlebddvl1vadiC4JFV5u/wqTkNUwEV8WrQi257jf5f06hrg==}
    engines: {node: ^18.18.0 || ^20.9.0 || >=21.1.0}
    hasBin: true
    peerDependencies:
      jiti: '*'
    peerDependenciesMeta:
      jiti:
        optional: true

  espree@10.4.0:
    resolution: {integrity: sha512-j6PAQ2uUr79PZhBjP5C5fhl8e39FmRnOjsD5lGnWrFU8i2G776tBK7+nP8KuQUTTyAZUwfQqXAgrVH5MbH9CYQ==}
    engines: {node: ^18.18.0 || ^20.9.0 || >=21.1.0}

  esquery@1.6.0:
    resolution: {integrity: sha512-ca9pw9fomFcKPvFLXhBKUK90ZvGibiGOvRJNbjljY7s7uq/5YO4BOzcYtJqExdx99rF6aAcnRxHmcUHcz6sQsg==}
    engines: {node: '>=0.10'}

  esrecurse@4.3.0:
    resolution: {integrity: sha512-KmfKL3b6G+RXvP8N1vr3Tq1kL/oCFgn2NYXEtqP8/L3pKapUA4G8cFVaoF3SU323CD4XypR/ffioHmkti6/Tag==}
    engines: {node: '>=4.0'}

  estraverse@5.3.0:
    resolution: {integrity: sha512-MMdARuVEQziNTeJD8DgMqmhwR11BRQ/cBP+pLtYdSTnf3MIO8fFeiINEbX36ZdNlfU/7A9f3gUw49B3oQsvwBA==}
    engines: {node: '>=4.0'}

  estree-walker@2.0.2:
    resolution: {integrity: sha512-Rfkk/Mp/DL7JVje3u18FxFujQlTNR2q6QfMSMB7AvCBx91NGj/ba3kCfza0f6dVDbw7YlRf/nDrn7pQrCCyQ/w==}

  estree-walker@3.0.3:
    resolution: {integrity: sha512-7RUKfXgSMMkzt6ZuXmqapOurLGPPfgj6l9uRZ7lRGolvk0y2yocc35LdcxKC5PQZdn2DMqioAQ2NoWcrTKmm6g==}

  esutils@2.0.3:
    resolution: {integrity: sha512-kVscqXk4OCp68SZ0dkgEKVi6/8ij300KBWTJq32P/dYeWTSwK41WyTxalN1eRmA5Z9UU/LX9D7FWSmV9SAYx6g==}
    engines: {node: '>=0.10.0'}

  eventemitter3@5.0.1:
    resolution: {integrity: sha512-GWkBvjiSZK87ELrYOSESUYeVIc9mvLLf/nXalMOS5dYrgZq9o5OVkbZAVM06CVxYsCwH9BDZFPlQTlPA1j4ahA==}

  expect-type@1.2.2:
    resolution: {integrity: sha512-JhFGDVJ7tmDJItKhYgJCGLOWjuK9vPxiXoUFLwLDc99NlmklilbiQJwoctZtt13+xMw91MCk/REan6MWHqDjyA==}
    engines: {node: '>=12.0.0'}

  exsolve@1.0.7:
    resolution: {integrity: sha512-VO5fQUzZtI6C+vx4w/4BWJpg3s/5l+6pRQEHzFRM8WFi4XffSP1Z+4qi7GbjWbvRQEbdIco5mIMq+zX4rPuLrw==}

  fast-deep-equal@3.1.3:
    resolution: {integrity: sha512-f3qQ9oQy9j2AhBe/H9VC91wLmKBCCU/gDOnKNAYG5hswO7BLKj09Hc5HYNz9cGI++xlpDCIgDaitVs03ATR84Q==}

  fast-glob@3.3.3:
    resolution: {integrity: sha512-7MptL8U0cqcFdzIzwOTHoilX9x5BrNqye7Z/LuC7kCMRio1EMSyqRK3BEAUD7sXRq4iT4AzTVuZdhgQ2TCvYLg==}
    engines: {node: '>=8.6.0'}

  fast-json-stable-stringify@2.1.0:
    resolution: {integrity: sha512-lhd/wF+Lk98HZoTCtlVraHtfh5XYijIjalXck7saUtuanSDyLMxnHhSXEDJqHxD7msR8D0uCmqlkwjCV8xvwHw==}

  fast-levenshtein@2.0.6:
    resolution: {integrity: sha512-DCXu6Ifhqcks7TZKY3Hxp3y6qphY5SJZmrWMDrKcERSOXWQdMhU9Ig/PYrzyw/ul9jOIyh0N4M0tbC5hodg8dw==}

  fastq@1.19.1:
    resolution: {integrity: sha512-GwLTyxkCXjXbxqIhTsMI2Nui8huMPtnxg7krajPJAjnEG/iiOS7i+zCtWGZR9G0NBKbXKh6X9m9UIsYX/N6vvQ==}

  fdir@6.5.0:
    resolution: {integrity: sha512-tIbYtZbucOs0BRGqPJkshJUYdL+SDH7dVM8gjy+ERp3WAUjLEFJE+02kanyHtwjWOnwrKYBiwAmM0p4kLJAnXg==}
    engines: {node: '>=12.0.0'}
    peerDependencies:
      picomatch: ^3 || ^4
    peerDependenciesMeta:
      picomatch:
        optional: true

  file-entry-cache@8.0.0:
    resolution: {integrity: sha512-XXTUwCvisa5oacNGRP9SfNtYBNAMi+RPwBFmblZEF7N7swHYQS6/Zfk7SRwx4D5j3CH211YNRco1DEMNVfZCnQ==}
    engines: {node: '>=16.0.0'}

  fill-range@7.1.1:
    resolution: {integrity: sha512-YsGpe3WHLK8ZYi4tWDg2Jy3ebRz2rXowDxnld4bkQB00cc/1Zw9AWnC0i9ztDJitivtQvaI9KaLyKrc+hBW0yg==}
    engines: {node: '>=8'}

  find-up@5.0.0:
    resolution: {integrity: sha512-78/PXT1wlLLDgTzDs7sjq9hzz0vXD+zn+7wypEe4fXQxCmdmqfGsEPQxmiCSQI3ajFV91bVSsvNtrJRiW6nGng==}
    engines: {node: '>=10'}

  flat-cache@4.0.1:
    resolution: {integrity: sha512-f7ccFPK3SXFHpx15UIGyRJ/FJQctuKZ0zVuN3frBo4HnK3cay9VEW0R6yPYFHC0AgqhukPzKjq22t5DmAyqGyw==}
    engines: {node: '>=16'}

  flatted@3.3.3:
    resolution: {integrity: sha512-GX+ysw4PBCz0PzosHDepZGANEuFCMLrnRTiEy9McGjmkCQYwRq4A/X786G/fjM/+OjsWSU1ZrY5qyARZmO/uwg==}

  foreground-child@3.3.1:
    resolution: {integrity: sha512-gIXjKqtFuWEgzFRJA9WCQeSJLZDjgJUOMCMzxtvFq/37KojM1BFGufqsCy0r4qSQmYLsZYMeyRqzIWOMup03sw==}
    engines: {node: '>=14'}

  fs-extra@11.3.0:
    resolution: {integrity: sha512-Z4XaCL6dUDHfP/jT25jJKMmtxvuwbkrD1vNSMFlo9lNLY2c5FHYSQgHPRZUjAB26TpDEoW9HCOgplrdbaPV/ew==}
    engines: {node: '>=14.14'}

  fsevents@2.3.3:
    resolution: {integrity: sha512-5xoDfX+fL7faATnagmWPpbFtwh/R77WmMMqqHGS65C3vvB0YHrgF+B1YmZ3441tMj5n63k0212XNoJwzlhffQw==}
    engines: {node: ^8.16.0 || ^10.6.0 || >=11.0.0}
    os: [darwin]

  function-bind@1.1.2:
    resolution: {integrity: sha512-7XHNxH7qX9xG5mIwxkhumTox/MIRNcOgDrxWsMt2pAr23WHp6MrRlN7FBSFpCpr+oVO0F744iUgR82nJMfG2SA==}

  gensync@1.0.0-beta.2:
    resolution: {integrity: sha512-3hN7NaskYvMDLQY55gnW3NQ+mesEAepTqlg+VEbj7zzqEMBVNhzcGYYeqFo/TlYz6eQiFcp1HcsCZO+nGgS8zg==}
    engines: {node: '>=6.9.0'}

  get-east-asian-width@1.3.1:
    resolution: {integrity: sha512-R1QfovbPsKmosqTnPoRFiJ7CF9MLRgb53ChvMZm+r4p76/+8yKDy17qLL2PKInORy2RkZZekuK0efYgmzTkXyQ==}
    engines: {node: '>=18'}

  glob-parent@5.1.2:
    resolution: {integrity: sha512-AOIgSQCepiJYwP3ARnGx+5VnTu2HBYdzbGP45eLw1vr3zB3vZLeyed1sC9hnbcOc9/SrMyM5RPQrkGz4aS9Zow==}
    engines: {node: '>= 6'}

  glob-parent@6.0.2:
    resolution: {integrity: sha512-XxwI8EOhVQgWp6iDL+3b0r86f4d6AX6zSU55HfB4ydCEuXLXc5FcYeOu+nnGftS4TEju/11rt4KJPTMgbfmv4A==}
    engines: {node: '>=10.13.0'}

  glob@10.4.5:
    resolution: {integrity: sha512-7Bv8RF0k6xjo7d4A/PxYLbUCfb6c+Vpd2/mB2yRDlew7Jb5hEXiCD9ibfO7wpk8i4sevK6DFny9h7EYbM3/sHg==}
    hasBin: true

  globals@14.0.0:
    resolution: {integrity: sha512-oahGvuMGQlPw/ivIYBjVSrWAfWLBeku5tpPE2fOPLi+WHffIWbuh2tCjhyQhTBPMf5E9jDEH4FOmTYgYwbKwtQ==}
    engines: {node: '>=18'}

  globals@16.4.0:
    resolution: {integrity: sha512-ob/2LcVVaVGCYN+r14cnwnoDPUufjiYgSqRhiFD0Q1iI4Odora5RE8Iv1D24hAz5oMophRGkGz+yuvQmmUMnMw==}
    engines: {node: '>=18'}

  graceful-fs@4.2.11:
    resolution: {integrity: sha512-RbJ5/jmFcNNCcDV5o9eTnBLJ/HszWV0P73bc+Ff4nS/rJj+YaS6IGyiOL0VoBYX+l1Wrl3k63h/KrH+nhJ0XvQ==}

  graphemer@1.4.0:
    resolution: {integrity: sha512-EtKwoO6kxCL9WO5xipiHTZlSzBm7WLT627TqC/uVRd0HKmq8NXyebnNYxDoBi7wt8eTWrUrKXCOVaFq9x1kgag==}

  happy-dom@18.0.1:
    resolution: {integrity: sha512-qn+rKOW7KWpVTtgIUi6RVmTBZJSe2k0Db0vh1f7CWrWclkkc7/Q+FrOfkZIb2eiErLyqu5AXEzE7XthO9JVxRA==}
    engines: {node: '>=20.0.0'}

  has-flag@4.0.0:
    resolution: {integrity: sha512-EykJT/Q1KjTWctppgIAgfSO0tKVuZUjhgMr17kqTumMl6Afv3EISleU7qZUzoXDFTAHTDC4NOoG/ZxU3EvlMPQ==}
    engines: {node: '>=8'}

  hasown@2.0.2:
    resolution: {integrity: sha512-0hJU9SCPvmMzIBdZFqNPXWa6dqh7WdH0cII9y+CyS8rG3nL48Bclra9HmKhVVUHyPWNH5Y7xDwAB7bfgSjkUMQ==}
    engines: {node: '>= 0.4'}

  he@1.2.0:
    resolution: {integrity: sha512-F/1DnUGPopORZi0ni+CvrCgHQ5FyEAHRLSApuYWMmrbSwoN2Mn/7k+Gl38gJnR7yyDZk6WLXwiGod1JOWNDKGw==}
    hasBin: true

  html-escaper@2.0.2:
    resolution: {integrity: sha512-H2iMtd0I4Mt5eYiapRdIDjp+XzelXQ0tFE4JS7YFwFevXXMmOp9myNrUvCg0D6ws8iqkRPBfKHgbwig1SmlLfg==}

  husky@9.1.7:
    resolution: {integrity: sha512-5gs5ytaNjBrh5Ow3zrvdUUY+0VxIuWVL4i9irt6friV+BqdCfmV11CQTWMiBYWHbXhco+J1kHfTOUkePhCDvMA==}
    engines: {node: '>=18'}
    hasBin: true

  ignore@5.3.2:
    resolution: {integrity: sha512-hsBTNUqQTDwkWtcdYI2i06Y/nUBEsNEDJKjWdigLvegy8kDuJAS8uRlpkkcQpyEXL0Z/pjDy5HBmMjRCJ2gq+g==}
    engines: {node: '>= 4'}

  ignore@7.0.5:
    resolution: {integrity: sha512-Hs59xBNfUIunMFgWAbGX5cq6893IbWg4KnrjbYwX3tx0ztorVgTDA6B2sxf8ejHJ4wz8BqGUMYlnzNBer5NvGg==}
    engines: {node: '>= 4'}

  import-fresh@3.3.1:
    resolution: {integrity: sha512-TR3KfrTZTYLPB6jUjfx6MF9WcWrHL9su5TObK4ZkYgBdWKPOFoSoQIdEuTuR82pmtxH2spWG9h6etwfr1pLBqQ==}
    engines: {node: '>=6'}

  import-lazy@4.0.0:
    resolution: {integrity: sha512-rKtvo6a868b5Hu3heneU+L4yEQ4jYKLtjpnPeUdK7h0yzXGmyBTypknlkCvHFBqfX9YlorEiMM6Dnq/5atfHkw==}
    engines: {node: '>=8'}

  imurmurhash@0.1.4:
    resolution: {integrity: sha512-JmXMZ6wuvDmLiHEml9ykzqO6lwFbof0GG4IkcGaENdCRDDmMVnny7s5HsIgHCbaq0w2MyPhDqkhTUgS2LU2PHA==}
    engines: {node: '>=0.8.19'}

  indent-string@4.0.0:
    resolution: {integrity: sha512-EdDDZu4A2OyIK7Lr/2zG+w5jmbuk1DVBnEwREQvBzspBJkCEbRa8GxU1lghYcaGJCnRWibjDXlq779X1/y5xwg==}
    engines: {node: '>=8'}

  is-core-module@2.16.1:
    resolution: {integrity: sha512-UfoeMA6fIJ8wTYFEUjelnaGI67v6+N7qXJEvQuIGa99l4xsCruSYOVSQ0uPANn4dAzm8lkYPaKLrrijLq7x23w==}
    engines: {node: '>= 0.4'}

  is-extglob@2.1.1:
    resolution: {integrity: sha512-SbKbANkN603Vi4jEZv49LeVJMn4yGwsbzZworEoyEiutsN3nJYdbO36zfhGJ6QEDpOZIFkDtnq5JRxmvl3jsoQ==}
    engines: {node: '>=0.10.0'}

  is-fullwidth-code-point@3.0.0:
    resolution: {integrity: sha512-zymm5+u+sCsSWyD9qNaejV3DFvhCKclKdizYaJUuHA83RLjb7nSuGnddCHGv0hk+KY7BMAlsWeK4Ueg6EV6XQg==}
    engines: {node: '>=8'}

  is-fullwidth-code-point@4.0.0:
    resolution: {integrity: sha512-O4L094N2/dZ7xqVdrXhh9r1KODPJpFms8B5sGdJLPy664AgvXsreZUyCQQNItZRDlYug4xStLjNp/sz3HvBowQ==}
    engines: {node: '>=12'}

  is-fullwidth-code-point@5.1.0:
    resolution: {integrity: sha512-5XHYaSyiqADb4RnZ1Bdad6cPp8Toise4TzEjcOYDHZkTCbKgiUl7WTUCpNWHuxmDt91wnsZBc9xinNzopv3JMQ==}
    engines: {node: '>=18'}

  is-glob@4.0.3:
    resolution: {integrity: sha512-xelSayHH36ZgE7ZWhli7pW34hNbNl8Ojv5KVmkJD4hBdD3th8Tfk9vYasLM+mXWOZhFkgZfxhLSnrwRr4elSSg==}
    engines: {node: '>=0.10.0'}

  is-number@7.0.0:
    resolution: {integrity: sha512-41Cifkg6e8TylSpdtTpeLVMqvSBEVzTttHvERD741+pnZ8ANv0004MRL43QKPDlK9cGvNp6NZWZUBlbGXYxxng==}
    engines: {node: '>=0.12.0'}

  isexe@2.0.0:
    resolution: {integrity: sha512-RHxMLp9lnKHGHRng9QFhRCMbYAcVpn69smSGcq3f36xjgVVWThj4qqLbTLlq7Ssj8B+fIQ1EuCEGI2lKsyQeIw==}

  istanbul-lib-coverage@3.2.2:
    resolution: {integrity: sha512-O8dpsF+r0WV/8MNRKfnmrtCWhuKjxrq2w+jpzBL5UZKTi2LeVWnWOmWRxFlesJONmc+wLAGvKQZEOanko0LFTg==}
    engines: {node: '>=8'}

  istanbul-lib-report@3.0.1:
    resolution: {integrity: sha512-GCfE1mtsHGOELCU8e/Z7YWzpmybrx/+dSTfLrvY8qRmaY6zXTKWn6WQIjaAFw069icm6GVMNkgu0NzI4iPZUNw==}
    engines: {node: '>=10'}

  istanbul-lib-source-maps@5.0.6:
    resolution: {integrity: sha512-yg2d+Em4KizZC5niWhQaIomgf5WlL4vOOjZ5xGCmF8SnPE/mDWWXgvRExdcpCgh9lLRRa1/fSYp2ymmbJ1pI+A==}
    engines: {node: '>=10'}

  istanbul-reports@3.1.7:
    resolution: {integrity: sha512-BewmUXImeuRk2YY0PVbxgKAysvhRPUQE0h5QRM++nVWyubKGV0l8qQ5op8+B2DOmwSe63Jivj0BjkPQVf8fP5g==}
    engines: {node: '>=8'}

  jackspeak@3.4.3:
    resolution: {integrity: sha512-OGlZQpz2yfahA/Rd1Y8Cd9SIEsqvXkLVoSw/cgwhnhFMDbsQFeZYoJJ7bIZBS9BcamUW96asq/npPWugM+RQBw==}

  javascript-natural-sort@0.7.1:
    resolution: {integrity: sha512-nO6jcEfZWQXDhOiBtG2KvKyEptz7RVbpGP4vTD2hLBdmNQSsCiicO2Ioinv6UI4y9ukqnBpy+XZ9H6uLNgJTlw==}

  jju@1.4.0:
    resolution: {integrity: sha512-8wb9Yw966OSxApiCt0K3yNJL8pnNeIv+OEq2YMidz4FKP6nonSRoOXc80iXY4JaN2FC11B9qsNmDsm+ZOfMROA==}

  js-tokens@4.0.0:
    resolution: {integrity: sha512-RdJUflcE3cUzKiMqQgsCu06FPu9UdIJO0beYbPhHN4k6apgJtifcoCtT9bcxOpYBtpD2kCM6Sbzg4CausW/PKQ==}

  js-tokens@9.0.1:
    resolution: {integrity: sha512-mxa9E9ITFOt0ban3j6L5MpjwegGz6lBQmM1IJkWeBZGcMxto50+eWdjC/52xDbS2vy0k7vIMK0Fe2wfL9OQSpQ==}

  js-yaml@4.1.0:
    resolution: {integrity: sha512-wpxZs9NoxZaJESJGIZTyDEaYpl0FKSA+FB9aJiyemKhMwkxQg63h4T1KJgUGHpTqPDNRcmmYLugrRjJlBtWvRA==}
    hasBin: true

  jsesc@3.1.0:
    resolution: {integrity: sha512-/sM3dO2FOzXjKQhJuo0Q173wf2KOo8t4I8vHy6lF9poUp7bKT0/NHE8fPX23PwfhnykfqnC2xRxOnVw5XuGIaA==}
    engines: {node: '>=6'}
    hasBin: true

  json-buffer@3.0.1:
    resolution: {integrity: sha512-4bV5BfR2mqfQTJm+V5tPPdf+ZpuhiIvTuAB5g8kcrXOZpTT/QwwVRWBywX1ozr6lEuPdbHxwaJlm9G6mI2sfSQ==}

  json-schema-traverse@0.4.1:
    resolution: {integrity: sha512-xbbCH5dCYU5T8LcEhhuh7HJ88HXuW3qsI3Y0zOZFKfZEHcpWiHU/Jxzk629Brsab/mMiHQti9wMP+845RPe3Vg==}

  json-schema-traverse@1.0.0:
    resolution: {integrity: sha512-NM8/P9n3XjXhIZn1lLhkFaACTOURQXjWhV4BA/RnOv8xvgqtqpAX9IO4mRQxSx1Rlo4tqzeqb0sOlruaOy3dug==}

  json-stable-stringify-without-jsonify@1.0.1:
    resolution: {integrity: sha512-Bdboy+l7tA3OGW6FjyFHWkP5LuByj1Tk33Ljyq0axyzdk9//JSi2u3fP1QSmd1KNwq6VOKYGlAu87CisVir6Pw==}

  json5@2.2.3:
    resolution: {integrity: sha512-XmOWe7eyHYH14cLdVPoyg+GOH3rYX++KpzrylJwSW98t3Nk+U8XOl8FWKOgwtzdb8lXGf6zYwDUzeHMWfxasyg==}
    engines: {node: '>=6'}
    hasBin: true

  jsonfile@6.1.0:
    resolution: {integrity: sha512-5dgndWOriYSm5cnYaJNhalLNDKOqFwyDB/rr1E9ZsGciGvKPs8R2xYGCacuf3z6K1YKDz182fd+fY3cn3pMqXQ==}

  keyv@4.5.4:
    resolution: {integrity: sha512-oxVHkHR/EJf2CNXnWxRLW6mg7JyCCUcG0DtEGmL2ctUo1PNTin1PUil+r/+4r5MpVgC/fn1kjsx7mjSujKqIpw==}

  kolorist@1.8.0:
    resolution: {integrity: sha512-Y+60/zizpJ3HRH8DCss+q95yr6145JXZo46OTpFvDZWLfRCE4qChOyk1b26nMaNpfHHgxagk9dXT5OP0Tfe+dQ==}

  levn@0.4.1:
    resolution: {integrity: sha512-+bT2uH4E5LGE7h/n3evcS/sQlJXCpIp6ym8OWJ5eV6+67Dsql/LaaT7qJBAt2rzfoa/5QBGBhxDix1dMt2kQKQ==}
    engines: {node: '>= 0.8.0'}

  lilconfig@3.1.3:
    resolution: {integrity: sha512-/vlFKAoH5Cgt3Ie+JLhRbwOsCQePABiU3tJ1egGvyQ+33R/vcwM2Zl2QR/LzjsBeItPt3oSVXapn+m4nQDvpzw==}
    engines: {node: '>=14'}

  lint-staged@16.1.6:
    resolution: {integrity: sha512-U4kuulU3CKIytlkLlaHcGgKscNfJPNTiDF2avIUGFCv7K95/DCYQ7Ra62ydeRWmgQGg9zJYw2dzdbztwJlqrow==}
    engines: {node: '>=20.17'}
    hasBin: true

  listr2@9.0.3:
    resolution: {integrity: sha512-0aeh5HHHgmq1KRdMMDHfhMWQmIT/m7nRDTlxlFqni2Sp0had9baqsjJRvDGdlvgd6NmPE0nPloOipiQJGFtTHQ==}
    engines: {node: '>=20.0.0'}

  local-pkg@1.1.1:
    resolution: {integrity: sha512-WunYko2W1NcdfAFpuLUoucsgULmgDBRkdxHxWQ7mK0cQqwPiy8E1enjuRBrhLtZkB5iScJ1XIPdhVEFK8aOLSg==}
    engines: {node: '>=14'}

  locate-path@6.0.0:
    resolution: {integrity: sha512-iPZK6eYjbxRu3uB4/WZ3EsEIMJFMqAoopl3R+zuq0UjcAm/MO6KCweDgPfP3elTztoKP3KtnVHxTn2NHBSDVUw==}
    engines: {node: '>=10'}

  lodash.merge@4.6.2:
    resolution: {integrity: sha512-0KpjqXRVvrYyCsX1swR/XTK0va6VQkQM6MNo7PqW77ByjAhoARA8EfrP1N4+KlKj8YS0ZUCtRT/YUuhyYDujIQ==}

  lodash@4.17.21:
    resolution: {integrity: sha512-v2kDEe57lecTulaDIuNTPy3Ry4gLGJ6Z1O3vE1krgXZNrsQ+LFTGHVxVjcXPs17LhbZVGedAJv8XZ1tvj5FvSg==}

  log-update@6.1.0:
    resolution: {integrity: sha512-9ie8ItPR6tjY5uYJh8K/Zrv/RMZ5VOlOWvtZdEHYSTFKZfIBPQa9tOAEeAWhd+AnIneLJ22w5fjOYtoutpWq5w==}
    engines: {node: '>=18'}

  loupe@3.1.4:
    resolution: {integrity: sha512-wJzkKwJrheKtknCOKNEtDK4iqg/MxmZheEMtSTYvnzRdEYaZzmgH976nenp8WdJRdx5Vc1X/9MO0Oszl6ezeXg==}

  lru-cache@10.4.3:
    resolution: {integrity: sha512-JNAzZcXrCt42VGLuYz0zfAzDfAvJWW6AfYlDBQyDV5DClI2m5sAmK+OIO7s59XfsRsWHp02jAJrRadPRGTt6SQ==}

  lru-cache@5.1.1:
    resolution: {integrity: sha512-KpNARQA3Iwv+jTA0utUVVbrh+Jlrr1Fv0e56GGzAFOXN7dk/FviaDW8LHmK52DlcH4WP2n6gI8vN1aesBFgo9w==}

  lru-cache@6.0.0:
    resolution: {integrity: sha512-Jo6dJ04CmSjuznwJSS3pUeWmd/H0ffTlkXXgwZi+eq1UCmqQwCh+eLsYOYCwY991i2Fah4h1BEMCx4qThGbsiA==}
    engines: {node: '>=10'}

  lz-string@1.5.0:
    resolution: {integrity: sha512-h5bgJWpxJNswbU7qCrV0tIKQCaS3blPDrqKWx+QxzuzL1zGUzij9XCWLrSLsJPu5t+eWA/ycetzYAO5IOMcWAQ==}
    hasBin: true

  magic-string@0.30.17:
    resolution: {integrity: sha512-sNPKHvyjVf7gyjwS4xGTaW/mCnF8wnjtifKBEhxfZ7E/S8tQ0rssrwGNn6q8JH/ohItJfSQp9mBtQYuTlH5QnA==}

  magicast@0.3.5:
    resolution: {integrity: sha512-L0WhttDl+2BOsybvEOLK7fW3UA0OQ0IQ2d6Zl2x/a6vVRs3bAY0ECOSHHeL5jD+SbOpOCUEi0y1DgHEn9Qn1AQ==}

  make-dir@4.0.0:
    resolution: {integrity: sha512-hXdUTZYIVOt1Ex//jAQi+wTZZpUpwBj/0QsOzqegb3rGMMeJiSEu5xLHnYfBrRV4RH2+OCSOO95Is/7x1WJ4bw==}
    engines: {node: '>=10'}

  merge2@1.4.1:
    resolution: {integrity: sha512-8q7VEgMJW4J8tcfVPy8g09NcQwZdbwFEqhe/WZkoIzjn/3TGDwtOCYtXGxA3O8tPzpczCCDgv+P2P5y00ZJOOg==}
    engines: {node: '>= 8'}

  micromatch@4.0.8:
    resolution: {integrity: sha512-PXwfBhYu0hBCPw8Dn0E+WDYb7af3dSLVWKi3HGv84IdF4TyFoC0ysxFd0Goxw7nSv4T/PzEJQxsYsEiFCKo2BA==}
    engines: {node: '>=8.6'}

  mimic-function@5.0.1:
    resolution: {integrity: sha512-VP79XUPxV2CigYP3jWwAUFSku2aKqBH7uTAapFWCBqutsbmDo96KY5o8uh6U+/YSIn5OxJnXp73beVkpqMIGhA==}
    engines: {node: '>=18'}

  min-indent@1.0.1:
    resolution: {integrity: sha512-I9jwMn07Sy/IwOj3zVkVik2JTvgpaykDZEigL6Rx6N9LbMywwUSMtxET+7lVoDLLd3O3IXwJwvuuns8UB/HeAg==}
    engines: {node: '>=4'}

  minimatch@3.0.8:
    resolution: {integrity: sha512-6FsRAQsxQ61mw+qP1ZzbL9Bc78x2p5OqNgNpnoAFLTrX8n5Kxph0CsnhmKKNXTWjXqU5L0pGPR7hYk+XWZr60Q==}

  minimatch@3.1.2:
    resolution: {integrity: sha512-J7p63hRiAjw1NDEww1W7i37+ByIrOWO5XQQAzZ3VOcL0PNybwpfmV/N05zFAzwQ9USyEcX6t3UO+K5aqBQOIHw==}

  minimatch@9.0.5:
    resolution: {integrity: sha512-G6T0ZX48xgozx7587koeX9Ys2NYy6Gmv//P89sEte9V9whIapMNF4idKxnW2QtCcLiTWlb/wfCabAtAFWhhBow==}
    engines: {node: '>=16 || 14 >=14.17'}

  minipass@7.1.2:
    resolution: {integrity: sha512-qOOzS1cBTWYF4BH8fVePDBOO9iptMnGUEZwNc/cMWnTV2nVLZ7VoNWEPHkYczZA0pdoA7dl6e7FL659nX9S2aw==}
    engines: {node: '>=16 || 14 >=14.17'}

  mlly@1.7.4:
    resolution: {integrity: sha512-qmdSIPC4bDJXgZTCR7XosJiNKySV7O215tsPtDN9iEO/7q/76b/ijtgRu/+epFXSJhijtTCCGp3DWS549P3xKw==}

  mobx-react-lite@4.1.0:
    resolution: {integrity: sha512-QEP10dpHHBeQNv1pks3WnHRCem2Zp636lq54M2nKO2Sarr13pL4u6diQXf65yzXUn0mkk18SyIDCm9UOJYTi1w==}
    peerDependencies:
      mobx: ^6.9.0
      react: ^16.8.0 || ^17 || ^18 || ^19
      react-dom: '*'
      react-native: '*'
    peerDependenciesMeta:
      react-dom:
        optional: true
      react-native:
        optional: true

  mobx@6.13.7:
    resolution: {integrity: sha512-aChaVU/DO5aRPmk1GX8L+whocagUUpBQqoPtJk+cm7UOXUk87J4PeWCh6nNmTTIfEhiR9DI/+FnA8dln/hTK7g==}

  ms@2.1.3:
    resolution: {integrity: sha512-6FlzubTLZG3J2a/NVCAleEhjzq5oxgHyaCU9yYXvcLsvoVaHJq/s5xXI6/XXP6tz7R9xAOtHnSO/tXtF3WRTlA==}

  muggle-string@0.4.1:
    resolution: {integrity: sha512-VNTrAak/KhO2i8dqqnqnAHOa3cYBwXEZe9h+D5h/1ZqFSTEFHdM65lR7RoIqq3tBBYavsOXV84NoHXZ0AkPyqQ==}

  nano-spawn@1.0.2:
    resolution: {integrity: sha512-21t+ozMQDAL/UGgQVBbZ/xXvNO10++ZPuTmKRO8k9V3AClVRht49ahtDjfY8l1q6nSHOrE5ASfthzH3ol6R/hg==}
    engines: {node: '>=20.17'}

  nanoid@3.3.11:
    resolution: {integrity: sha512-N8SpfPUnUp1bK+PMYW8qSWdl9U+wwNWI4QKxOYDy9JAro3WMX7p2OeVRF9v+347pnakNevPmiHhNmZ2HbFA76w==}
    engines: {node: ^10 || ^12 || ^13.7 || ^14 || >=15.0.1}
    hasBin: true

  natural-compare@1.4.0:
    resolution: {integrity: sha512-OWND8ei3VtNC9h7V60qff3SVobHr996CTwgxubgyQYEpg290h9J0buyECNNJexkFm5sOajh5G116RYA1c8ZMSw==}

  node-releases@2.0.19:
    resolution: {integrity: sha512-xxOWJsBKtzAq7DY0J+DTzuz58K8e7sJbdgwkbMWQe8UYB6ekmsQ45q0M/tJDsGaZmbC+l7n57UV8Hl5tHxO9uw==}

  onetime@7.0.0:
    resolution: {integrity: sha512-VXJjc87FScF88uafS3JllDgvAm+c/Slfz06lorj2uAY34rlUu0Nt+v8wreiImcrgAjjIHp1rXpTDlLOGw29WwQ==}
    engines: {node: '>=18'}

  optionator@0.9.4:
    resolution: {integrity: sha512-6IpQ7mKUxRcZNLIObR0hz7lxsapSSIYNZJwXPGeF0mTVqGKFIXj1DQcMoT22S3ROcLyY/rz0PWaWZ9ayWmad9g==}
    engines: {node: '>= 0.8.0'}

  p-limit@3.1.0:
    resolution: {integrity: sha512-TYOanM3wGwNGsZN2cVTYPArw454xnXj5qmWF1bEoAc4+cU/ol7GVh7odevjp1FNHduHc3KZMcFduxU5Xc6uJRQ==}
    engines: {node: '>=10'}

  p-locate@5.0.0:
    resolution: {integrity: sha512-LaNjtRWUBY++zB5nE/NwcaoMylSPk+S+ZHNB1TzdbMJMny6dynpAGt7X/tl/QYq3TIeE6nxHppbo2LGymrG5Pw==}
    engines: {node: '>=10'}

  package-json-from-dist@1.0.1:
    resolution: {integrity: sha512-UEZIS3/by4OC8vL3P2dTXRETpebLI2NiI5vIrjaD/5UtrkFX/tNbwjTSRAGC/+7CAo2pIcBaRgWmcBBHcsaCIw==}

  parent-module@1.0.1:
    resolution: {integrity: sha512-GQ2EWRpQV8/o+Aw8YqtfZZPfNRWZYkbidE9k5rpl/hC3vtHHBfGm2Ifi6qWV+coDGkrUKZAxE3Lot5kcsRlh+g==}
    engines: {node: '>=6'}

  path-browserify@1.0.1:
    resolution: {integrity: sha512-b7uo2UCUOYZcnF/3ID0lulOJi/bafxa1xPe7ZPsammBSpjSWQkjNxlt635YGS2MiR9GjvuXCtz2emr3jbsz98g==}

  path-exists@4.0.0:
    resolution: {integrity: sha512-ak9Qy5Q7jYb2Wwcey5Fpvg2KoAc/ZIhLSLOSBmRmygPsGwkVVt0fZa0qrtMz+m6tJTAHfZQ8FnmB4MG4LWy7/w==}
    engines: {node: '>=8'}

  path-key@3.1.1:
    resolution: {integrity: sha512-ojmeN0qd+y0jszEtoY48r0Peq5dwMEkIlCOu6Q5f41lfkswXuKtYrhgoTpLnyIcHm24Uhqx+5Tqm2InSwLhE6Q==}
    engines: {node: '>=8'}

  path-parse@1.0.7:
    resolution: {integrity: sha512-LDJzPVEEEPR+y48z93A0Ed0yXb8pAByGWo/k5YYdYgpY2/2EsOsksJrq7lOHxryrVOn1ejG6oAp8ahvOIQD8sw==}

  path-scurry@1.11.1:
    resolution: {integrity: sha512-Xa4Nw17FS9ApQFJ9umLiJS4orGjm7ZzwUrwamcGQuHSzDyth9boKDaycYdDcZDuqYATXw4HFXgaqWTctW/v1HA==}
    engines: {node: '>=16 || 14 >=14.18'}

  pathe@2.0.3:
    resolution: {integrity: sha512-WUjGcAqP1gQacoQe+OBJsFA7Ld4DyXuUIjZ5cc75cLHvJ7dtNsTugphxIADwspS+AraAUePCKrSVtPLFj/F88w==}

  pathval@2.0.1:
    resolution: {integrity: sha512-//nshmD55c46FuFw26xV/xFAaB5HF9Xdap7HJBBnrKdAd6/GxDBaNA1870O79+9ueg61cZLSVc+OaFlfmObYVQ==}
    engines: {node: '>= 14.16'}

  picocolors@1.1.1:
    resolution: {integrity: sha512-xceH2snhtb5M9liqDsmEw56le376mTZkEX/jEb/RxNFyegNul7eNslCXP9FDj/Lcu0X8KEyMceP2ntpaHrDEVA==}

  picomatch@2.3.1:
    resolution: {integrity: sha512-JU3teHTNjmE2VCGFzuY8EXzCDVwEqB2a8fsIvwaStHhAWJEeVd1o1QD80CU6+ZdEXXSLbSsuLwJjkCBWqRQUVA==}
    engines: {node: '>=8.6'}

  picomatch@4.0.3:
    resolution: {integrity: sha512-5gTmgEY/sqK6gFXLIsQNH19lWb4ebPDLA4SdLP7dsWkIXHWlG66oPuVvXSGFPppYZz8ZDZq0dYYrbHfBCVUb1Q==}
    engines: {node: '>=12'}

  pidtree@0.6.0:
    resolution: {integrity: sha512-eG2dWTVw5bzqGRztnHExczNxt5VGsE6OwTeCG3fdUf9KBsZzO3R5OIIIzWR+iZA0NtZ+RDVdaoE2dK1cn6jH4g==}
    engines: {node: '>=0.10'}
    hasBin: true

  pkg-types@1.3.1:
    resolution: {integrity: sha512-/Jm5M4RvtBFVkKWRu2BLUTNP8/M2a+UwuAX+ae4770q1qVGtfjG+WTCupoZixokjmHiry8uI+dlY8KXYV5HVVQ==}

  pkg-types@2.2.0:
    resolution: {integrity: sha512-2SM/GZGAEkPp3KWORxQZns4M+WSeXbC2HEvmOIJe3Cmiv6ieAJvdVhDldtHqM5J1Y7MrR1XhkBT/rMlhh9FdqQ==}

  postcss@8.5.6:
    resolution: {integrity: sha512-3Ybi1tAuwAP9s0r1UQ2J4n5Y0G05bJkpUIO0/bI9MhwmD70S5aTWbXGBwxHrelT+XM1k6dM0pk+SwNkpTRN7Pg==}
    engines: {node: ^10 || ^12 || >=14}

  prelude-ls@1.2.1:
    resolution: {integrity: sha512-vkcDPrRZo1QZLbn5RLGPpg/WmIQ65qoWWhcGKf/b5eplkkarX0m9z8ppCat4mlOqUsWpyNuYgO3VRyrYHSzX5g==}
    engines: {node: '>= 0.8.0'}

  prettier@3.6.2:
    resolution: {integrity: sha512-I7AIg5boAr5R0FFtJ6rCfD+LFsWHp81dolrFD8S79U9tb8Az2nGrJncnMSnys+bpQJfRUzqs9hnA81OAA3hCuQ==}
    engines: {node: '>=14'}
    hasBin: true

  pretty-format@27.5.1:
    resolution: {integrity: sha512-Qb1gy5OrP5+zDf2Bvnzdl3jsTf1qXVMazbvCoKhtKqVs4/YK4ozX4gKQJJVyNe+cajNPn0KoC0MC3FUmaHWEmQ==}
    engines: {node: ^10.13.0 || ^12.13.0 || ^14.15.0 || >=15.0.0}

  punycode@2.3.1:
    resolution: {integrity: sha512-vYt7UD1U9Wg6138shLtLOvdAu+8DsC/ilFtEVHcH+wydcSpNE20AfSOduf6MkRFahL5FY7X1oU7nKVZFtfq8Fg==}
    engines: {node: '>=6'}

  quansync@0.2.10:
    resolution: {integrity: sha512-t41VRkMYbkHyCYmOvx/6URnN80H7k4X0lLdBMGsz+maAwrJQYB1djpV6vHrQIBE0WBSGqhtEHrK9U3DWWH8v7A==}

  queue-microtask@1.2.3:
    resolution: {integrity: sha512-NuaNSa6flKT5JaSYQzJok04JzTL1CA6aGhv5rfLW3PgqA+M2ChpZQnAC8h8i4ZFkBS8X5RqkDBHA7r4hej3K9A==}

  react-dom@19.1.1:
    resolution: {integrity: sha512-Dlq/5LAZgF0Gaz6yiqZCf6VCcZs1ghAJyrsu84Q/GT0gV+mCxbfmKNoGRKBYMJ8IEdGPqu49YWXD02GCknEDkw==}
    peerDependencies:
      react: ^19.1.1

  react-is@17.0.2:
    resolution: {integrity: sha512-w2GsyukL62IJnlaff/nRegPQR94C/XXamvMWmSHRJ4y7Ts/4ocGRmTHvOs8PSE6pB3dWOrD/nueuU5sduBsQ4w==}

  react-refresh@0.17.0:
    resolution: {integrity: sha512-z6F7K9bV85EfseRCp2bzrpyQ0Gkw1uLoCel9XBVWPg/TjRj94SkJzUTGfOa4bs7iJvBWtQG0Wq7wnI0syw3EBQ==}
    engines: {node: '>=0.10.0'}

  react@19.1.1:
    resolution: {integrity: sha512-w8nqGImo45dmMIfljjMwOGtbmC/mk4CMYhWIicdSflH91J9TyCyczcPFXJzrZ/ZXcgGRFeP6BU0BEJTw6tZdfQ==}
    engines: {node: '>=0.10.0'}

  redent@3.0.0:
    resolution: {integrity: sha512-6tDA8g98We0zd0GvVeMT9arEOnTw9qM03L9cJXaCjrip1OO764RDBLBfrB4cwzNGDj5OA5ioymC9GkizgWJDUg==}
    engines: {node: '>=8'}

  require-from-string@2.0.2:
    resolution: {integrity: sha512-Xf0nWe6RseziFMu+Ap9biiUbmplq6S9/p+7w7YXP/JBHhrUDDUhwa+vANyubuqfZWTveU//DYVGsDG7RKL/vEw==}
    engines: {node: '>=0.10.0'}

  resolve-from@4.0.0:
    resolution: {integrity: sha512-pb/MYmXstAkysRFx8piNI1tGFNQIFA3vkE3Gq4EuA1dF6gHp/+vgZqsCGJapvy8N3Q+4o7FwvquPJcnZ7RYy4g==}
    engines: {node: '>=4'}

  resolve@1.22.10:
    resolution: {integrity: sha512-NPRy+/ncIMeDlTAsuqwKIiferiawhefFJtkNSW0qZJEqMEb+qBt/77B/jGeeek+F0uOeN05CDa6HXbbIgtVX4w==}
    engines: {node: '>= 0.4'}
    hasBin: true

  restore-cursor@5.1.0:
    resolution: {integrity: sha512-oMA2dcrw6u0YfxJQXm342bFKX/E4sG9rbTzO9ptUcR/e8A33cHuvStiYOwH7fszkZlZ1z/ta9AAoPk2F4qIOHA==}
    engines: {node: '>=18'}

  reusify@1.1.0:
    resolution: {integrity: sha512-g6QUff04oZpHs0eG5p83rFLhHeV00ug/Yf9nZM6fLeUrPguBTkTQOdpAWWspMh55TZfVQDPaN3NQJfbVRAxdIw==}
    engines: {iojs: '>=1.0.0', node: '>=0.10.0'}

  rfdc@1.4.1:
    resolution: {integrity: sha512-q1b3N5QkRUWUl7iyylaaj3kOpIT0N2i9MqIEQXP73GVsN9cw3fdx8X63cEmWhJGi2PPCF23Ijp7ktmd39rawIA==}

  rollup@4.50.2:
    resolution: {integrity: sha512-BgLRGy7tNS9H66aIMASq1qSYbAAJV6Z6WR4QYTvj5FgF15rZ/ympT1uixHXwzbZUBDbkvqUI1KR0fH1FhMaQ9w==}
    engines: {node: '>=18.0.0', npm: '>=8.0.0'}
    hasBin: true

  run-parallel@1.2.0:
    resolution: {integrity: sha512-5l4VyZR86LZ/lDxZTR6jqL8AFE2S0IFLMP26AbjsLVADxHdhB/c0GUsH+y39UfCi3dzz8OlQuPmnaJOMoDHQBA==}

  scheduler@0.26.0:
    resolution: {integrity: sha512-NlHwttCI/l5gCPR3D1nNXtWABUmBwvZpEQiD4IXSbIDq8BzLIK/7Ir5gTFSGZDUu37K5cMNp0hFtzO38sC7gWA==}

  semver@6.3.1:
    resolution: {integrity: sha512-BR7VvDCVHO+q2xBEWskxS6DJE1qRnb7DxzUrogb71CWoSficBxYsiAGd+Kl0mmq/MprG9yArRkyrQxTO6XjMzA==}
    hasBin: true

  semver@7.5.4:
    resolution: {integrity: sha512-1bCSESV6Pv+i21Hvpxp3Dx+pSD8lIPt8uVjRrxAUt/nbswYc+tK6Y2btiULjd4+fnq15PX+nqQDC7Oft7WkwcA==}
    engines: {node: '>=10'}
    hasBin: true

  semver@7.7.2:
    resolution: {integrity: sha512-RF0Fw+rO5AMf9MAyaRXI4AV0Ulj5lMHqVxxdSgiVbixSCXoEmmX/jk0CuJw4+3SqroYO9VoUh+HcuJivvtJemA==}
    engines: {node: '>=10'}
    hasBin: true

  shebang-command@2.0.0:
    resolution: {integrity: sha512-kHxr2zZpYtdmrN1qDjrrX/Z1rR1kG8Dx+gkpK1G4eXmvXswmcE1hTWBWYUzlraYw1/yZp6YuDY77YtvbN0dmDA==}
    engines: {node: '>=8'}

  shebang-regex@3.0.0:
    resolution: {integrity: sha512-7++dFhtcx3353uBaq8DDR4NuxBetBzC7ZQOhmTQInHEd6bSrXdiEyzCvG07Z44UYdLShWUyXt5M/yhz8ekcb1A==}
    engines: {node: '>=8'}

  siginfo@2.0.0:
    resolution: {integrity: sha512-ybx0WO1/8bSBLEWXZvEd7gMW3Sn3JFlW3TvX1nREbDLRNQNaeNN8WK0meBwPdAaOI7TtRRRJn/Es1zhrrCHu7g==}

  signal-exit@4.1.0:
    resolution: {integrity: sha512-bzyZ1e88w9O1iNJbKnOlvYTrWPDl46O1bG0D3XInv+9tkPrxrN8jUUTiFlDkkmKWgn1M6CfIA13SuGqOa9Korw==}
    engines: {node: '>=14'}

  slice-ansi@5.0.0:
    resolution: {integrity: sha512-FC+lgizVPfie0kkhqUScwRu1O/lF6NOgJmlCgK+/LYxDCTk8sGelYaHDhFcDN+Sn3Cv+3VSa4Byeo+IMCzpMgQ==}
    engines: {node: '>=12'}

  slice-ansi@7.1.0:
    resolution: {integrity: sha512-bSiSngZ/jWeX93BqeIAbImyTbEihizcwNjFoRUIY/T1wWQsfsm2Vw1agPKylXvQTU7iASGdHhyqRlqQzfz+Htg==}
    engines: {node: '>=18'}

  source-map-js@1.2.1:
    resolution: {integrity: sha512-UXWMKhLOwVKb728IUtQPXxfYU+usdybtUrK/8uGE8CQMvrhOpwvzDBwj0QhSL7MQc7vIsISBG8VQ8+IDQxpfQA==}
    engines: {node: '>=0.10.0'}

  source-map@0.6.1:
    resolution: {integrity: sha512-UjgapumWlbMhkBgzT7Ykc5YXUT46F0iKu8SGXq0bcwP5dz/h0Plj6enJqjz1Zbq2l5WaqYnrVbwWOWMyF3F47g==}
    engines: {node: '>=0.10.0'}

  sprintf-js@1.0.3:
    resolution: {integrity: sha512-D9cPgkvLlV3t3IzL0D0YLvGA9Ahk4PcvVwUbN0dSGr1aP0Nrt4AEnTUbuGvquEC0mA64Gqt1fzirlRs5ibXx8g==}

  stackback@0.0.2:
    resolution: {integrity: sha512-1XMJE5fQo1jGH6Y/7ebnwPOBEkIEnT4QF32d5R1+VXdXveM0IBMJt8zfaxX1P3QhVwrYe+576+jkANtSS2mBbw==}

  std-env@3.9.0:
    resolution: {integrity: sha512-UGvjygr6F6tpH7o2qyqR6QYpwraIjKSdtzyBdyytFOHmPZY917kwdwLG0RbOjWOnKmnm3PeHjaoLLMie7kPLQw==}

  string-argv@0.3.2:
    resolution: {integrity: sha512-aqD2Q0144Z+/RqG52NeHEkZauTAUWJO8c6yTftGJKO3Tja5tUgIfmIl6kExvhtxSDP7fXB6DvzkfMpCd/F3G+Q==}
    engines: {node: '>=0.6.19'}

  string-width@4.2.3:
    resolution: {integrity: sha512-wKyQRQpjJ0sIp62ErSZdGsjMJWsap5oRNihHhu6G7JVO/9jIB6UyevL+tXuOqrng8j/cxKTWyWUwvSTriiZz/g==}
    engines: {node: '>=8'}

  string-width@5.1.2:
    resolution: {integrity: sha512-HnLOCR3vjcY8beoNLtcjZ5/nxn2afmME6lhrDrebokqMap+XbeW8n9TXpPDOqdGK5qcI3oT0GKTW6wC7EMiVqA==}
    engines: {node: '>=12'}

  string-width@7.2.0:
    resolution: {integrity: sha512-tsaTIkKW9b4N+AEj+SVA+WhJzV7/zMhcSu78mLKWSk7cXMOSHsBKFWUs0fWwq8QyK3MgJBQRX6Gbi4kYbdvGkQ==}
    engines: {node: '>=18'}

  strip-ansi@6.0.1:
    resolution: {integrity: sha512-Y38VPSHcqkFrCpFnQ9vuSXmquuv5oXOKpGeT6aGrr3o3Gc9AlVa6JBfUSOCnbxGGZF+/0ooI7KrPuUSztUdU5A==}
    engines: {node: '>=8'}

  strip-ansi@7.1.0:
    resolution: {integrity: sha512-iq6eVVI64nQQTRYq2KtEg2d2uU7LElhTJwsH4YzIHZshxlgZms/wIc4VoDQTlG/IvVIrBKG06CrZnp0qv7hkcQ==}
    engines: {node: '>=12'}

  strip-indent@3.0.0:
    resolution: {integrity: sha512-laJTa3Jb+VQpaC6DseHhF7dXVqHTfJPCRDaEbid/drOhgitgYku/letMUqOXFoWV0zIIUbjpdH2t+tYj4bQMRQ==}
    engines: {node: '>=8'}

  strip-json-comments@3.1.1:
    resolution: {integrity: sha512-6fPc+R4ihwqP6N/aIv2f1gMH8lOVtWQHoqC4yK6oSDVVocumAsfCqjkXnqiYMhmMwS/mEHLp7Vehlt3ql6lEig==}
    engines: {node: '>=8'}

  strip-literal@3.0.0:
    resolution: {integrity: sha512-TcccoMhJOM3OebGhSBEmp3UZ2SfDMZUEBdRA/9ynfLi8yYajyWX3JiXArcJt4Umh4vISpspkQIY8ZZoCqjbviA==}

  supports-color@7.2.0:
    resolution: {integrity: sha512-qpCAvRl9stuOHveKsn7HncJRvv501qIacKzQlO/+Lwxc9+0q2wLyv4Dfvt80/DPn2pqOBsJdDiogXGR9+OvwRw==}
    engines: {node: '>=8'}

  supports-color@8.1.1:
    resolution: {integrity: sha512-MpUEN2OodtUzxvKQl72cUF7RQ5EiHsGvSsVG0ia9c5RbWGL2CI4C7EpPS8UTBIplnlzZiNuV56w+FuNxy3ty2Q==}
    engines: {node: '>=10'}

  supports-preserve-symlinks-flag@1.0.0:
    resolution: {integrity: sha512-ot0WnXS9fgdkgIcePe6RHNk1WA8+muPa6cSjeR3V8K27q9BB1rTE3R1p7Hv0z1ZyAc8s6Vvv8DIyWf681MAt0w==}
    engines: {node: '>= 0.4'}

  test-exclude@7.0.1:
    resolution: {integrity: sha512-pFYqmTw68LXVjeWJMST4+borgQP2AyMNbg1BpZh9LbyhUeNkeaPF9gzfPGUAnSMV3qPYdWUwDIjjCLiSDOl7vg==}
    engines: {node: '>=18'}

  tinybench@2.9.0:
    resolution: {integrity: sha512-0+DUvqWMValLmha6lr4kD8iAMK1HzV0/aKnCtWb9v9641TnP/MFb7Pc2bxoxQjTXAErryXVgUOfv2YqNllqGeg==}

  tinyexec@0.3.2:
    resolution: {integrity: sha512-KQQR9yN7R5+OSwaK0XQoj22pwHoTlgYqmUscPYoknOoWCWfj/5/ABTMRi69FrKU5ffPVh5QcFikpWJI/P1ocHA==}

  tinyglobby@0.2.14:
    resolution: {integrity: sha512-tX5e7OM1HnYr2+a2C/4V0htOcSQcoSTH9KgJnVvNm5zm/cyEWKJ7j7YutsH9CxMdtOkkLFy2AHrMci9IM8IPZQ==}
    engines: {node: '>=12.0.0'}

  tinyglobby@0.2.15:
    resolution: {integrity: sha512-j2Zq4NyQYG5XMST4cbs02Ak8iJUdxRM0XI5QyxXuZOzKOINmWurp3smXu3y5wDcJrptwpSjgXHzIQxR0omXljQ==}
    engines: {node: '>=12.0.0'}

  tinypool@1.1.1:
    resolution: {integrity: sha512-Zba82s87IFq9A9XmjiX5uZA/ARWDrB03OHlq+Vw1fSdt0I+4/Kutwy8BP4Y/y/aORMo61FQ0vIb5j44vSo5Pkg==}
    engines: {node: ^18.0.0 || >=20.0.0}

  tinyrainbow@2.0.0:
    resolution: {integrity: sha512-op4nsTR47R6p0vMUUoYl/a+ljLFVtlfaXkLQmqfLR1qHma1h/ysYk4hEXZ880bf2CYgTskvTa/e196Vd5dDQXw==}
    engines: {node: '>=14.0.0'}

  tinyspy@4.0.3:
    resolution: {integrity: sha512-t2T/WLB2WRgZ9EpE4jgPJ9w+i66UZfDc8wHh0xrwiRNN+UwH98GIJkTeZqX9rg0i0ptwzqW+uYeIF0T4F8LR7A==}
    engines: {node: '>=14.0.0'}

  to-regex-range@5.0.1:
    resolution: {integrity: sha512-65P7iz6X5yEr1cwcgvQxbbIw7Uk3gOy5dIdtZ4rDveLqhrdJP+Li/Hx6tyK0NEb+2GCyneCMJiGqrADCSNk8sQ==}
    engines: {node: '>=8.0'}

  ts-api-utils@2.1.0:
    resolution: {integrity: sha512-CUgTZL1irw8u29bzrOD/nH85jqyc74D6SshFgujOIA7osm2Rz7dYH77agkx7H4FBNxDq7Cjf+IjaX/8zwFW+ZQ==}
    engines: {node: '>=18.12'}
    peerDependencies:
      typescript: '>=4.8.4'

  type-check@0.4.0:
    resolution: {integrity: sha512-XleUoc9uwGXqjWwXaUTZAmzMcFZ5858QA2vvx1Ur5xIcixXIP+8LnFDgRplU30us6teqdlskFfu+ae4K79Ooew==}
    engines: {node: '>= 0.8.0'}

  typescript-eslint@8.41.0:
    resolution: {integrity: sha512-n66rzs5OBXW3SFSnZHr2T685q1i4ODm2nulFJhMZBotaTavsS8TrI3d7bDlRSs9yWo7HmyWrN9qDu14Qv7Y0Dw==}
    engines: {node: ^18.18.0 || ^20.9.0 || >=21.1.0}
    peerDependencies:
      eslint: ^8.57.0 || ^9.0.0
      typescript: '>=4.8.4 <6.0.0'

  typescript@5.8.2:
    resolution: {integrity: sha512-aJn6wq13/afZp/jT9QZmwEjDqqvSGp1VT5GVg+f/t6/oVyrgXM6BY1h9BRh/O5p3PlUPAe+WuiEZOmb/49RqoQ==}
    engines: {node: '>=14.17'}
    hasBin: true

  typescript@5.9.2:
    resolution: {integrity: sha512-CWBzXQrc/qOkhidw1OzBTQuYRbfyxDXJMVJ1XNwUHGROVmuaeiEm3OslpZ1RV96d7SKKjZKrSJu3+t/xlw3R9A==}
    engines: {node: '>=14.17'}
    hasBin: true

  ufo@1.6.1:
    resolution: {integrity: sha512-9a4/uxlTWJ4+a5i0ooc1rU7C7YOw3wT+UGqdeNNHWnOF9qcMBgLRS+4IYUqbczewFx4mLEig6gawh7X6mFlEkA==}

  undici-types@6.21.0:
    resolution: {integrity: sha512-iwDZqg0QAGrg9Rav5H4n0M64c3mkR59cJ6wQp+7C4nI0gsmExaedaYLNO44eT4AtBBwjbTiGPMlt2Md0T9H9JQ==}

  undici-types@7.12.0:
    resolution: {integrity: sha512-goOacqME2GYyOZZfb5Lgtu+1IDmAlAEu5xnD3+xTzS10hT0vzpf0SPjkXwAw9Jm+4n/mQGDP3LO8CPbYROeBfQ==}

  universalify@2.0.1:
    resolution: {integrity: sha512-gptHNQghINnc/vTGIk0SOFGFNXw7JVrlRUtConJRlvaw6DuX0wO5Jeko9sWrMBhh+PsYAZ7oXAiOnf/UKogyiw==}
    engines: {node: '>= 10.0.0'}

  update-browserslist-db@1.1.3:
    resolution: {integrity: sha512-UxhIZQ+QInVdunkDAaiazvvT/+fXL5Osr0JZlJulepYu6Jd7qJtDZjlur0emRlT71EN3ScPoE7gvsuIKKNavKw==}
    hasBin: true
    peerDependencies:
      browserslist: '>= 4.21.0'

  uri-js@4.4.1:
    resolution: {integrity: sha512-7rKUyy33Q1yc98pQ1DAmLtwX109F7TIfWlW1Ydo8Wl1ii1SeHieeh0HHfPeL2fMXK6z0s8ecKs9frCuLJvndBg==}

  use-sync-external-store@1.5.0:
    resolution: {integrity: sha512-Rb46I4cGGVBmjamjphe8L/UnvJD+uPPtTkNvX5mZgqdbavhI4EbgIWJiIHXJ8bc/i9EQGPRh4DwEURJ552Do0A==}
    peerDependencies:
      react: ^16.8.0 || ^17.0.0 || ^18.0.0 || ^19.0.0

  vite-node@3.2.4:
    resolution: {integrity: sha512-EbKSKh+bh1E1IFxeO0pg1n4dvoOTt0UDiXMd/qn++r98+jPO1xtJilvXldeuQ8giIB5IkpjCgMleHMNEsGH6pg==}
    engines: {node: ^18.0.0 || ^20.0.0 || >=22.0.0}
    hasBin: true

  vite-plugin-dts@4.5.4:
    resolution: {integrity: sha512-d4sOM8M/8z7vRXHHq/ebbblfaxENjogAAekcfcDCCwAyvGqnPrc7f4NZbvItS+g4WTgerW0xDwSz5qz11JT3vg==}
    peerDependencies:
      typescript: '*'
      vite: '*'
    peerDependenciesMeta:
      vite:
        optional: true

  vite@7.1.5:
    resolution: {integrity: sha512-4cKBO9wR75r0BeIWWWId9XK9Lj6La5X846Zw9dFfzMRw38IlTk2iCcUt6hsyiDRcPidc55ZParFYDXi0nXOeLQ==}
    engines: {node: ^20.19.0 || >=22.12.0}
    hasBin: true
    peerDependencies:
      '@types/node': ^20.19.0 || >=22.12.0
      jiti: '>=1.21.0'
      less: ^4.0.0
      lightningcss: ^1.21.0
      sass: ^1.70.0
      sass-embedded: ^1.70.0
      stylus: '>=0.54.8'
      sugarss: ^5.0.0
      terser: ^5.16.0
      tsx: ^4.8.1
      yaml: ^2.4.2
    peerDependenciesMeta:
      '@types/node':
        optional: true
      jiti:
        optional: true
      less:
        optional: true
      lightningcss:
        optional: true
      sass:
        optional: true
      sass-embedded:
        optional: true
      stylus:
        optional: true
      sugarss:
        optional: true
      terser:
        optional: true
      tsx:
        optional: true
      yaml:
        optional: true

  vitest@3.2.4:
    resolution: {integrity: sha512-LUCP5ev3GURDysTWiP47wRRUpLKMOfPh+yKTx3kVIEiu5KOMeqzpnYNsKyOoVrULivR8tLcks4+lga33Whn90A==}
    engines: {node: ^18.0.0 || ^20.0.0 || >=22.0.0}
    hasBin: true
    peerDependencies:
      '@edge-runtime/vm': '*'
      '@types/debug': ^4.1.12
      '@types/node': ^18.0.0 || ^20.0.0 || >=22.0.0
      '@vitest/browser': 3.2.4
      '@vitest/ui': 3.2.4
      happy-dom: '*'
      jsdom: '*'
    peerDependenciesMeta:
      '@edge-runtime/vm':
        optional: true
      '@types/debug':
        optional: true
      '@types/node':
        optional: true
      '@vitest/browser':
        optional: true
      '@vitest/ui':
        optional: true
      happy-dom:
        optional: true
      jsdom:
        optional: true

  vscode-uri@3.1.0:
    resolution: {integrity: sha512-/BpdSx+yCQGnCvecbyXdxHDkuk55/G3xwnC0GqY4gmQ3j+A+g8kzzgB4Nk/SINjqn6+waqw3EgbVF2QKExkRxQ==}

  whatwg-mimetype@3.0.0:
    resolution: {integrity: sha512-nt+N2dzIutVRxARx1nghPKGv1xHikU7HKdfafKkLNLindmPU/ch3U31NOCGGA/dmPcmb1VlofO0vnKAcsm0o/Q==}
    engines: {node: '>=12'}

  which@2.0.2:
    resolution: {integrity: sha512-BLI3Tl1TW3Pvl70l3yq3Y64i+awpwXqsGBYWkkqMtnbXgrMD+yj7rhW0kuEDxzJaYXGjEW5ogapKNMEKNMjibA==}
    engines: {node: '>= 8'}
    hasBin: true

  why-is-node-running@2.3.0:
    resolution: {integrity: sha512-hUrmaWBdVDcxvYqnyh09zunKzROWjbZTiNy8dBEjkS7ehEDQibXJ7XvlmtbwuTclUiIyN+CyXQD4Vmko8fNm8w==}
    engines: {node: '>=8'}
    hasBin: true

  word-wrap@1.2.5:
    resolution: {integrity: sha512-BN22B5eaMMI9UMtjrGd5g5eCYPpCPDUy0FJXbYsaT5zYxjFOckS53SQDE3pWkVoWpHXVb3BrYcEN4Twa55B5cA==}
    engines: {node: '>=0.10.0'}

  wrap-ansi@7.0.0:
    resolution: {integrity: sha512-YVGIj2kamLSTxw6NsZjoBxfSwsn0ycdesmc4p+Q21c5zPuZ1pl+NfxVdxPtdHvmNVOQ6XSYG4AUtyt/Fi7D16Q==}
    engines: {node: '>=10'}

  wrap-ansi@8.1.0:
    resolution: {integrity: sha512-si7QWI6zUMq56bESFvagtmzMdGOtoxfR+Sez11Mobfc7tm+VkUckk9bW2UeffTGVUbOksxmSw0AA2gs8g71NCQ==}
    engines: {node: '>=12'}

  wrap-ansi@9.0.0:
    resolution: {integrity: sha512-G8ura3S+3Z2G+mkgNRq8dqaFZAuxfsxpBB8OCTGRTCtp+l/v9nbFNmCUP1BZMts3G1142MsZfn6eeUKrr4PD1Q==}
    engines: {node: '>=18'}

  yallist@3.1.1:
    resolution: {integrity: sha512-a4UGQaWPH59mOXUYnAG2ewncQS4i4F43Tv3JoAM+s2VDAmS9NsK8GpDMLrCHPksFT7h3K6TOoUNn2pb7RoXx4g==}

  yallist@4.0.0:
    resolution: {integrity: sha512-3wdGidZyq5PB084XLES5TpOSRA3wjXAlIWMhum2kRcv/41Sn2emQ0dycQW4uZXLejwKvg6EsvbdlVL+FYEct7A==}

  yaml@2.8.1:
    resolution: {integrity: sha512-lcYcMxX2PO9XMGvAJkJ3OsNMw+/7FKes7/hgerGUYWIoWu5j/+YQqcZr5JnPZWzOsEBgMbSbiSTn/dv/69Mkpw==}
    engines: {node: '>= 14.6'}
    hasBin: true

  yocto-queue@0.1.0:
    resolution: {integrity: sha512-rVksvsnNCdJ/ohGc6xgPwyN8eheCxsiLM8mxuE/t/mOVqJewPuO1miLpTHQiRgTKCLexL4MeAFVagts7HmNZ2Q==}
    engines: {node: '>=10'}

snapshots:

  '@adobe/css-tools@4.4.4': {}

  '@ampproject/remapping@2.3.0':
    dependencies:
      '@jridgewell/gen-mapping': 0.3.13
      '@jridgewell/trace-mapping': 0.3.30

  '@babel/code-frame@7.27.1':
    dependencies:
      '@babel/helper-validator-identifier': 7.27.1
      js-tokens: 4.0.0
      picocolors: 1.1.1

  '@babel/compat-data@7.28.0': {}

  '@babel/core@7.28.3':
    dependencies:
      '@ampproject/remapping': 2.3.0
      '@babel/code-frame': 7.27.1
      '@babel/generator': 7.28.3
      '@babel/helper-compilation-targets': 7.27.2
      '@babel/helper-module-transforms': 7.28.3(@babel/core@7.28.3)
      '@babel/helpers': 7.28.3
      '@babel/parser': 7.28.3
      '@babel/template': 7.27.2
      '@babel/traverse': 7.28.3
      '@babel/types': 7.28.2
      convert-source-map: 2.0.0
      debug: 4.4.3
      gensync: 1.0.0-beta.2
      json5: 2.2.3
      semver: 6.3.1
    transitivePeerDependencies:
      - supports-color

  '@babel/generator@7.28.3':
    dependencies:
      '@babel/parser': 7.28.3
      '@babel/types': 7.28.2
      '@jridgewell/gen-mapping': 0.3.13
      '@jridgewell/trace-mapping': 0.3.30
      jsesc: 3.1.0

  '@babel/helper-compilation-targets@7.27.2':
    dependencies:
      '@babel/compat-data': 7.28.0
      '@babel/helper-validator-option': 7.27.1
      browserslist: 4.25.4
      lru-cache: 5.1.1
      semver: 6.3.1

  '@babel/helper-globals@7.28.0': {}

  '@babel/helper-module-imports@7.27.1':
    dependencies:
      '@babel/traverse': 7.28.3
      '@babel/types': 7.28.2
    transitivePeerDependencies:
      - supports-color

  '@babel/helper-module-transforms@7.28.3(@babel/core@7.28.3)':
    dependencies:
      '@babel/core': 7.28.3
      '@babel/helper-module-imports': 7.27.1
      '@babel/helper-validator-identifier': 7.27.1
      '@babel/traverse': 7.28.3
    transitivePeerDependencies:
      - supports-color

  '@babel/helper-plugin-utils@7.27.1': {}

  '@babel/helper-string-parser@7.27.1': {}

  '@babel/helper-validator-identifier@7.27.1': {}

  '@babel/helper-validator-option@7.27.1': {}

  '@babel/helpers@7.28.3':
    dependencies:
      '@babel/template': 7.27.2
      '@babel/types': 7.28.2

  '@babel/parser@7.28.3':
    dependencies:
      '@babel/types': 7.28.2

  '@babel/plugin-transform-react-jsx-self@7.27.1(@babel/core@7.28.3)':
    dependencies:
      '@babel/core': 7.28.3
      '@babel/helper-plugin-utils': 7.27.1

  '@babel/plugin-transform-react-jsx-source@7.27.1(@babel/core@7.28.3)':
    dependencies:
      '@babel/core': 7.28.3
      '@babel/helper-plugin-utils': 7.27.1

  '@babel/runtime@7.28.3': {}

  '@babel/runtime@7.28.4': {}

  '@babel/template@7.27.2':
    dependencies:
      '@babel/code-frame': 7.27.1
      '@babel/parser': 7.28.3
      '@babel/types': 7.28.2

  '@babel/traverse@7.28.3':
    dependencies:
      '@babel/code-frame': 7.27.1
      '@babel/generator': 7.28.3
      '@babel/helper-globals': 7.28.0
      '@babel/parser': 7.28.3
      '@babel/template': 7.27.2
      '@babel/types': 7.28.2
      debug: 4.4.1
    transitivePeerDependencies:
      - supports-color

  '@babel/types@7.28.2':
    dependencies:
      '@babel/helper-string-parser': 7.27.1
      '@babel/helper-validator-identifier': 7.27.1

  '@bcoe/v8-coverage@1.0.2': {}

  '@esbuild/aix-ppc64@0.25.9':
    optional: true

  '@esbuild/android-arm64@0.25.9':
    optional: true

  '@esbuild/android-arm@0.25.9':
    optional: true

  '@esbuild/android-x64@0.25.9':
    optional: true

  '@esbuild/darwin-arm64@0.25.9':
    optional: true

  '@esbuild/darwin-x64@0.25.9':
    optional: true

  '@esbuild/freebsd-arm64@0.25.9':
    optional: true

  '@esbuild/freebsd-x64@0.25.9':
    optional: true

  '@esbuild/linux-arm64@0.25.9':
    optional: true

  '@esbuild/linux-arm@0.25.9':
    optional: true

  '@esbuild/linux-ia32@0.25.9':
    optional: true

  '@esbuild/linux-loong64@0.25.9':
    optional: true

  '@esbuild/linux-mips64el@0.25.9':
    optional: true

  '@esbuild/linux-ppc64@0.25.9':
    optional: true

  '@esbuild/linux-riscv64@0.25.9':
    optional: true

  '@esbuild/linux-s390x@0.25.9':
    optional: true

  '@esbuild/linux-x64@0.25.9':
    optional: true

  '@esbuild/netbsd-arm64@0.25.9':
    optional: true

  '@esbuild/netbsd-x64@0.25.9':
    optional: true

  '@esbuild/openbsd-arm64@0.25.9':
    optional: true

  '@esbuild/openbsd-x64@0.25.9':
    optional: true

  '@esbuild/openharmony-arm64@0.25.9':
    optional: true

  '@esbuild/sunos-x64@0.25.9':
    optional: true

  '@esbuild/win32-arm64@0.25.9':
    optional: true

  '@esbuild/win32-ia32@0.25.9':
    optional: true

  '@esbuild/win32-x64@0.25.9':
    optional: true

  '@eslint-community/eslint-utils@4.9.0(eslint@9.35.0)':
    dependencies:
      eslint: 9.35.0
      eslint-visitor-keys: 3.4.3

  '@eslint-community/regexpp@4.12.1': {}

  '@eslint/config-array@0.21.0':
    dependencies:
      '@eslint/object-schema': 2.1.6
      debug: 4.4.3
      minimatch: 3.1.2
    transitivePeerDependencies:
      - supports-color

  '@eslint/config-helpers@0.3.1': {}

  '@eslint/core@0.15.2':
    dependencies:
      '@types/json-schema': 7.0.15

  '@eslint/eslintrc@3.3.1':
    dependencies:
      ajv: 6.12.6
      debug: 4.4.3
      espree: 10.4.0
      globals: 14.0.0
      ignore: 5.3.2
      import-fresh: 3.3.1
      js-yaml: 4.1.0
      minimatch: 3.1.2
      strip-json-comments: 3.1.1
    transitivePeerDependencies:
      - supports-color

  '@eslint/js@9.34.0': {}

  '@eslint/js@9.35.0': {}

  '@eslint/object-schema@2.1.6': {}

  '@eslint/plugin-kit@0.3.5':
    dependencies:
      '@eslint/core': 0.15.2
      levn: 0.4.1

  '@humanfs/core@0.19.1': {}

  '@humanfs/node@0.16.7':
    dependencies:
      '@humanfs/core': 0.19.1
      '@humanwhocodes/retry': 0.4.3

  '@humanwhocodes/module-importer@1.0.1': {}

  '@humanwhocodes/retry@0.4.3': {}

  '@isaacs/cliui@8.0.2':
    dependencies:
      string-width: 5.1.2
      string-width-cjs: string-width@4.2.3
      strip-ansi: 7.1.0
      strip-ansi-cjs: strip-ansi@6.0.1
      wrap-ansi: 8.1.0
      wrap-ansi-cjs: wrap-ansi@7.0.0

  '@istanbuljs/schema@0.1.3': {}

  '@jridgewell/gen-mapping@0.3.13':
    dependencies:
      '@jridgewell/sourcemap-codec': 1.5.5
      '@jridgewell/trace-mapping': 0.3.30

  '@jridgewell/resolve-uri@3.1.2': {}

  '@jridgewell/sourcemap-codec@1.5.5': {}

  '@jridgewell/trace-mapping@0.3.30':
    dependencies:
      '@jridgewell/resolve-uri': 3.1.2
      '@jridgewell/sourcemap-codec': 1.5.5

  '@microsoft/api-extractor-model@7.30.6(@types/node@24.5.0)':
    dependencies:
      '@microsoft/tsdoc': 0.15.1
      '@microsoft/tsdoc-config': 0.17.1
      '@rushstack/node-core-library': 5.13.1(@types/node@24.5.0)
    transitivePeerDependencies:
      - '@types/node'

  '@microsoft/api-extractor@7.52.8(@types/node@24.5.0)':
    dependencies:
      '@microsoft/api-extractor-model': 7.30.6(@types/node@24.5.0)
      '@microsoft/tsdoc': 0.15.1
      '@microsoft/tsdoc-config': 0.17.1
      '@rushstack/node-core-library': 5.13.1(@types/node@24.5.0)
      '@rushstack/rig-package': 0.5.3
      '@rushstack/terminal': 0.15.3(@types/node@24.5.0)
      '@rushstack/ts-command-line': 5.0.1(@types/node@24.5.0)
      lodash: 4.17.21
      minimatch: 3.0.8
      resolve: 1.22.10
      semver: 7.5.4
      source-map: 0.6.1
      typescript: 5.8.2
    transitivePeerDependencies:
      - '@types/node'

  '@microsoft/tsdoc-config@0.17.1':
    dependencies:
      '@microsoft/tsdoc': 0.15.1
      ajv: 8.12.0
      jju: 1.4.0
      resolve: 1.22.10

  '@microsoft/tsdoc@0.15.1': {}

  '@nodelib/fs.scandir@2.1.5':
    dependencies:
      '@nodelib/fs.stat': 2.0.5
      run-parallel: 1.2.0

  '@nodelib/fs.stat@2.0.5': {}

  '@nodelib/fs.walk@1.2.8':
    dependencies:
      '@nodelib/fs.scandir': 2.1.5
      fastq: 1.19.1

  '@pkgjs/parseargs@0.11.0':
    optional: true

  '@rolldown/pluginutils@1.0.0-beta.34': {}

  '@rollup/pluginutils@5.2.0(rollup@4.50.2)':
    dependencies:
      '@types/estree': 1.0.8
      estree-walker: 2.0.2
      picomatch: 4.0.3
    optionalDependencies:
      rollup: 4.50.2

  '@rollup/rollup-android-arm-eabi@4.50.2':
    optional: true

  '@rollup/rollup-android-arm64@4.50.2':
    optional: true

  '@rollup/rollup-darwin-arm64@4.50.2':
    optional: true

  '@rollup/rollup-darwin-x64@4.50.2':
    optional: true

  '@rollup/rollup-freebsd-arm64@4.50.2':
    optional: true

  '@rollup/rollup-freebsd-x64@4.50.2':
    optional: true

  '@rollup/rollup-linux-arm-gnueabihf@4.50.2':
    optional: true

  '@rollup/rollup-linux-arm-musleabihf@4.50.2':
    optional: true

  '@rollup/rollup-linux-arm64-gnu@4.50.2':
    optional: true

  '@rollup/rollup-linux-arm64-musl@4.50.2':
    optional: true

  '@rollup/rollup-linux-loong64-gnu@4.50.2':
    optional: true

  '@rollup/rollup-linux-ppc64-gnu@4.50.2':
    optional: true

  '@rollup/rollup-linux-riscv64-gnu@4.50.2':
    optional: true

  '@rollup/rollup-linux-riscv64-musl@4.50.2':
    optional: true

  '@rollup/rollup-linux-s390x-gnu@4.50.2':
    optional: true

  '@rollup/rollup-linux-x64-gnu@4.50.2':
    optional: true

  '@rollup/rollup-linux-x64-musl@4.50.2':
    optional: true

  '@rollup/rollup-openharmony-arm64@4.50.2':
    optional: true

  '@rollup/rollup-win32-arm64-msvc@4.50.2':
    optional: true

  '@rollup/rollup-win32-ia32-msvc@4.50.2':
    optional: true

  '@rollup/rollup-win32-x64-msvc@4.50.2':
    optional: true

  '@rushstack/node-core-library@5.13.1(@types/node@24.5.0)':
    dependencies:
      ajv: 8.13.0
      ajv-draft-04: 1.0.0(ajv@8.13.0)
      ajv-formats: 3.0.1(ajv@8.13.0)
      fs-extra: 11.3.0
      import-lazy: 4.0.0
      jju: 1.4.0
      resolve: 1.22.10
      semver: 7.5.4
    optionalDependencies:
      '@types/node': 24.5.0

  '@rushstack/rig-package@0.5.3':
    dependencies:
      resolve: 1.22.10
      strip-json-comments: 3.1.1

  '@rushstack/terminal@0.15.3(@types/node@24.5.0)':
    dependencies:
      '@rushstack/node-core-library': 5.13.1(@types/node@24.5.0)
      supports-color: 8.1.1
    optionalDependencies:
      '@types/node': 24.5.0

  '@rushstack/ts-command-line@5.0.1(@types/node@24.5.0)':
    dependencies:
      '@rushstack/terminal': 0.15.3(@types/node@24.5.0)
      '@types/argparse': 1.0.38
      argparse: 1.0.10
      string-argv: 0.3.2
    transitivePeerDependencies:
      - '@types/node'

  '@testing-library/dom@10.4.0':
    dependencies:
      '@babel/code-frame': 7.27.1
      '@babel/runtime': 7.28.4
      '@types/aria-query': 5.0.4
      aria-query: 5.3.0
      chalk: 4.1.2
      dom-accessibility-api: 0.5.16
      lz-string: 1.5.0
      pretty-format: 27.5.1

  '@testing-library/jest-dom@6.8.0':
    dependencies:
      '@adobe/css-tools': 4.4.4
      aria-query: 5.3.2
      css.escape: 1.5.1
      dom-accessibility-api: 0.6.3
      picocolors: 1.1.1
      redent: 3.0.0

  '@testing-library/react@16.3.0(@testing-library/dom@10.4.0)(@types/react-dom@19.1.9(@types/react@19.1.12))(@types/react@19.1.12)(react-dom@19.1.1(react@19.1.1))(react@19.1.1)':
    dependencies:
      '@babel/runtime': 7.28.3
      '@testing-library/dom': 10.4.0
      react: 19.1.1
      react-dom: 19.1.1(react@19.1.1)
    optionalDependencies:
      '@types/react': 19.1.12
      '@types/react-dom': 19.1.9(@types/react@19.1.12)

  '@trivago/prettier-plugin-sort-imports@5.2.2(prettier@3.6.2)':
    dependencies:
      '@babel/generator': 7.28.3
      '@babel/parser': 7.28.3
      '@babel/traverse': 7.28.3
      '@babel/types': 7.28.2
      javascript-natural-sort: 0.7.1
      lodash: 4.17.21
      prettier: 3.6.2
    transitivePeerDependencies:
      - supports-color

  '@types/argparse@1.0.38': {}

  '@types/aria-query@5.0.4': {}

  '@types/babel__core@7.20.5':
    dependencies:
      '@babel/parser': 7.28.3
      '@babel/types': 7.28.2
      '@types/babel__generator': 7.27.0
      '@types/babel__template': 7.4.4
      '@types/babel__traverse': 7.28.0

  '@types/babel__generator@7.27.0':
    dependencies:
      '@babel/types': 7.28.2

  '@types/babel__template@7.4.4':
    dependencies:
      '@babel/parser': 7.28.3
      '@babel/types': 7.28.2

  '@types/babel__traverse@7.28.0':
    dependencies:
      '@babel/types': 7.28.2

  '@types/chai@5.2.2':
    dependencies:
      '@types/deep-eql': 4.0.2

  '@types/deep-eql@4.0.2': {}

  '@types/estree@1.0.8': {}

  '@types/json-schema@7.0.15': {}

  '@types/node@20.19.15':
    dependencies:
      undici-types: 6.21.0

  '@types/node@24.5.0':
    dependencies:
      undici-types: 7.12.0

  '@types/react-dom@19.1.9(@types/react@19.1.12)':
    dependencies:
      '@types/react': 19.1.12

  '@types/react@19.1.12':
    dependencies:
      csstype: 3.1.3

  '@types/whatwg-mimetype@3.0.2': {}

  '@typescript-eslint/eslint-plugin@8.41.0(@typescript-eslint/parser@8.41.0(eslint@9.35.0)(typescript@5.9.2))(eslint@9.35.0)(typescript@5.9.2)':
    dependencies:
      '@eslint-community/regexpp': 4.12.1
      '@typescript-eslint/parser': 8.41.0(eslint@9.35.0)(typescript@5.9.2)
      '@typescript-eslint/scope-manager': 8.41.0
      '@typescript-eslint/type-utils': 8.41.0(eslint@9.35.0)(typescript@5.9.2)
      '@typescript-eslint/utils': 8.41.0(eslint@9.35.0)(typescript@5.9.2)
      '@typescript-eslint/visitor-keys': 8.41.0
      eslint: 9.35.0
      graphemer: 1.4.0
      ignore: 7.0.5
      natural-compare: 1.4.0
      ts-api-utils: 2.1.0(typescript@5.9.2)
      typescript: 5.9.2
    transitivePeerDependencies:
      - supports-color

  '@typescript-eslint/parser@8.41.0(eslint@9.35.0)(typescript@5.9.2)':
    dependencies:
      '@typescript-eslint/scope-manager': 8.41.0
      '@typescript-eslint/types': 8.41.0
      '@typescript-eslint/typescript-estree': 8.41.0(typescript@5.9.2)
      '@typescript-eslint/visitor-keys': 8.41.0
      debug: 4.4.3
      eslint: 9.35.0
      typescript: 5.9.2
    transitivePeerDependencies:
      - supports-color

  '@typescript-eslint/project-service@8.41.0(typescript@5.9.2)':
    dependencies:
      '@typescript-eslint/tsconfig-utils': 8.41.0(typescript@5.9.2)
      '@typescript-eslint/types': 8.41.0
      debug: 4.4.3
      typescript: 5.9.2
    transitivePeerDependencies:
      - supports-color

  '@typescript-eslint/scope-manager@8.41.0':
    dependencies:
      '@typescript-eslint/types': 8.41.0
      '@typescript-eslint/visitor-keys': 8.41.0

  '@typescript-eslint/tsconfig-utils@8.41.0(typescript@5.9.2)':
    dependencies:
      typescript: 5.9.2

  '@typescript-eslint/type-utils@8.41.0(eslint@9.35.0)(typescript@5.9.2)':
    dependencies:
      '@typescript-eslint/types': 8.41.0
      '@typescript-eslint/typescript-estree': 8.41.0(typescript@5.9.2)
      '@typescript-eslint/utils': 8.41.0(eslint@9.35.0)(typescript@5.9.2)
      debug: 4.4.3
      eslint: 9.35.0
      ts-api-utils: 2.1.0(typescript@5.9.2)
      typescript: 5.9.2
    transitivePeerDependencies:
      - supports-color

  '@typescript-eslint/types@8.41.0': {}

  '@typescript-eslint/typescript-estree@8.41.0(typescript@5.9.2)':
    dependencies:
      '@typescript-eslint/project-service': 8.41.0(typescript@5.9.2)
      '@typescript-eslint/tsconfig-utils': 8.41.0(typescript@5.9.2)
      '@typescript-eslint/types': 8.41.0
      '@typescript-eslint/visitor-keys': 8.41.0
      debug: 4.4.3
      fast-glob: 3.3.3
      is-glob: 4.0.3
      minimatch: 9.0.5
      semver: 7.7.2
      ts-api-utils: 2.1.0(typescript@5.9.2)
      typescript: 5.9.2
    transitivePeerDependencies:
      - supports-color

  '@typescript-eslint/utils@8.41.0(eslint@9.35.0)(typescript@5.9.2)':
    dependencies:
      '@eslint-community/eslint-utils': 4.9.0(eslint@9.35.0)
      '@typescript-eslint/scope-manager': 8.41.0
      '@typescript-eslint/types': 8.41.0
      '@typescript-eslint/typescript-estree': 8.41.0(typescript@5.9.2)
      eslint: 9.35.0
      typescript: 5.9.2
    transitivePeerDependencies:
      - supports-color

  '@typescript-eslint/visitor-keys@8.41.0':
    dependencies:
      '@typescript-eslint/types': 8.41.0
      eslint-visitor-keys: 4.2.1

<<<<<<< HEAD
  '@vitejs/plugin-react@5.0.2(vite@7.1.4(@types/node@24.5.0)(yaml@2.8.1))':
=======
  '@vitejs/plugin-react@5.0.2(vite@7.1.5(@types/node@24.3.0)(yaml@2.8.1))':
>>>>>>> 61b78535
    dependencies:
      '@babel/core': 7.28.3
      '@babel/plugin-transform-react-jsx-self': 7.27.1(@babel/core@7.28.3)
      '@babel/plugin-transform-react-jsx-source': 7.27.1(@babel/core@7.28.3)
      '@rolldown/pluginutils': 1.0.0-beta.34
      '@types/babel__core': 7.20.5
      react-refresh: 0.17.0
<<<<<<< HEAD
      vite: 7.1.4(@types/node@24.5.0)(yaml@2.8.1)
=======
      vite: 7.1.5(@types/node@24.3.0)(yaml@2.8.1)
>>>>>>> 61b78535
    transitivePeerDependencies:
      - supports-color

  '@vitest/coverage-v8@3.2.4(vitest@3.2.4(@types/node@24.5.0)(happy-dom@18.0.1)(yaml@2.8.1))':
    dependencies:
      '@ampproject/remapping': 2.3.0
      '@bcoe/v8-coverage': 1.0.2
      ast-v8-to-istanbul: 0.3.3
      debug: 4.4.1
      istanbul-lib-coverage: 3.2.2
      istanbul-lib-report: 3.0.1
      istanbul-lib-source-maps: 5.0.6
      istanbul-reports: 3.1.7
      magic-string: 0.30.17
      magicast: 0.3.5
      std-env: 3.9.0
      test-exclude: 7.0.1
      tinyrainbow: 2.0.0
      vitest: 3.2.4(@types/node@24.5.0)(happy-dom@18.0.1)(yaml@2.8.1)
    transitivePeerDependencies:
      - supports-color

  '@vitest/expect@3.2.4':
    dependencies:
      '@types/chai': 5.2.2
      '@vitest/spy': 3.2.4
      '@vitest/utils': 3.2.4
      chai: 5.2.1
      tinyrainbow: 2.0.0

<<<<<<< HEAD
  '@vitest/mocker@3.2.4(vite@7.1.4(@types/node@24.5.0)(yaml@2.8.1))':
=======
  '@vitest/mocker@3.2.4(vite@7.1.5(@types/node@24.3.0)(yaml@2.8.1))':
>>>>>>> 61b78535
    dependencies:
      '@vitest/spy': 3.2.4
      estree-walker: 3.0.3
      magic-string: 0.30.17
    optionalDependencies:
<<<<<<< HEAD
      vite: 7.1.4(@types/node@24.5.0)(yaml@2.8.1)
=======
      vite: 7.1.5(@types/node@24.3.0)(yaml@2.8.1)
>>>>>>> 61b78535

  '@vitest/pretty-format@3.2.4':
    dependencies:
      tinyrainbow: 2.0.0

  '@vitest/runner@3.2.4':
    dependencies:
      '@vitest/utils': 3.2.4
      pathe: 2.0.3
      strip-literal: 3.0.0

  '@vitest/snapshot@3.2.4':
    dependencies:
      '@vitest/pretty-format': 3.2.4
      magic-string: 0.30.17
      pathe: 2.0.3

  '@vitest/spy@3.2.4':
    dependencies:
      tinyspy: 4.0.3

  '@vitest/utils@3.2.4':
    dependencies:
      '@vitest/pretty-format': 3.2.4
      loupe: 3.1.4
      tinyrainbow: 2.0.0

  '@volar/language-core@2.4.20':
    dependencies:
      '@volar/source-map': 2.4.20

  '@volar/source-map@2.4.20': {}

  '@volar/typescript@2.4.20':
    dependencies:
      '@volar/language-core': 2.4.20
      path-browserify: 1.0.1
      vscode-uri: 3.1.0

  '@vue/compiler-core@3.5.17':
    dependencies:
      '@babel/parser': 7.28.3
      '@vue/shared': 3.5.17
      entities: 4.5.0
      estree-walker: 2.0.2
      source-map-js: 1.2.1

  '@vue/compiler-dom@3.5.17':
    dependencies:
      '@vue/compiler-core': 3.5.17
      '@vue/shared': 3.5.17

  '@vue/compiler-vue2@2.7.16':
    dependencies:
      de-indent: 1.0.2
      he: 1.2.0

  '@vue/language-core@2.2.0(typescript@5.9.2)':
    dependencies:
      '@volar/language-core': 2.4.20
      '@vue/compiler-dom': 3.5.17
      '@vue/compiler-vue2': 2.7.16
      '@vue/shared': 3.5.17
      alien-signals: 0.4.14
      minimatch: 9.0.5
      muggle-string: 0.4.1
      path-browserify: 1.0.1
    optionalDependencies:
      typescript: 5.9.2

  '@vue/shared@3.5.17': {}

  acorn-jsx@5.3.2(acorn@8.15.0):
    dependencies:
      acorn: 8.15.0

  acorn@8.15.0: {}

  ajv-draft-04@1.0.0(ajv@8.13.0):
    optionalDependencies:
      ajv: 8.13.0

  ajv-formats@3.0.1(ajv@8.13.0):
    optionalDependencies:
      ajv: 8.13.0

  ajv@6.12.6:
    dependencies:
      fast-deep-equal: 3.1.3
      fast-json-stable-stringify: 2.1.0
      json-schema-traverse: 0.4.1
      uri-js: 4.4.1

  ajv@8.12.0:
    dependencies:
      fast-deep-equal: 3.1.3
      json-schema-traverse: 1.0.0
      require-from-string: 2.0.2
      uri-js: 4.4.1

  ajv@8.13.0:
    dependencies:
      fast-deep-equal: 3.1.3
      json-schema-traverse: 1.0.0
      require-from-string: 2.0.2
      uri-js: 4.4.1

  alien-signals@0.4.14: {}

  ansi-escapes@7.0.0:
    dependencies:
      environment: 1.1.0

  ansi-regex@5.0.1: {}

  ansi-regex@6.2.0: {}

  ansi-styles@4.3.0:
    dependencies:
      color-convert: 2.0.1

  ansi-styles@5.2.0: {}

  ansi-styles@6.2.3: {}

  argparse@1.0.10:
    dependencies:
      sprintf-js: 1.0.3

  argparse@2.0.1: {}

  aria-query@5.3.0:
    dependencies:
      dequal: 2.0.3

  aria-query@5.3.2: {}

  assertion-error@2.0.1: {}

  ast-v8-to-istanbul@0.3.3:
    dependencies:
      '@jridgewell/trace-mapping': 0.3.30
      estree-walker: 3.0.3
      js-tokens: 9.0.1

  balanced-match@1.0.2: {}

  brace-expansion@1.1.12:
    dependencies:
      balanced-match: 1.0.2
      concat-map: 0.0.1

  brace-expansion@2.0.2:
    dependencies:
      balanced-match: 1.0.2

  braces@3.0.3:
    dependencies:
      fill-range: 7.1.1

  browserslist@4.25.4:
    dependencies:
      caniuse-lite: 1.0.30001739
      electron-to-chromium: 1.5.211
      node-releases: 2.0.19
      update-browserslist-db: 1.1.3(browserslist@4.25.4)

  cac@6.7.14: {}

  callsites@3.1.0: {}

  caniuse-lite@1.0.30001739: {}

  chai@5.2.1:
    dependencies:
      assertion-error: 2.0.1
      check-error: 2.1.1
      deep-eql: 5.0.2
      loupe: 3.1.4
      pathval: 2.0.1

  chalk@4.1.2:
    dependencies:
      ansi-styles: 4.3.0
      supports-color: 7.2.0

  chalk@5.6.0: {}

  check-error@2.1.1: {}

  cli-cursor@5.0.0:
    dependencies:
      restore-cursor: 5.1.0

  cli-truncate@4.0.0:
    dependencies:
      slice-ansi: 5.0.0
      string-width: 7.2.0

  color-convert@2.0.1:
    dependencies:
      color-name: 1.1.4

  color-name@1.1.4: {}

  colorette@2.0.20: {}

  commander@14.0.0: {}

  compare-versions@6.1.1: {}

  concat-map@0.0.1: {}

  confbox@0.1.8: {}

  confbox@0.2.2: {}

  convert-source-map@2.0.0: {}

  cross-spawn@7.0.6:
    dependencies:
      path-key: 3.1.1
      shebang-command: 2.0.0
      which: 2.0.2

  css.escape@1.5.1: {}

  csstype@3.1.3: {}

  de-indent@1.0.2: {}

  debug@4.4.1:
    dependencies:
      ms: 2.1.3

  debug@4.4.3:
    dependencies:
      ms: 2.1.3

  deep-eql@5.0.2: {}

  deep-is@0.1.4: {}

  dequal@2.0.3: {}

  dom-accessibility-api@0.5.16: {}

  dom-accessibility-api@0.6.3: {}

  eastasianwidth@0.2.0: {}

  electron-to-chromium@1.5.211: {}

  emoji-regex@10.5.0: {}

  emoji-regex@8.0.0: {}

  emoji-regex@9.2.2: {}

  entities@4.5.0: {}

  environment@1.1.0: {}

  es-module-lexer@1.7.0: {}

  esbuild@0.25.9:
    optionalDependencies:
      '@esbuild/aix-ppc64': 0.25.9
      '@esbuild/android-arm': 0.25.9
      '@esbuild/android-arm64': 0.25.9
      '@esbuild/android-x64': 0.25.9
      '@esbuild/darwin-arm64': 0.25.9
      '@esbuild/darwin-x64': 0.25.9
      '@esbuild/freebsd-arm64': 0.25.9
      '@esbuild/freebsd-x64': 0.25.9
      '@esbuild/linux-arm': 0.25.9
      '@esbuild/linux-arm64': 0.25.9
      '@esbuild/linux-ia32': 0.25.9
      '@esbuild/linux-loong64': 0.25.9
      '@esbuild/linux-mips64el': 0.25.9
      '@esbuild/linux-ppc64': 0.25.9
      '@esbuild/linux-riscv64': 0.25.9
      '@esbuild/linux-s390x': 0.25.9
      '@esbuild/linux-x64': 0.25.9
      '@esbuild/netbsd-arm64': 0.25.9
      '@esbuild/netbsd-x64': 0.25.9
      '@esbuild/openbsd-arm64': 0.25.9
      '@esbuild/openbsd-x64': 0.25.9
      '@esbuild/openharmony-arm64': 0.25.9
      '@esbuild/sunos-x64': 0.25.9
      '@esbuild/win32-arm64': 0.25.9
      '@esbuild/win32-ia32': 0.25.9
      '@esbuild/win32-x64': 0.25.9

  escalade@3.2.0: {}

  escape-string-regexp@4.0.0: {}

  eslint-plugin-react-hooks@5.2.0(eslint@9.35.0):
    dependencies:
      eslint: 9.35.0

  eslint-plugin-react-refresh@0.4.20(eslint@9.35.0):
    dependencies:
      eslint: 9.35.0

  eslint-scope@8.4.0:
    dependencies:
      esrecurse: 4.3.0
      estraverse: 5.3.0

  eslint-visitor-keys@3.4.3: {}

  eslint-visitor-keys@4.2.1: {}

  eslint@9.35.0:
    dependencies:
      '@eslint-community/eslint-utils': 4.9.0(eslint@9.35.0)
      '@eslint-community/regexpp': 4.12.1
      '@eslint/config-array': 0.21.0
      '@eslint/config-helpers': 0.3.1
      '@eslint/core': 0.15.2
      '@eslint/eslintrc': 3.3.1
      '@eslint/js': 9.35.0
      '@eslint/plugin-kit': 0.3.5
      '@humanfs/node': 0.16.7
      '@humanwhocodes/module-importer': 1.0.1
      '@humanwhocodes/retry': 0.4.3
      '@types/estree': 1.0.8
      '@types/json-schema': 7.0.15
      ajv: 6.12.6
      chalk: 4.1.2
      cross-spawn: 7.0.6
      debug: 4.4.3
      escape-string-regexp: 4.0.0
      eslint-scope: 8.4.0
      eslint-visitor-keys: 4.2.1
      espree: 10.4.0
      esquery: 1.6.0
      esutils: 2.0.3
      fast-deep-equal: 3.1.3
      file-entry-cache: 8.0.0
      find-up: 5.0.0
      glob-parent: 6.0.2
      ignore: 5.3.2
      imurmurhash: 0.1.4
      is-glob: 4.0.3
      json-stable-stringify-without-jsonify: 1.0.1
      lodash.merge: 4.6.2
      minimatch: 3.1.2
      natural-compare: 1.4.0
      optionator: 0.9.4
    transitivePeerDependencies:
      - supports-color

  espree@10.4.0:
    dependencies:
      acorn: 8.15.0
      acorn-jsx: 5.3.2(acorn@8.15.0)
      eslint-visitor-keys: 4.2.1

  esquery@1.6.0:
    dependencies:
      estraverse: 5.3.0

  esrecurse@4.3.0:
    dependencies:
      estraverse: 5.3.0

  estraverse@5.3.0: {}

  estree-walker@2.0.2: {}

  estree-walker@3.0.3:
    dependencies:
      '@types/estree': 1.0.8

  esutils@2.0.3: {}

  eventemitter3@5.0.1: {}

  expect-type@1.2.2: {}

  exsolve@1.0.7: {}

  fast-deep-equal@3.1.3: {}

  fast-glob@3.3.3:
    dependencies:
      '@nodelib/fs.stat': 2.0.5
      '@nodelib/fs.walk': 1.2.8
      glob-parent: 5.1.2
      merge2: 1.4.1
      micromatch: 4.0.8

  fast-json-stable-stringify@2.1.0: {}

  fast-levenshtein@2.0.6: {}

  fastq@1.19.1:
    dependencies:
      reusify: 1.1.0

  fdir@6.5.0(picomatch@4.0.3):
    optionalDependencies:
      picomatch: 4.0.3

  file-entry-cache@8.0.0:
    dependencies:
      flat-cache: 4.0.1

  fill-range@7.1.1:
    dependencies:
      to-regex-range: 5.0.1

  find-up@5.0.0:
    dependencies:
      locate-path: 6.0.0
      path-exists: 4.0.0

  flat-cache@4.0.1:
    dependencies:
      flatted: 3.3.3
      keyv: 4.5.4

  flatted@3.3.3: {}

  foreground-child@3.3.1:
    dependencies:
      cross-spawn: 7.0.6
      signal-exit: 4.1.0

  fs-extra@11.3.0:
    dependencies:
      graceful-fs: 4.2.11
      jsonfile: 6.1.0
      universalify: 2.0.1

  fsevents@2.3.3:
    optional: true

  function-bind@1.1.2: {}

  gensync@1.0.0-beta.2: {}

  get-east-asian-width@1.3.1: {}

  glob-parent@5.1.2:
    dependencies:
      is-glob: 4.0.3

  glob-parent@6.0.2:
    dependencies:
      is-glob: 4.0.3

  glob@10.4.5:
    dependencies:
      foreground-child: 3.3.1
      jackspeak: 3.4.3
      minimatch: 9.0.5
      minipass: 7.1.2
      package-json-from-dist: 1.0.1
      path-scurry: 1.11.1

  globals@14.0.0: {}

  globals@16.4.0: {}

  graceful-fs@4.2.11: {}

  graphemer@1.4.0: {}

  happy-dom@18.0.1:
    dependencies:
      '@types/node': 20.19.15
      '@types/whatwg-mimetype': 3.0.2
      whatwg-mimetype: 3.0.0

  has-flag@4.0.0: {}

  hasown@2.0.2:
    dependencies:
      function-bind: 1.1.2

  he@1.2.0: {}

  html-escaper@2.0.2: {}

  husky@9.1.7: {}

  ignore@5.3.2: {}

  ignore@7.0.5: {}

  import-fresh@3.3.1:
    dependencies:
      parent-module: 1.0.1
      resolve-from: 4.0.0

  import-lazy@4.0.0: {}

  imurmurhash@0.1.4: {}

  indent-string@4.0.0: {}

  is-core-module@2.16.1:
    dependencies:
      hasown: 2.0.2

  is-extglob@2.1.1: {}

  is-fullwidth-code-point@3.0.0: {}

  is-fullwidth-code-point@4.0.0: {}

  is-fullwidth-code-point@5.1.0:
    dependencies:
      get-east-asian-width: 1.3.1

  is-glob@4.0.3:
    dependencies:
      is-extglob: 2.1.1

  is-number@7.0.0: {}

  isexe@2.0.0: {}

  istanbul-lib-coverage@3.2.2: {}

  istanbul-lib-report@3.0.1:
    dependencies:
      istanbul-lib-coverage: 3.2.2
      make-dir: 4.0.0
      supports-color: 7.2.0

  istanbul-lib-source-maps@5.0.6:
    dependencies:
      '@jridgewell/trace-mapping': 0.3.30
      debug: 4.4.1
      istanbul-lib-coverage: 3.2.2
    transitivePeerDependencies:
      - supports-color

  istanbul-reports@3.1.7:
    dependencies:
      html-escaper: 2.0.2
      istanbul-lib-report: 3.0.1

  jackspeak@3.4.3:
    dependencies:
      '@isaacs/cliui': 8.0.2
    optionalDependencies:
      '@pkgjs/parseargs': 0.11.0

  javascript-natural-sort@0.7.1: {}

  jju@1.4.0: {}

  js-tokens@4.0.0: {}

  js-tokens@9.0.1: {}

  js-yaml@4.1.0:
    dependencies:
      argparse: 2.0.1

  jsesc@3.1.0: {}

  json-buffer@3.0.1: {}

  json-schema-traverse@0.4.1: {}

  json-schema-traverse@1.0.0: {}

  json-stable-stringify-without-jsonify@1.0.1: {}

  json5@2.2.3: {}

  jsonfile@6.1.0:
    dependencies:
      universalify: 2.0.1
    optionalDependencies:
      graceful-fs: 4.2.11

  keyv@4.5.4:
    dependencies:
      json-buffer: 3.0.1

  kolorist@1.8.0: {}

  levn@0.4.1:
    dependencies:
      prelude-ls: 1.2.1
      type-check: 0.4.0

  lilconfig@3.1.3: {}

  lint-staged@16.1.6:
    dependencies:
      chalk: 5.6.0
      commander: 14.0.0
      debug: 4.4.1
      lilconfig: 3.1.3
      listr2: 9.0.3
      micromatch: 4.0.8
      nano-spawn: 1.0.2
      pidtree: 0.6.0
      string-argv: 0.3.2
      yaml: 2.8.1
    transitivePeerDependencies:
      - supports-color

  listr2@9.0.3:
    dependencies:
      cli-truncate: 4.0.0
      colorette: 2.0.20
      eventemitter3: 5.0.1
      log-update: 6.1.0
      rfdc: 1.4.1
      wrap-ansi: 9.0.0

  local-pkg@1.1.1:
    dependencies:
      mlly: 1.7.4
      pkg-types: 2.2.0
      quansync: 0.2.10

  locate-path@6.0.0:
    dependencies:
      p-locate: 5.0.0

  lodash.merge@4.6.2: {}

  lodash@4.17.21: {}

  log-update@6.1.0:
    dependencies:
      ansi-escapes: 7.0.0
      cli-cursor: 5.0.0
      slice-ansi: 7.1.0
      strip-ansi: 7.1.0
      wrap-ansi: 9.0.0

  loupe@3.1.4: {}

  lru-cache@10.4.3: {}

  lru-cache@5.1.1:
    dependencies:
      yallist: 3.1.1

  lru-cache@6.0.0:
    dependencies:
      yallist: 4.0.0

  lz-string@1.5.0: {}

  magic-string@0.30.17:
    dependencies:
      '@jridgewell/sourcemap-codec': 1.5.5

  magicast@0.3.5:
    dependencies:
      '@babel/parser': 7.28.3
      '@babel/types': 7.28.2
      source-map-js: 1.2.1

  make-dir@4.0.0:
    dependencies:
      semver: 7.7.2

  merge2@1.4.1: {}

  micromatch@4.0.8:
    dependencies:
      braces: 3.0.3
      picomatch: 2.3.1

  mimic-function@5.0.1: {}

  min-indent@1.0.1: {}

  minimatch@3.0.8:
    dependencies:
      brace-expansion: 1.1.12

  minimatch@3.1.2:
    dependencies:
      brace-expansion: 1.1.12

  minimatch@9.0.5:
    dependencies:
      brace-expansion: 2.0.2

  minipass@7.1.2: {}

  mlly@1.7.4:
    dependencies:
      acorn: 8.15.0
      pathe: 2.0.3
      pkg-types: 1.3.1
      ufo: 1.6.1

  mobx-react-lite@4.1.0(mobx@6.13.7)(react-dom@19.1.1(react@19.1.1))(react@19.1.1):
    dependencies:
      mobx: 6.13.7
      react: 19.1.1
      use-sync-external-store: 1.5.0(react@19.1.1)
    optionalDependencies:
      react-dom: 19.1.1(react@19.1.1)

  mobx@6.13.7: {}

  ms@2.1.3: {}

  muggle-string@0.4.1: {}

  nano-spawn@1.0.2: {}

  nanoid@3.3.11: {}

  natural-compare@1.4.0: {}

  node-releases@2.0.19: {}

  onetime@7.0.0:
    dependencies:
      mimic-function: 5.0.1

  optionator@0.9.4:
    dependencies:
      deep-is: 0.1.4
      fast-levenshtein: 2.0.6
      levn: 0.4.1
      prelude-ls: 1.2.1
      type-check: 0.4.0
      word-wrap: 1.2.5

  p-limit@3.1.0:
    dependencies:
      yocto-queue: 0.1.0

  p-locate@5.0.0:
    dependencies:
      p-limit: 3.1.0

  package-json-from-dist@1.0.1: {}

  parent-module@1.0.1:
    dependencies:
      callsites: 3.1.0

  path-browserify@1.0.1: {}

  path-exists@4.0.0: {}

  path-key@3.1.1: {}

  path-parse@1.0.7: {}

  path-scurry@1.11.1:
    dependencies:
      lru-cache: 10.4.3
      minipass: 7.1.2

  pathe@2.0.3: {}

  pathval@2.0.1: {}

  picocolors@1.1.1: {}

  picomatch@2.3.1: {}

  picomatch@4.0.3: {}

  pidtree@0.6.0: {}

  pkg-types@1.3.1:
    dependencies:
      confbox: 0.1.8
      mlly: 1.7.4
      pathe: 2.0.3

  pkg-types@2.2.0:
    dependencies:
      confbox: 0.2.2
      exsolve: 1.0.7
      pathe: 2.0.3

  postcss@8.5.6:
    dependencies:
      nanoid: 3.3.11
      picocolors: 1.1.1
      source-map-js: 1.2.1

  prelude-ls@1.2.1: {}

  prettier@3.6.2: {}

  pretty-format@27.5.1:
    dependencies:
      ansi-regex: 5.0.1
      ansi-styles: 5.2.0
      react-is: 17.0.2

  punycode@2.3.1: {}

  quansync@0.2.10: {}

  queue-microtask@1.2.3: {}

  react-dom@19.1.1(react@19.1.1):
    dependencies:
      react: 19.1.1
      scheduler: 0.26.0

  react-is@17.0.2: {}

  react-refresh@0.17.0: {}

  react@19.1.1: {}

  redent@3.0.0:
    dependencies:
      indent-string: 4.0.0
      strip-indent: 3.0.0

  require-from-string@2.0.2: {}

  resolve-from@4.0.0: {}

  resolve@1.22.10:
    dependencies:
      is-core-module: 2.16.1
      path-parse: 1.0.7
      supports-preserve-symlinks-flag: 1.0.0

  restore-cursor@5.1.0:
    dependencies:
      onetime: 7.0.0
      signal-exit: 4.1.0

  reusify@1.1.0: {}

  rfdc@1.4.1: {}

  rollup@4.50.2:
    dependencies:
      '@types/estree': 1.0.8
    optionalDependencies:
      '@rollup/rollup-android-arm-eabi': 4.50.2
      '@rollup/rollup-android-arm64': 4.50.2
      '@rollup/rollup-darwin-arm64': 4.50.2
      '@rollup/rollup-darwin-x64': 4.50.2
      '@rollup/rollup-freebsd-arm64': 4.50.2
      '@rollup/rollup-freebsd-x64': 4.50.2
      '@rollup/rollup-linux-arm-gnueabihf': 4.50.2
      '@rollup/rollup-linux-arm-musleabihf': 4.50.2
      '@rollup/rollup-linux-arm64-gnu': 4.50.2
      '@rollup/rollup-linux-arm64-musl': 4.50.2
      '@rollup/rollup-linux-loong64-gnu': 4.50.2
      '@rollup/rollup-linux-ppc64-gnu': 4.50.2
      '@rollup/rollup-linux-riscv64-gnu': 4.50.2
      '@rollup/rollup-linux-riscv64-musl': 4.50.2
      '@rollup/rollup-linux-s390x-gnu': 4.50.2
      '@rollup/rollup-linux-x64-gnu': 4.50.2
      '@rollup/rollup-linux-x64-musl': 4.50.2
      '@rollup/rollup-openharmony-arm64': 4.50.2
      '@rollup/rollup-win32-arm64-msvc': 4.50.2
      '@rollup/rollup-win32-ia32-msvc': 4.50.2
      '@rollup/rollup-win32-x64-msvc': 4.50.2
      fsevents: 2.3.3

  run-parallel@1.2.0:
    dependencies:
      queue-microtask: 1.2.3

  scheduler@0.26.0: {}

  semver@6.3.1: {}

  semver@7.5.4:
    dependencies:
      lru-cache: 6.0.0

  semver@7.7.2: {}

  shebang-command@2.0.0:
    dependencies:
      shebang-regex: 3.0.0

  shebang-regex@3.0.0: {}

  siginfo@2.0.0: {}

  signal-exit@4.1.0: {}

  slice-ansi@5.0.0:
    dependencies:
      ansi-styles: 6.2.3
      is-fullwidth-code-point: 4.0.0

  slice-ansi@7.1.0:
    dependencies:
      ansi-styles: 6.2.3
      is-fullwidth-code-point: 5.1.0

  source-map-js@1.2.1: {}

  source-map@0.6.1: {}

  sprintf-js@1.0.3: {}

  stackback@0.0.2: {}

  std-env@3.9.0: {}

  string-argv@0.3.2: {}

  string-width@4.2.3:
    dependencies:
      emoji-regex: 8.0.0
      is-fullwidth-code-point: 3.0.0
      strip-ansi: 6.0.1

  string-width@5.1.2:
    dependencies:
      eastasianwidth: 0.2.0
      emoji-regex: 9.2.2
      strip-ansi: 7.1.0

  string-width@7.2.0:
    dependencies:
      emoji-regex: 10.5.0
      get-east-asian-width: 1.3.1
      strip-ansi: 7.1.0

  strip-ansi@6.0.1:
    dependencies:
      ansi-regex: 5.0.1

  strip-ansi@7.1.0:
    dependencies:
      ansi-regex: 6.2.0

  strip-indent@3.0.0:
    dependencies:
      min-indent: 1.0.1

  strip-json-comments@3.1.1: {}

  strip-literal@3.0.0:
    dependencies:
      js-tokens: 9.0.1

  supports-color@7.2.0:
    dependencies:
      has-flag: 4.0.0

  supports-color@8.1.1:
    dependencies:
      has-flag: 4.0.0

  supports-preserve-symlinks-flag@1.0.0: {}

  test-exclude@7.0.1:
    dependencies:
      '@istanbuljs/schema': 0.1.3
      glob: 10.4.5
      minimatch: 9.0.5

  tinybench@2.9.0: {}

  tinyexec@0.3.2: {}

  tinyglobby@0.2.14:
    dependencies:
      fdir: 6.5.0(picomatch@4.0.3)
      picomatch: 4.0.3

  tinyglobby@0.2.15:
    dependencies:
      fdir: 6.5.0(picomatch@4.0.3)
      picomatch: 4.0.3

  tinypool@1.1.1: {}

  tinyrainbow@2.0.0: {}

  tinyspy@4.0.3: {}

  to-regex-range@5.0.1:
    dependencies:
      is-number: 7.0.0

  ts-api-utils@2.1.0(typescript@5.9.2):
    dependencies:
      typescript: 5.9.2

  type-check@0.4.0:
    dependencies:
      prelude-ls: 1.2.1

  typescript-eslint@8.41.0(eslint@9.35.0)(typescript@5.9.2):
    dependencies:
      '@typescript-eslint/eslint-plugin': 8.41.0(@typescript-eslint/parser@8.41.0(eslint@9.35.0)(typescript@5.9.2))(eslint@9.35.0)(typescript@5.9.2)
      '@typescript-eslint/parser': 8.41.0(eslint@9.35.0)(typescript@5.9.2)
      '@typescript-eslint/typescript-estree': 8.41.0(typescript@5.9.2)
      '@typescript-eslint/utils': 8.41.0(eslint@9.35.0)(typescript@5.9.2)
      eslint: 9.35.0
      typescript: 5.9.2
    transitivePeerDependencies:
      - supports-color

  typescript@5.8.2: {}

  typescript@5.9.2: {}

  ufo@1.6.1: {}

  undici-types@6.21.0: {}

  undici-types@7.12.0: {}

  universalify@2.0.1: {}

  update-browserslist-db@1.1.3(browserslist@4.25.4):
    dependencies:
      browserslist: 4.25.4
      escalade: 3.2.0
      picocolors: 1.1.1

  uri-js@4.4.1:
    dependencies:
      punycode: 2.3.1

  use-sync-external-store@1.5.0(react@19.1.1):
    dependencies:
      react: 19.1.1

  vite-node@3.2.4(@types/node@24.5.0)(yaml@2.8.1):
    dependencies:
      cac: 6.7.14
      debug: 4.4.3
      es-module-lexer: 1.7.0
      pathe: 2.0.3
<<<<<<< HEAD
      vite: 7.1.4(@types/node@24.5.0)(yaml@2.8.1)
=======
      vite: 7.1.5(@types/node@24.3.0)(yaml@2.8.1)
>>>>>>> 61b78535
    transitivePeerDependencies:
      - '@types/node'
      - jiti
      - less
      - lightningcss
      - sass
      - sass-embedded
      - stylus
      - sugarss
      - supports-color
      - terser
      - tsx
      - yaml

<<<<<<< HEAD
  vite-plugin-dts@4.5.4(@types/node@24.5.0)(rollup@4.50.0)(typescript@5.9.2)(vite@7.1.4(@types/node@24.5.0)(yaml@2.8.1)):
    dependencies:
      '@microsoft/api-extractor': 7.52.8(@types/node@24.5.0)
      '@rollup/pluginutils': 5.2.0(rollup@4.50.0)
=======
  vite-plugin-dts@4.5.4(@types/node@24.3.0)(rollup@4.50.2)(typescript@5.9.2)(vite@7.1.5(@types/node@24.3.0)(yaml@2.8.1)):
    dependencies:
      '@microsoft/api-extractor': 7.52.8(@types/node@24.3.0)
      '@rollup/pluginutils': 5.2.0(rollup@4.50.2)
>>>>>>> 61b78535
      '@volar/typescript': 2.4.20
      '@vue/language-core': 2.2.0(typescript@5.9.2)
      compare-versions: 6.1.1
      debug: 4.4.1
      kolorist: 1.8.0
      local-pkg: 1.1.1
      magic-string: 0.30.17
      typescript: 5.9.2
    optionalDependencies:
<<<<<<< HEAD
      vite: 7.1.4(@types/node@24.5.0)(yaml@2.8.1)
=======
      vite: 7.1.5(@types/node@24.3.0)(yaml@2.8.1)
>>>>>>> 61b78535
    transitivePeerDependencies:
      - '@types/node'
      - rollup
      - supports-color

<<<<<<< HEAD
  vite@7.1.4(@types/node@24.5.0)(yaml@2.8.1):
=======
  vite@7.1.5(@types/node@24.3.0)(yaml@2.8.1):
>>>>>>> 61b78535
    dependencies:
      esbuild: 0.25.9
      fdir: 6.5.0(picomatch@4.0.3)
      picomatch: 4.0.3
      postcss: 8.5.6
      rollup: 4.50.2
      tinyglobby: 0.2.15
    optionalDependencies:
      '@types/node': 24.5.0
      fsevents: 2.3.3
      yaml: 2.8.1

  vitest@3.2.4(@types/node@24.5.0)(happy-dom@18.0.1)(yaml@2.8.1):
    dependencies:
      '@types/chai': 5.2.2
      '@vitest/expect': 3.2.4
<<<<<<< HEAD
      '@vitest/mocker': 3.2.4(vite@7.1.4(@types/node@24.5.0)(yaml@2.8.1))
=======
      '@vitest/mocker': 3.2.4(vite@7.1.5(@types/node@24.3.0)(yaml@2.8.1))
>>>>>>> 61b78535
      '@vitest/pretty-format': 3.2.4
      '@vitest/runner': 3.2.4
      '@vitest/snapshot': 3.2.4
      '@vitest/spy': 3.2.4
      '@vitest/utils': 3.2.4
      chai: 5.2.1
      debug: 4.4.1
      expect-type: 1.2.2
      magic-string: 0.30.17
      pathe: 2.0.3
      picomatch: 4.0.3
      std-env: 3.9.0
      tinybench: 2.9.0
      tinyexec: 0.3.2
      tinyglobby: 0.2.14
      tinypool: 1.1.1
      tinyrainbow: 2.0.0
<<<<<<< HEAD
      vite: 7.1.4(@types/node@24.5.0)(yaml@2.8.1)
      vite-node: 3.2.4(@types/node@24.5.0)(yaml@2.8.1)
=======
      vite: 7.1.5(@types/node@24.3.0)(yaml@2.8.1)
      vite-node: 3.2.4(@types/node@24.3.0)(yaml@2.8.1)
>>>>>>> 61b78535
      why-is-node-running: 2.3.0
    optionalDependencies:
      '@types/node': 24.5.0
      happy-dom: 18.0.1
    transitivePeerDependencies:
      - jiti
      - less
      - lightningcss
      - msw
      - sass
      - sass-embedded
      - stylus
      - sugarss
      - supports-color
      - terser
      - tsx
      - yaml

  vscode-uri@3.1.0: {}

  whatwg-mimetype@3.0.0: {}

  which@2.0.2:
    dependencies:
      isexe: 2.0.0

  why-is-node-running@2.3.0:
    dependencies:
      siginfo: 2.0.0
      stackback: 0.0.2

  word-wrap@1.2.5: {}

  wrap-ansi@7.0.0:
    dependencies:
      ansi-styles: 4.3.0
      string-width: 4.2.3
      strip-ansi: 6.0.1

  wrap-ansi@8.1.0:
    dependencies:
      ansi-styles: 6.2.3
      string-width: 5.1.2
      strip-ansi: 7.1.0

  wrap-ansi@9.0.0:
    dependencies:
      ansi-styles: 6.2.3
      string-width: 7.2.0
      strip-ansi: 7.1.0

  yallist@3.1.1: {}

  yallist@4.0.0: {}

  yaml@2.8.1: {}

  yocto-queue@0.1.0: {}<|MERGE_RESOLUTION|>--- conflicted
+++ resolved
@@ -31,11 +31,7 @@
         version: 19.1.9(@types/react@19.1.12)
       '@vitejs/plugin-react':
         specifier: ^5.0.2
-<<<<<<< HEAD
-        version: 5.0.2(vite@7.1.4(@types/node@24.5.0)(yaml@2.8.1))
-=======
-        version: 5.0.2(vite@7.1.5(@types/node@24.3.0)(yaml@2.8.1))
->>>>>>> 61b78535
+        version: 5.0.2(vite@7.1.5(@types/node@24.5.0)(yaml@2.8.1))
       '@vitest/coverage-v8':
         specifier: ^3.2.4
         version: 3.2.4(vitest@3.2.4(@types/node@24.5.0)(happy-dom@18.0.1)(yaml@2.8.1))
@@ -82,19 +78,11 @@
         specifier: ^8.41.0
         version: 8.41.0(eslint@9.35.0)(typescript@5.9.2)
       vite:
-<<<<<<< HEAD
-        specifier: ^7.1.4
-        version: 7.1.4(@types/node@24.5.0)(yaml@2.8.1)
+        specifier: ^7.1.5
+        version: 7.1.5(@types/node@24.5.0)(yaml@2.8.1)
       vite-plugin-dts:
         specifier: ^4.5.4
-        version: 4.5.4(@types/node@24.5.0)(rollup@4.50.0)(typescript@5.9.2)(vite@7.1.4(@types/node@24.5.0)(yaml@2.8.1))
-=======
-        specifier: ^7.1.5
-        version: 7.1.5(@types/node@24.3.0)(yaml@2.8.1)
-      vite-plugin-dts:
-        specifier: ^4.5.4
-        version: 4.5.4(@types/node@24.3.0)(rollup@4.50.2)(typescript@5.9.2)(vite@7.1.5(@types/node@24.3.0)(yaml@2.8.1))
->>>>>>> 61b78535
+        version: 4.5.4(@types/node@24.5.0)(rollup@4.50.2)(typescript@5.9.2)(vite@7.1.5(@types/node@24.5.0)(yaml@2.8.1))
       vitest:
         specifier: ^3.2.4
         version: 3.2.4(@types/node@24.5.0)(happy-dom@18.0.1)(yaml@2.8.1)
@@ -179,10 +167,6 @@
     peerDependencies:
       '@babel/core': ^7.0.0-0
 
-  '@babel/runtime@7.28.3':
-    resolution: {integrity: sha512-9uIQ10o0WGdpP6GDhXcdOJPJuDgFtIDtN/9+ArJQ2NAfAmiuhTQdzkaTGR33v43GYS2UrSA0eX2pPPHoFVvpxA==}
-    engines: {node: '>=6.9.0'}
-
   '@babel/runtime@7.28.4':
     resolution: {integrity: sha512-Q/N6JNWvIvPnLDvjlE1OUBLPQHH6l3CltCEsHIujp45zQUSSh8K+gHnaEX45yAT1nyngnINhvWtzN+Nb9D8RAQ==}
     engines: {node: '>=6.9.0'}
@@ -383,10 +367,6 @@
 
   '@eslint/eslintrc@3.3.1':
     resolution: {integrity: sha512-gtF186CXhIl1p4pJNGZw8Yc6RlshoePRvE0X91oPGb3vZ8pM3qOS9W9NGPat9LziaBV7XrJWGylNQXkGcnM3IQ==}
-    engines: {node: ^18.18.0 || ^20.9.0 || >=21.1.0}
-
-  '@eslint/js@9.34.0':
-    resolution: {integrity: sha512-EoyvqQnBNsV1CWaEJ559rxXL4c8V92gxirbawSmVUOWXlsRxxQXl6LmCpdUblgxgSkDIqKnhzba2SjRTI/A5Rw==}
     engines: {node: ^18.18.0 || ^20.9.0 || >=21.1.0}
 
   '@eslint/js@9.35.0':
@@ -1001,15 +981,6 @@
   de-indent@1.0.2:
     resolution: {integrity: sha512-e/1zu3xH5MQryN2zdVaF0OrdNLUbvWxzMbi+iNA6Bky7l1RoP8a2fIbRocyHclXt/arDrrR6lL3TqFD9pMQTsg==}
 
-  debug@4.4.1:
-    resolution: {integrity: sha512-KcKCqiftBJcZr++7ykoDIEwSa3XWowTfNPo92BYxjXiyYEVrUQh2aLyhxBCwww+heortUFxEJYcRzosstTEBYQ==}
-    engines: {node: '>=6.0'}
-    peerDependencies:
-      supports-color: '*'
-    peerDependenciesMeta:
-      supports-color:
-        optional: true
-
   debug@4.4.3:
     resolution: {integrity: sha512-RGwwWnwQvkVfavKVt22FGLw+xYSdzARwm0ru6DhTVA3umU5hZc28V3kO4stgYryrTlLpuvgI9GiijltAjNbcqA==}
     engines: {node: '>=6.0'}
@@ -1777,10 +1748,6 @@
 
   tinyexec@0.3.2:
     resolution: {integrity: sha512-KQQR9yN7R5+OSwaK0XQoj22pwHoTlgYqmUscPYoknOoWCWfj/5/ABTMRi69FrKU5ffPVh5QcFikpWJI/P1ocHA==}
-
-  tinyglobby@0.2.14:
-    resolution: {integrity: sha512-tX5e7OM1HnYr2+a2C/4V0htOcSQcoSTH9KgJnVvNm5zm/cyEWKJ7j7YutsH9CxMdtOkkLFy2AHrMci9IM8IPZQ==}
-    engines: {node: '>=12.0.0'}
 
   tinyglobby@0.2.15:
     resolution: {integrity: sha512-j2Zq4NyQYG5XMST4cbs02Ak8iJUdxRM0XI5QyxXuZOzKOINmWurp3smXu3y5wDcJrptwpSjgXHzIQxR0omXljQ==}
@@ -2084,8 +2051,6 @@
       '@babel/core': 7.28.3
       '@babel/helper-plugin-utils': 7.27.1
 
-  '@babel/runtime@7.28.3': {}
-
   '@babel/runtime@7.28.4': {}
 
   '@babel/template@7.27.2':
@@ -2102,7 +2067,7 @@
       '@babel/parser': 7.28.3
       '@babel/template': 7.27.2
       '@babel/types': 7.28.2
-      debug: 4.4.1
+      debug: 4.4.3
     transitivePeerDependencies:
       - supports-color
 
@@ -2225,8 +2190,6 @@
       strip-json-comments: 3.1.1
     transitivePeerDependencies:
       - supports-color
-
-  '@eslint/js@9.34.0': {}
 
   '@eslint/js@9.35.0': {}
 
@@ -2452,7 +2415,7 @@
 
   '@testing-library/react@16.3.0(@testing-library/dom@10.4.0)(@types/react-dom@19.1.9(@types/react@19.1.12))(@types/react@19.1.12)(react-dom@19.1.1(react@19.1.1))(react@19.1.1)':
     dependencies:
-      '@babel/runtime': 7.28.3
+      '@babel/runtime': 7.28.4
       '@testing-library/dom': 10.4.0
       react: 19.1.1
       react-dom: 19.1.1(react@19.1.1)
@@ -2618,11 +2581,7 @@
       '@typescript-eslint/types': 8.41.0
       eslint-visitor-keys: 4.2.1
 
-<<<<<<< HEAD
-  '@vitejs/plugin-react@5.0.2(vite@7.1.4(@types/node@24.5.0)(yaml@2.8.1))':
-=======
-  '@vitejs/plugin-react@5.0.2(vite@7.1.5(@types/node@24.3.0)(yaml@2.8.1))':
->>>>>>> 61b78535
+  '@vitejs/plugin-react@5.0.2(vite@7.1.5(@types/node@24.5.0)(yaml@2.8.1))':
     dependencies:
       '@babel/core': 7.28.3
       '@babel/plugin-transform-react-jsx-self': 7.27.1(@babel/core@7.28.3)
@@ -2630,11 +2589,7 @@
       '@rolldown/pluginutils': 1.0.0-beta.34
       '@types/babel__core': 7.20.5
       react-refresh: 0.17.0
-<<<<<<< HEAD
-      vite: 7.1.4(@types/node@24.5.0)(yaml@2.8.1)
-=======
-      vite: 7.1.5(@types/node@24.3.0)(yaml@2.8.1)
->>>>>>> 61b78535
+      vite: 7.1.5(@types/node@24.5.0)(yaml@2.8.1)
     transitivePeerDependencies:
       - supports-color
 
@@ -2643,7 +2598,7 @@
       '@ampproject/remapping': 2.3.0
       '@bcoe/v8-coverage': 1.0.2
       ast-v8-to-istanbul: 0.3.3
-      debug: 4.4.1
+      debug: 4.4.3
       istanbul-lib-coverage: 3.2.2
       istanbul-lib-report: 3.0.1
       istanbul-lib-source-maps: 5.0.6
@@ -2665,21 +2620,13 @@
       chai: 5.2.1
       tinyrainbow: 2.0.0
 
-<<<<<<< HEAD
-  '@vitest/mocker@3.2.4(vite@7.1.4(@types/node@24.5.0)(yaml@2.8.1))':
-=======
-  '@vitest/mocker@3.2.4(vite@7.1.5(@types/node@24.3.0)(yaml@2.8.1))':
->>>>>>> 61b78535
+  '@vitest/mocker@3.2.4(vite@7.1.5(@types/node@24.5.0)(yaml@2.8.1))':
     dependencies:
       '@vitest/spy': 3.2.4
       estree-walker: 3.0.3
       magic-string: 0.30.17
     optionalDependencies:
-<<<<<<< HEAD
-      vite: 7.1.4(@types/node@24.5.0)(yaml@2.8.1)
-=======
-      vite: 7.1.5(@types/node@24.3.0)(yaml@2.8.1)
->>>>>>> 61b78535
+      vite: 7.1.5(@types/node@24.5.0)(yaml@2.8.1)
 
   '@vitest/pretty-format@3.2.4':
     dependencies:
@@ -2910,10 +2857,6 @@
   csstype@3.1.3: {}
 
   de-indent@1.0.2: {}
-
-  debug@4.4.1:
-    dependencies:
-      ms: 2.1.3
 
   debug@4.4.3:
     dependencies:
@@ -3218,7 +3161,7 @@
   istanbul-lib-source-maps@5.0.6:
     dependencies:
       '@jridgewell/trace-mapping': 0.3.30
-      debug: 4.4.1
+      debug: 4.4.3
       istanbul-lib-coverage: 3.2.2
     transitivePeerDependencies:
       - supports-color
@@ -3281,7 +3224,7 @@
     dependencies:
       chalk: 5.6.0
       commander: 14.0.0
-      debug: 4.4.1
+      debug: 4.4.3
       lilconfig: 3.1.3
       listr2: 9.0.3
       micromatch: 4.0.8
@@ -3655,11 +3598,6 @@
 
   tinyexec@0.3.2: {}
 
-  tinyglobby@0.2.14:
-    dependencies:
-      fdir: 6.5.0(picomatch@4.0.3)
-      picomatch: 4.0.3
-
   tinyglobby@0.2.15:
     dependencies:
       fdir: 6.5.0(picomatch@4.0.3)
@@ -3726,11 +3664,7 @@
       debug: 4.4.3
       es-module-lexer: 1.7.0
       pathe: 2.0.3
-<<<<<<< HEAD
-      vite: 7.1.4(@types/node@24.5.0)(yaml@2.8.1)
-=======
-      vite: 7.1.5(@types/node@24.3.0)(yaml@2.8.1)
->>>>>>> 61b78535
+      vite: 7.1.5(@types/node@24.5.0)(yaml@2.8.1)
     transitivePeerDependencies:
       - '@types/node'
       - jiti
@@ -3745,41 +3679,26 @@
       - tsx
       - yaml
 
-<<<<<<< HEAD
-  vite-plugin-dts@4.5.4(@types/node@24.5.0)(rollup@4.50.0)(typescript@5.9.2)(vite@7.1.4(@types/node@24.5.0)(yaml@2.8.1)):
+  vite-plugin-dts@4.5.4(@types/node@24.5.0)(rollup@4.50.2)(typescript@5.9.2)(vite@7.1.5(@types/node@24.5.0)(yaml@2.8.1)):
     dependencies:
       '@microsoft/api-extractor': 7.52.8(@types/node@24.5.0)
-      '@rollup/pluginutils': 5.2.0(rollup@4.50.0)
-=======
-  vite-plugin-dts@4.5.4(@types/node@24.3.0)(rollup@4.50.2)(typescript@5.9.2)(vite@7.1.5(@types/node@24.3.0)(yaml@2.8.1)):
-    dependencies:
-      '@microsoft/api-extractor': 7.52.8(@types/node@24.3.0)
       '@rollup/pluginutils': 5.2.0(rollup@4.50.2)
->>>>>>> 61b78535
       '@volar/typescript': 2.4.20
       '@vue/language-core': 2.2.0(typescript@5.9.2)
       compare-versions: 6.1.1
-      debug: 4.4.1
+      debug: 4.4.3
       kolorist: 1.8.0
       local-pkg: 1.1.1
       magic-string: 0.30.17
       typescript: 5.9.2
     optionalDependencies:
-<<<<<<< HEAD
-      vite: 7.1.4(@types/node@24.5.0)(yaml@2.8.1)
-=======
-      vite: 7.1.5(@types/node@24.3.0)(yaml@2.8.1)
->>>>>>> 61b78535
+      vite: 7.1.5(@types/node@24.5.0)(yaml@2.8.1)
     transitivePeerDependencies:
       - '@types/node'
       - rollup
       - supports-color
 
-<<<<<<< HEAD
-  vite@7.1.4(@types/node@24.5.0)(yaml@2.8.1):
-=======
-  vite@7.1.5(@types/node@24.3.0)(yaml@2.8.1):
->>>>>>> 61b78535
+  vite@7.1.5(@types/node@24.5.0)(yaml@2.8.1):
     dependencies:
       esbuild: 0.25.9
       fdir: 6.5.0(picomatch@4.0.3)
@@ -3796,18 +3715,14 @@
     dependencies:
       '@types/chai': 5.2.2
       '@vitest/expect': 3.2.4
-<<<<<<< HEAD
-      '@vitest/mocker': 3.2.4(vite@7.1.4(@types/node@24.5.0)(yaml@2.8.1))
-=======
-      '@vitest/mocker': 3.2.4(vite@7.1.5(@types/node@24.3.0)(yaml@2.8.1))
->>>>>>> 61b78535
+      '@vitest/mocker': 3.2.4(vite@7.1.5(@types/node@24.5.0)(yaml@2.8.1))
       '@vitest/pretty-format': 3.2.4
       '@vitest/runner': 3.2.4
       '@vitest/snapshot': 3.2.4
       '@vitest/spy': 3.2.4
       '@vitest/utils': 3.2.4
       chai: 5.2.1
-      debug: 4.4.1
+      debug: 4.4.3
       expect-type: 1.2.2
       magic-string: 0.30.17
       pathe: 2.0.3
@@ -3815,16 +3730,11 @@
       std-env: 3.9.0
       tinybench: 2.9.0
       tinyexec: 0.3.2
-      tinyglobby: 0.2.14
+      tinyglobby: 0.2.15
       tinypool: 1.1.1
       tinyrainbow: 2.0.0
-<<<<<<< HEAD
-      vite: 7.1.4(@types/node@24.5.0)(yaml@2.8.1)
+      vite: 7.1.5(@types/node@24.5.0)(yaml@2.8.1)
       vite-node: 3.2.4(@types/node@24.5.0)(yaml@2.8.1)
-=======
-      vite: 7.1.5(@types/node@24.3.0)(yaml@2.8.1)
-      vite-node: 3.2.4(@types/node@24.3.0)(yaml@2.8.1)
->>>>>>> 61b78535
       why-is-node-running: 2.3.0
     optionalDependencies:
       '@types/node': 24.5.0
