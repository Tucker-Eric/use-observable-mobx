--- conflicted
+++ resolved
@@ -30,13 +30,8 @@
         specifier: ^19.1.9
         version: 19.1.9(@types/react@19.1.12)
       '@vitejs/plugin-react':
-<<<<<<< HEAD
-        specifier: ^5.0.1
-        version: 5.0.1(vite@7.1.4(@types/node@24.3.0)(yaml@2.8.1))
-=======
         specifier: ^5.0.2
-        version: 5.0.2(vite@7.1.3(@types/node@24.3.0)(yaml@2.8.1))
->>>>>>> 7b504151
+        version: 5.0.2(vite@7.1.4(@types/node@24.3.0)(yaml@2.8.1))
       '@vitest/coverage-v8':
         specifier: ^3.2.4
         version: 3.2.4(vitest@3.2.4(@types/node@24.3.0)(happy-dom@18.0.1)(yaml@2.8.1))
@@ -113,10 +108,6 @@
     resolution: {integrity: sha512-yDBHV9kQNcr2/sUr9jghVyz9C3Y5G2zUM2H2lo+9mKv4sFgbA8s8Z9t8D1jiTkGoO/NoIfKMyKWr4s6CN23ZwQ==}
     engines: {node: '>=6.9.0'}
 
-  '@babel/generator@7.28.0':
-    resolution: {integrity: sha512-lJjzvrbEeWrhB4P3QBsH7tey117PjLZnDbLiQEKjQ/fNJTjuq4HSqgFA+UNSwZT8D7dxxbnuSBMsa1lrWzKlQg==}
-    engines: {node: '>=6.9.0'}
-
   '@babel/generator@7.28.3':
     resolution: {integrity: sha512-3lSpxGgvnmZznmBkCRnVREPUFJv2wrv9iAoFDvADJc0ypmdOxdUtcLeBgBJ6zE0PMeTKnxeQzyk0xTBq4Ep7zw==}
     engines: {node: '>=6.9.0'}
@@ -159,11 +150,6 @@
     resolution: {integrity: sha512-PTNtvUQihsAsDHMOP5pfobP8C6CM4JWXmP8DrEIt46c3r2bf87Ua1zoqevsMo9g+tWDwgWrFP5EIxuBx5RudAw==}
     engines: {node: '>=6.9.0'}
 
-  '@babel/parser@7.28.0':
-    resolution: {integrity: sha512-jVZGvOxOuNSsuQuLRTh13nU0AogFlw32w/MT+LV6D3sP5WdbW61E77RnkbaO2dUvmPAYrBDJXGn5gGS6tH4j8g==}
-    engines: {node: '>=6.0.0'}
-    hasBin: true
-
   '@babel/parser@7.28.3':
     resolution: {integrity: sha512-7+Ey1mAgYqFAx2h0RuoxcQT5+MlG3GTV0TQrgr7/ZliKsm/MNDxVVutlWaziMq7wJNAz8MTqz55XLpWvva6StA==}
     engines: {node: '>=6.0.0'}
@@ -181,20 +167,12 @@
     peerDependencies:
       '@babel/core': ^7.0.0-0
 
-  '@babel/runtime@7.28.2':
-    resolution: {integrity: sha512-KHp2IflsnGywDjBWDkR9iEqiWSpc8GIi0lgTT3mOElT0PP1tG26P4tmFI2YvAdzgq9RGyoHZQEIEdZy6Ec5xCA==}
-    engines: {node: '>=6.9.0'}
-
   '@babel/runtime@7.28.3':
     resolution: {integrity: sha512-9uIQ10o0WGdpP6GDhXcdOJPJuDgFtIDtN/9+ArJQ2NAfAmiuhTQdzkaTGR33v43GYS2UrSA0eX2pPPHoFVvpxA==}
     engines: {node: '>=6.9.0'}
 
   '@babel/template@7.27.2':
     resolution: {integrity: sha512-LPDZ85aEJyYSd18/DkjNh4/y1ntkE5KwUHWTiqgRxruuZL2F1yuHligVHLvcHY2vMHXttKFpJn6LwfI7cw7ODw==}
-    engines: {node: '>=6.9.0'}
-
-  '@babel/traverse@7.28.0':
-    resolution: {integrity: sha512-mGe7UK5wWyh0bKRfupsUchrQGqvDbZDbKJw+kcRGSmdHVYrv+ltd0pnpDTVpiTqnaBru9iEvA8pz8W46v0Amwg==}
     engines: {node: '>=6.9.0'}
 
   '@babel/traverse@7.28.3':
@@ -431,9 +409,6 @@
     resolution: {integrity: sha512-ZXRY4jNvVgSVQ8DL3LTcakaAtXwTVUxE81hslsyD2AtoXW/wVob10HkOJ1X/pAlcI7D+2YoZKg5do8G/w6RYgA==}
     engines: {node: '>=8'}
 
-  '@jridgewell/gen-mapping@0.3.12':
-    resolution: {integrity: sha512-OuLGC46TjB5BbN1dH8JULVVZY4WTdkF7tV9Ys6wLL1rubZnCMstOhNHueU5bLCrnRuDhKPDM4g6sw4Bel5Gzqg==}
-
   '@jridgewell/gen-mapping@0.3.13':
     resolution: {integrity: sha512-2kkt/7niJ6MgEPxF0bYdQ6etZaA+fQvDcLKckhy1yIQOzaoKjBBjSj63/aLVjYE3qhRt5dvM+uUyfCg6UKCBbA==}
 
@@ -441,14 +416,8 @@
     resolution: {integrity: sha512-bRISgCIjP20/tbWSPWMEi54QVPRZExkuD9lJL+UIxUKtwVJA8wW1Trb1jMs1RFXo1CBTNZ/5hpC9QvmKWdopKw==}
     engines: {node: '>=6.0.0'}
 
-  '@jridgewell/sourcemap-codec@1.5.4':
-    resolution: {integrity: sha512-VT2+G1VQs/9oz078bLrYbecdZKs912zQlkelYpuf+SXF+QvZDYJlbx/LSx+meSAwdDFnF8FVXW92AVjjkVmgFw==}
-
   '@jridgewell/sourcemap-codec@1.5.5':
     resolution: {integrity: sha512-cYQ9310grqxueWbl+WuIUIaiUaDcj7WOq5fVhEljNVgRfOUhY9fy2zTvfoqWsnebh8Sl70VScFbICvJnLKB0Og==}
-
-  '@jridgewell/trace-mapping@0.3.29':
-    resolution: {integrity: sha512-uw6guiW/gcAGPDhLmd77/6lW8QLeiV5RUTsAX46Db6oLhGaVj4lhnPwb184s1bkc8kdVg/+h988dro8GRDpmYQ==}
 
   '@jridgewell/trace-mapping@0.3.30':
     resolution: {integrity: sha512-GQ7Nw5G2lTu/BtHTKfXhKHok2WGetd4XYcVKGx00SjAk8GMwgJM3zr6zORiPGuOE+/vkc90KtTosSSvaCjKb2Q==}
@@ -1994,8 +1963,8 @@
 
   '@ampproject/remapping@2.3.0':
     dependencies:
-      '@jridgewell/gen-mapping': 0.3.12
-      '@jridgewell/trace-mapping': 0.3.29
+      '@jridgewell/gen-mapping': 0.3.13
+      '@jridgewell/trace-mapping': 0.3.30
 
   '@babel/code-frame@7.27.1':
     dependencies:
@@ -2025,14 +1994,6 @@
     transitivePeerDependencies:
       - supports-color
 
-  '@babel/generator@7.28.0':
-    dependencies:
-      '@babel/parser': 7.28.0
-      '@babel/types': 7.28.2
-      '@jridgewell/gen-mapping': 0.3.12
-      '@jridgewell/trace-mapping': 0.3.29
-      jsesc: 3.1.0
-
   '@babel/generator@7.28.3':
     dependencies:
       '@babel/parser': 7.28.3
@@ -2080,10 +2041,6 @@
       '@babel/template': 7.27.2
       '@babel/types': 7.28.2
 
-  '@babel/parser@7.28.0':
-    dependencies:
-      '@babel/types': 7.28.2
-
   '@babel/parser@7.28.3':
     dependencies:
       '@babel/types': 7.28.2
@@ -2098,27 +2055,13 @@
       '@babel/core': 7.28.3
       '@babel/helper-plugin-utils': 7.27.1
 
-  '@babel/runtime@7.28.2': {}
-
   '@babel/runtime@7.28.3': {}
 
   '@babel/template@7.27.2':
     dependencies:
       '@babel/code-frame': 7.27.1
-      '@babel/parser': 7.28.0
+      '@babel/parser': 7.28.3
       '@babel/types': 7.28.2
-
-  '@babel/traverse@7.28.0':
-    dependencies:
-      '@babel/code-frame': 7.27.1
-      '@babel/generator': 7.28.0
-      '@babel/helper-globals': 7.28.0
-      '@babel/parser': 7.28.0
-      '@babel/template': 7.27.2
-      '@babel/types': 7.28.2
-      debug: 4.4.1
-    transitivePeerDependencies:
-      - supports-color
 
   '@babel/traverse@7.28.3':
     dependencies:
@@ -2285,11 +2228,6 @@
 
   '@istanbuljs/schema@0.1.3': {}
 
-  '@jridgewell/gen-mapping@0.3.12':
-    dependencies:
-      '@jridgewell/sourcemap-codec': 1.5.4
-      '@jridgewell/trace-mapping': 0.3.29
-
   '@jridgewell/gen-mapping@0.3.13':
     dependencies:
       '@jridgewell/sourcemap-codec': 1.5.5
@@ -2297,14 +2235,7 @@
 
   '@jridgewell/resolve-uri@3.1.2': {}
 
-  '@jridgewell/sourcemap-codec@1.5.4': {}
-
   '@jridgewell/sourcemap-codec@1.5.5': {}
-
-  '@jridgewell/trace-mapping@0.3.29':
-    dependencies:
-      '@jridgewell/resolve-uri': 3.1.2
-      '@jridgewell/sourcemap-codec': 1.5.4
 
   '@jridgewell/trace-mapping@0.3.30':
     dependencies:
@@ -2490,7 +2421,7 @@
 
   '@testing-library/react@16.3.0(@testing-library/dom@10.4.0)(@types/react-dom@19.1.9(@types/react@19.1.12))(@types/react@19.1.12)(react-dom@19.1.1(react@19.1.1))(react@19.1.1)':
     dependencies:
-      '@babel/runtime': 7.28.2
+      '@babel/runtime': 7.28.3
       '@testing-library/dom': 10.4.0
       react: 19.1.1
       react-dom: 19.1.1(react@19.1.1)
@@ -2500,9 +2431,9 @@
 
   '@trivago/prettier-plugin-sort-imports@5.2.2(prettier@3.6.2)':
     dependencies:
-      '@babel/generator': 7.28.0
-      '@babel/parser': 7.28.0
-      '@babel/traverse': 7.28.0
+      '@babel/generator': 7.28.3
+      '@babel/parser': 7.28.3
+      '@babel/traverse': 7.28.3
       '@babel/types': 7.28.2
       javascript-natural-sort: 0.7.1
       lodash: 4.17.21
@@ -2656,11 +2587,7 @@
       '@typescript-eslint/types': 8.41.0
       eslint-visitor-keys: 4.2.1
 
-<<<<<<< HEAD
-  '@vitejs/plugin-react@5.0.1(vite@7.1.4(@types/node@24.3.0)(yaml@2.8.1))':
-=======
-  '@vitejs/plugin-react@5.0.2(vite@7.1.3(@types/node@24.3.0)(yaml@2.8.1))':
->>>>>>> 7b504151
+  '@vitejs/plugin-react@5.0.2(vite@7.1.4(@types/node@24.3.0)(yaml@2.8.1))':
     dependencies:
       '@babel/core': 7.28.3
       '@babel/plugin-transform-react-jsx-self': 7.27.1(@babel/core@7.28.3)
@@ -2847,7 +2774,7 @@
 
   ast-v8-to-istanbul@0.3.3:
     dependencies:
-      '@jridgewell/trace-mapping': 0.3.29
+      '@jridgewell/trace-mapping': 0.3.30
       estree-walker: 3.0.3
       js-tokens: 9.0.1
 
@@ -3239,7 +3166,7 @@
 
   istanbul-lib-source-maps@5.0.6:
     dependencies:
-      '@jridgewell/trace-mapping': 0.3.29
+      '@jridgewell/trace-mapping': 0.3.30
       debug: 4.4.1
       istanbul-lib-coverage: 3.2.2
     transitivePeerDependencies:
@@ -3361,11 +3288,11 @@
 
   magic-string@0.30.17:
     dependencies:
-      '@jridgewell/sourcemap-codec': 1.5.4
+      '@jridgewell/sourcemap-codec': 1.5.5
 
   magicast@0.3.5:
     dependencies:
-      '@babel/parser': 7.28.0
+      '@babel/parser': 7.28.3
       '@babel/types': 7.28.2
       source-map-js: 1.2.1
 
