lockfileVersion: '9.0'

settings:
  autoInstallPeers: true
  excludeLinksFromLockfile: false

importers:

  .:
    devDependencies:
      '@eslint/js':
        specifier: ^9.35.0
        version: 9.36.0
      '@testing-library/jest-dom':
        specifier: ^6.8.0
        version: 6.8.0
      '@testing-library/react':
        specifier: ^16.3.0
        version: 16.3.0(@testing-library/dom@10.4.0)(@types/react-dom@19.1.9(@types/react@19.1.13))(@types/react@19.1.13)(react-dom@19.1.1(react@19.1.1))(react@19.1.1)
      '@trivago/prettier-plugin-sort-imports':
        specifier: ^5.2.2
        version: 5.2.2(prettier@3.6.2)
      '@types/node':
        specifier: ^24.5.2
        version: 24.5.2
      '@types/react':
        specifier: ^19.1.13
        version: 19.1.13
      '@types/react-dom':
        specifier: ^19.1.9
        version: 19.1.9(@types/react@19.1.13)
      '@vitejs/plugin-react':
<<<<<<< HEAD
        specifier: ^5.0.3
        version: 5.0.3(vite@7.1.5(@types/node@24.5.2)(yaml@2.8.1))
=======
        specifier: ^5.0.2
        version: 5.0.2(vite@7.1.7(@types/node@24.5.0)(yaml@2.8.1))
>>>>>>> eacaeba7
      '@vitest/coverage-v8':
        specifier: ^3.2.4
        version: 3.2.4(vitest@3.2.4(@types/node@24.5.2)(happy-dom@18.0.1)(yaml@2.8.1))
      eslint:
        specifier: ^9.36.0
        version: 9.36.0
      eslint-plugin-react-hooks:
        specifier: ^5.2.0
        version: 5.2.0(eslint@9.36.0)
      eslint-plugin-react-refresh:
        specifier: ^0.4.21
        version: 0.4.21(eslint@9.36.0)
      globals:
        specifier: ^16.4.0
        version: 16.4.0
      happy-dom:
        specifier: ^18.0.1
        version: 18.0.1
      husky:
        specifier: ^9.1.7
        version: 9.1.7
      lint-staged:
        specifier: ^16.2.0
        version: 16.2.0
      mobx:
        specifier: ^6.13.7
        version: 6.13.7
      mobx-react-lite:
        specifier: ^4.1.0
        version: 4.1.0(mobx@6.13.7)(react-dom@19.1.1(react@19.1.1))(react@19.1.1)
      prettier:
        specifier: ^3.6.2
        version: 3.6.2
      react:
        specifier: ^19.1.1
        version: 19.1.1
      react-dom:
        specifier: ^19.1.1
        version: 19.1.1(react@19.1.1)
      typescript:
        specifier: ~5.9.2
        version: 5.9.2
      typescript-eslint:
        specifier: ^8.44.1
        version: 8.44.1(eslint@9.36.0)(typescript@5.9.2)
      vite:
<<<<<<< HEAD
        specifier: ^7.1.5
        version: 7.1.5(@types/node@24.5.2)(yaml@2.8.1)
      vite-plugin-dts:
        specifier: ^4.5.4
        version: 4.5.4(@types/node@24.5.2)(rollup@4.50.2)(typescript@5.9.2)(vite@7.1.5(@types/node@24.5.2)(yaml@2.8.1))
=======
        specifier: ^7.1.7
        version: 7.1.7(@types/node@24.5.0)(yaml@2.8.1)
      vite-plugin-dts:
        specifier: ^4.5.4
        version: 4.5.4(@types/node@24.5.0)(rollup@4.52.0)(typescript@5.9.2)(vite@7.1.7(@types/node@24.5.0)(yaml@2.8.1))
>>>>>>> eacaeba7
      vitest:
        specifier: ^3.2.4
        version: 3.2.4(@types/node@24.5.2)(happy-dom@18.0.1)(yaml@2.8.1)

packages:

  '@adobe/css-tools@4.4.4':
    resolution: {integrity: sha512-Elp+iwUx5rN5+Y8xLt5/GRoG20WGoDCQ/1Fb+1LiGtvwbDavuSk0jhD/eZdckHAuzcDzccnkv+rEjyWfRx18gg==}

  '@ampproject/remapping@2.3.0':
    resolution: {integrity: sha512-30iZtAPgz+LTIYoeivqYo853f02jBYSd5uGnGpkFV0M3xOt9aN73erkgYAmZU43x4VfqcnLxW9Kpg3R5LC4YYw==}
    engines: {node: '>=6.0.0'}

  '@babel/code-frame@7.27.1':
    resolution: {integrity: sha512-cjQ7ZlQ0Mv3b47hABuTevyTuYN4i+loJKGeV9flcCgIK37cCXRh+L1bd3iBHlynerhQ7BhCkn2BPbQUL+rGqFg==}
    engines: {node: '>=6.9.0'}

  '@babel/compat-data@7.28.4':
    resolution: {integrity: sha512-YsmSKC29MJwf0gF8Rjjrg5LQCmyh+j/nD8/eP7f+BeoQTKYqs9RoWbjGOdy0+1Ekr68RJZMUOPVQaQisnIo4Rw==}
    engines: {node: '>=6.9.0'}

  '@babel/core@7.28.4':
    resolution: {integrity: sha512-2BCOP7TN8M+gVDj7/ht3hsaO/B/n5oDbiAyyvnRlNOs+u1o+JWNYTQrmpuNp1/Wq2gcFrI01JAW+paEKDMx/CA==}
    engines: {node: '>=6.9.0'}

  '@babel/generator@7.28.3':
    resolution: {integrity: sha512-3lSpxGgvnmZznmBkCRnVREPUFJv2wrv9iAoFDvADJc0ypmdOxdUtcLeBgBJ6zE0PMeTKnxeQzyk0xTBq4Ep7zw==}
    engines: {node: '>=6.9.0'}

  '@babel/helper-compilation-targets@7.27.2':
    resolution: {integrity: sha512-2+1thGUUWWjLTYTHZWK1n8Yga0ijBz1XAhUXcKy81rd5g6yh7hGqMp45v7cadSbEHc9G3OTv45SyneRN3ps4DQ==}
    engines: {node: '>=6.9.0'}

  '@babel/helper-globals@7.28.0':
    resolution: {integrity: sha512-+W6cISkXFa1jXsDEdYA8HeevQT/FULhxzR99pxphltZcVaugps53THCeiWA8SguxxpSp3gKPiuYfSWopkLQ4hw==}
    engines: {node: '>=6.9.0'}

  '@babel/helper-module-imports@7.27.1':
    resolution: {integrity: sha512-0gSFWUPNXNopqtIPQvlD5WgXYI5GY2kP2cCvoT8kczjbfcfuIljTbcWrulD1CIPIX2gt1wghbDy08yE1p+/r3w==}
    engines: {node: '>=6.9.0'}

  '@babel/helper-module-transforms@7.28.3':
    resolution: {integrity: sha512-gytXUbs8k2sXS9PnQptz5o0QnpLL51SwASIORY6XaBKF88nsOT0Zw9szLqlSGQDP/4TljBAD5y98p2U1fqkdsw==}
    engines: {node: '>=6.9.0'}
    peerDependencies:
      '@babel/core': ^7.0.0

  '@babel/helper-plugin-utils@7.27.1':
    resolution: {integrity: sha512-1gn1Up5YXka3YYAHGKpbideQ5Yjf1tDa9qYcgysz+cNCXukyLl6DjPXhD3VRwSb8c0J9tA4b2+rHEZtc6R0tlw==}
    engines: {node: '>=6.9.0'}

  '@babel/helper-string-parser@7.27.1':
    resolution: {integrity: sha512-qMlSxKbpRlAridDExk92nSobyDdpPijUq2DW6oDnUqd0iOGxmQjyqhMIihI9+zv4LPyZdRje2cavWPbCbWm3eA==}
    engines: {node: '>=6.9.0'}

  '@babel/helper-validator-identifier@7.27.1':
    resolution: {integrity: sha512-D2hP9eA+Sqx1kBZgzxZh0y1trbuU+JoDkiEwqhQ36nodYqJwyEIhPSdMNd7lOm/4io72luTPWH20Yda0xOuUow==}
    engines: {node: '>=6.9.0'}

  '@babel/helper-validator-option@7.27.1':
    resolution: {integrity: sha512-YvjJow9FxbhFFKDSuFnVCe2WxXk1zWc22fFePVNEaWJEu8IrZVlda6N0uHwzZrUM1il7NC9Mlp4MaJYbYd9JSg==}
    engines: {node: '>=6.9.0'}

  '@babel/helpers@7.28.4':
    resolution: {integrity: sha512-HFN59MmQXGHVyYadKLVumYsA9dBFun/ldYxipEjzA4196jpLZd8UjEEBLkbEkvfYreDqJhZxYAWFPtrfhNpj4w==}
    engines: {node: '>=6.9.0'}

  '@babel/parser@7.28.4':
    resolution: {integrity: sha512-yZbBqeM6TkpP9du/I2pUZnJsRMGGvOuIrhjzC1AwHwW+6he4mni6Bp/m8ijn0iOuZuPI2BfkCoSRunpyjnrQKg==}
    engines: {node: '>=6.0.0'}
    hasBin: true

  '@babel/plugin-transform-react-jsx-self@7.27.1':
    resolution: {integrity: sha512-6UzkCs+ejGdZ5mFFC/OCUrv028ab2fp1znZmCZjAOBKiBK2jXD1O+BPSfX8X2qjJ75fZBMSnQn3Rq2mrBJK2mw==}
    engines: {node: '>=6.9.0'}
    peerDependencies:
      '@babel/core': ^7.0.0-0

  '@babel/plugin-transform-react-jsx-source@7.27.1':
    resolution: {integrity: sha512-zbwoTsBruTeKB9hSq73ha66iFeJHuaFkUbwvqElnygoNbj/jHRsSeokowZFN3CZ64IvEqcmmkVe89OPXc7ldAw==}
    engines: {node: '>=6.9.0'}
    peerDependencies:
      '@babel/core': ^7.0.0-0

  '@babel/runtime@7.28.4':
    resolution: {integrity: sha512-Q/N6JNWvIvPnLDvjlE1OUBLPQHH6l3CltCEsHIujp45zQUSSh8K+gHnaEX45yAT1nyngnINhvWtzN+Nb9D8RAQ==}
    engines: {node: '>=6.9.0'}

  '@babel/template@7.27.2':
    resolution: {integrity: sha512-LPDZ85aEJyYSd18/DkjNh4/y1ntkE5KwUHWTiqgRxruuZL2F1yuHligVHLvcHY2vMHXttKFpJn6LwfI7cw7ODw==}
    engines: {node: '>=6.9.0'}

  '@babel/traverse@7.28.4':
    resolution: {integrity: sha512-YEzuboP2qvQavAcjgQNVgsvHIDv6ZpwXvcvjmyySP2DIMuByS/6ioU5G9pYrWHM6T2YDfc7xga9iNzYOs12CFQ==}
    engines: {node: '>=6.9.0'}

  '@babel/types@7.28.4':
    resolution: {integrity: sha512-bkFqkLhh3pMBUQQkpVgWDWq/lqzc2678eUyDlTBhRqhCHFguYYGM0Efga7tYk4TogG/3x0EEl66/OQ+WGbWB/Q==}
    engines: {node: '>=6.9.0'}

  '@bcoe/v8-coverage@1.0.2':
    resolution: {integrity: sha512-6zABk/ECA/QYSCQ1NGiVwwbQerUCZ+TQbp64Q3AgmfNvurHH0j8TtXa1qbShXA6qqkpAj4V5W8pP6mLe1mcMqA==}
    engines: {node: '>=18'}

  '@esbuild/aix-ppc64@0.25.10':
    resolution: {integrity: sha512-0NFWnA+7l41irNuaSVlLfgNT12caWJVLzp5eAVhZ0z1qpxbockccEt3s+149rE64VUI3Ml2zt8Nv5JVc4QXTsw==}
    engines: {node: '>=18'}
    cpu: [ppc64]
    os: [aix]

  '@esbuild/android-arm64@0.25.10':
    resolution: {integrity: sha512-LSQa7eDahypv/VO6WKohZGPSJDq5OVOo3UoFR1E4t4Gj1W7zEQMUhI+lo81H+DtB+kP+tDgBp+M4oNCwp6kffg==}
    engines: {node: '>=18'}
    cpu: [arm64]
    os: [android]

  '@esbuild/android-arm@0.25.10':
    resolution: {integrity: sha512-dQAxF1dW1C3zpeCDc5KqIYuZ1tgAdRXNoZP7vkBIRtKZPYe2xVr/d3SkirklCHudW1B45tGiUlz2pUWDfbDD4w==}
    engines: {node: '>=18'}
    cpu: [arm]
    os: [android]

  '@esbuild/android-x64@0.25.10':
    resolution: {integrity: sha512-MiC9CWdPrfhibcXwr39p9ha1x0lZJ9KaVfvzA0Wxwz9ETX4v5CHfF09bx935nHlhi+MxhA63dKRRQLiVgSUtEg==}
    engines: {node: '>=18'}
    cpu: [x64]
    os: [android]

  '@esbuild/darwin-arm64@0.25.10':
    resolution: {integrity: sha512-JC74bdXcQEpW9KkV326WpZZjLguSZ3DfS8wrrvPMHgQOIEIG/sPXEN/V8IssoJhbefLRcRqw6RQH2NnpdprtMA==}
    engines: {node: '>=18'}
    cpu: [arm64]
    os: [darwin]

  '@esbuild/darwin-x64@0.25.10':
    resolution: {integrity: sha512-tguWg1olF6DGqzws97pKZ8G2L7Ig1vjDmGTwcTuYHbuU6TTjJe5FXbgs5C1BBzHbJ2bo1m3WkQDbWO2PvamRcg==}
    engines: {node: '>=18'}
    cpu: [x64]
    os: [darwin]

  '@esbuild/freebsd-arm64@0.25.10':
    resolution: {integrity: sha512-3ZioSQSg1HT2N05YxeJWYR+Libe3bREVSdWhEEgExWaDtyFbbXWb49QgPvFH8u03vUPX10JhJPcz7s9t9+boWg==}
    engines: {node: '>=18'}
    cpu: [arm64]
    os: [freebsd]

  '@esbuild/freebsd-x64@0.25.10':
    resolution: {integrity: sha512-LLgJfHJk014Aa4anGDbh8bmI5Lk+QidDmGzuC2D+vP7mv/GeSN+H39zOf7pN5N8p059FcOfs2bVlrRr4SK9WxA==}
    engines: {node: '>=18'}
    cpu: [x64]
    os: [freebsd]

  '@esbuild/linux-arm64@0.25.10':
    resolution: {integrity: sha512-5luJWN6YKBsawd5f9i4+c+geYiVEw20FVW5x0v1kEMWNq8UctFjDiMATBxLvmmHA4bf7F6hTRaJgtghFr9iziQ==}
    engines: {node: '>=18'}
    cpu: [arm64]
    os: [linux]

  '@esbuild/linux-arm@0.25.10':
    resolution: {integrity: sha512-oR31GtBTFYCqEBALI9r6WxoU/ZofZl962pouZRTEYECvNF/dtXKku8YXcJkhgK/beU+zedXfIzHijSRapJY3vg==}
    engines: {node: '>=18'}
    cpu: [arm]
    os: [linux]

  '@esbuild/linux-ia32@0.25.10':
    resolution: {integrity: sha512-NrSCx2Kim3EnnWgS4Txn0QGt0Xipoumb6z6sUtl5bOEZIVKhzfyp/Lyw4C1DIYvzeW/5mWYPBFJU3a/8Yr75DQ==}
    engines: {node: '>=18'}
    cpu: [ia32]
    os: [linux]

  '@esbuild/linux-loong64@0.25.10':
    resolution: {integrity: sha512-xoSphrd4AZda8+rUDDfD9J6FUMjrkTz8itpTITM4/xgerAZZcFW7Dv+sun7333IfKxGG8gAq+3NbfEMJfiY+Eg==}
    engines: {node: '>=18'}
    cpu: [loong64]
    os: [linux]

  '@esbuild/linux-mips64el@0.25.10':
    resolution: {integrity: sha512-ab6eiuCwoMmYDyTnyptoKkVS3k8fy/1Uvq7Dj5czXI6DF2GqD2ToInBI0SHOp5/X1BdZ26RKc5+qjQNGRBelRA==}
    engines: {node: '>=18'}
    cpu: [mips64el]
    os: [linux]

  '@esbuild/linux-ppc64@0.25.10':
    resolution: {integrity: sha512-NLinzzOgZQsGpsTkEbdJTCanwA5/wozN9dSgEl12haXJBzMTpssebuXR42bthOF3z7zXFWH1AmvWunUCkBE4EA==}
    engines: {node: '>=18'}
    cpu: [ppc64]
    os: [linux]

  '@esbuild/linux-riscv64@0.25.10':
    resolution: {integrity: sha512-FE557XdZDrtX8NMIeA8LBJX3dC2M8VGXwfrQWU7LB5SLOajfJIxmSdyL/gU1m64Zs9CBKvm4UAuBp5aJ8OgnrA==}
    engines: {node: '>=18'}
    cpu: [riscv64]
    os: [linux]

  '@esbuild/linux-s390x@0.25.10':
    resolution: {integrity: sha512-3BBSbgzuB9ajLoVZk0mGu+EHlBwkusRmeNYdqmznmMc9zGASFjSsxgkNsqmXugpPk00gJ0JNKh/97nxmjctdew==}
    engines: {node: '>=18'}
    cpu: [s390x]
    os: [linux]

  '@esbuild/linux-x64@0.25.10':
    resolution: {integrity: sha512-QSX81KhFoZGwenVyPoberggdW1nrQZSvfVDAIUXr3WqLRZGZqWk/P4T8p2SP+de2Sr5HPcvjhcJzEiulKgnxtA==}
    engines: {node: '>=18'}
    cpu: [x64]
    os: [linux]

  '@esbuild/netbsd-arm64@0.25.10':
    resolution: {integrity: sha512-AKQM3gfYfSW8XRk8DdMCzaLUFB15dTrZfnX8WXQoOUpUBQ+NaAFCP1kPS/ykbbGYz7rxn0WS48/81l9hFl3u4A==}
    engines: {node: '>=18'}
    cpu: [arm64]
    os: [netbsd]

  '@esbuild/netbsd-x64@0.25.10':
    resolution: {integrity: sha512-7RTytDPGU6fek/hWuN9qQpeGPBZFfB4zZgcz2VK2Z5VpdUxEI8JKYsg3JfO0n/Z1E/6l05n0unDCNc4HnhQGig==}
    engines: {node: '>=18'}
    cpu: [x64]
    os: [netbsd]

  '@esbuild/openbsd-arm64@0.25.10':
    resolution: {integrity: sha512-5Se0VM9Wtq797YFn+dLimf2Zx6McttsH2olUBsDml+lm0GOCRVebRWUvDtkY4BWYv/3NgzS8b/UM3jQNh5hYyw==}
    engines: {node: '>=18'}
    cpu: [arm64]
    os: [openbsd]

  '@esbuild/openbsd-x64@0.25.10':
    resolution: {integrity: sha512-XkA4frq1TLj4bEMB+2HnI0+4RnjbuGZfet2gs/LNs5Hc7D89ZQBHQ0gL2ND6Lzu1+QVkjp3x1gIcPKzRNP8bXw==}
    engines: {node: '>=18'}
    cpu: [x64]
    os: [openbsd]

  '@esbuild/openharmony-arm64@0.25.10':
    resolution: {integrity: sha512-AVTSBhTX8Y/Fz6OmIVBip9tJzZEUcY8WLh7I59+upa5/GPhh2/aM6bvOMQySspnCCHvFi79kMtdJS1w0DXAeag==}
    engines: {node: '>=18'}
    cpu: [arm64]
    os: [openharmony]

  '@esbuild/sunos-x64@0.25.10':
    resolution: {integrity: sha512-fswk3XT0Uf2pGJmOpDB7yknqhVkJQkAQOcW/ccVOtfx05LkbWOaRAtn5SaqXypeKQra1QaEa841PgrSL9ubSPQ==}
    engines: {node: '>=18'}
    cpu: [x64]
    os: [sunos]

  '@esbuild/win32-arm64@0.25.10':
    resolution: {integrity: sha512-ah+9b59KDTSfpaCg6VdJoOQvKjI33nTaQr4UluQwW7aEwZQsbMCfTmfEO4VyewOxx4RaDT/xCy9ra2GPWmO7Kw==}
    engines: {node: '>=18'}
    cpu: [arm64]
    os: [win32]

  '@esbuild/win32-ia32@0.25.10':
    resolution: {integrity: sha512-QHPDbKkrGO8/cz9LKVnJU22HOi4pxZnZhhA2HYHez5Pz4JeffhDjf85E57Oyco163GnzNCVkZK0b/n4Y0UHcSw==}
    engines: {node: '>=18'}
    cpu: [ia32]
    os: [win32]

  '@esbuild/win32-x64@0.25.10':
    resolution: {integrity: sha512-9KpxSVFCu0iK1owoez6aC/s/EdUQLDN3adTxGCqxMVhrPDj6bt5dbrHDXUuq+Bs2vATFBBrQS5vdQ/Ed2P+nbw==}
    engines: {node: '>=18'}
    cpu: [x64]
    os: [win32]

  '@eslint-community/eslint-utils@4.9.0':
    resolution: {integrity: sha512-ayVFHdtZ+hsq1t2Dy24wCmGXGe4q9Gu3smhLYALJrr473ZH27MsnSL+LKUlimp4BWJqMDMLmPpx/Q9R3OAlL4g==}
    engines: {node: ^12.22.0 || ^14.17.0 || >=16.0.0}
    peerDependencies:
      eslint: ^6.0.0 || ^7.0.0 || >=8.0.0

  '@eslint-community/regexpp@4.12.1':
    resolution: {integrity: sha512-CCZCDJuduB9OUkFkY2IgppNZMi2lBQgD2qzwXkEia16cge2pijY/aXi96CJMquDMn3nJdlPV1A5KrJEXwfLNzQ==}
    engines: {node: ^12.0.0 || ^14.0.0 || >=16.0.0}

  '@eslint/config-array@0.21.0':
    resolution: {integrity: sha512-ENIdc4iLu0d93HeYirvKmrzshzofPw6VkZRKQGe9Nv46ZnWUzcF1xV01dcvEg/1wXUR61OmmlSfyeyO7EvjLxQ==}
    engines: {node: ^18.18.0 || ^20.9.0 || >=21.1.0}

  '@eslint/config-helpers@0.3.1':
    resolution: {integrity: sha512-xR93k9WhrDYpXHORXpxVL5oHj3Era7wo6k/Wd8/IsQNnZUTzkGS29lyn3nAT05v6ltUuTFVCCYDEGfy2Or/sPA==}
    engines: {node: ^18.18.0 || ^20.9.0 || >=21.1.0}

  '@eslint/core@0.15.2':
    resolution: {integrity: sha512-78Md3/Rrxh83gCxoUc0EiciuOHsIITzLy53m3d9UyiW8y9Dj2D29FeETqyKA+BRK76tnTp6RXWb3pCay8Oyomg==}
    engines: {node: ^18.18.0 || ^20.9.0 || >=21.1.0}

  '@eslint/eslintrc@3.3.1':
    resolution: {integrity: sha512-gtF186CXhIl1p4pJNGZw8Yc6RlshoePRvE0X91oPGb3vZ8pM3qOS9W9NGPat9LziaBV7XrJWGylNQXkGcnM3IQ==}
    engines: {node: ^18.18.0 || ^20.9.0 || >=21.1.0}

  '@eslint/js@9.36.0':
    resolution: {integrity: sha512-uhCbYtYynH30iZErszX78U+nR3pJU3RHGQ57NXy5QupD4SBVwDeU8TNBy+MjMngc1UyIW9noKqsRqfjQTBU2dw==}
    engines: {node: ^18.18.0 || ^20.9.0 || >=21.1.0}

  '@eslint/object-schema@2.1.6':
    resolution: {integrity: sha512-RBMg5FRL0I0gs51M/guSAj5/e14VQ4tpZnQNWwuDT66P14I43ItmPfIZRhO9fUVIPOAQXU47atlywZ/czoqFPA==}
    engines: {node: ^18.18.0 || ^20.9.0 || >=21.1.0}

  '@eslint/plugin-kit@0.3.5':
    resolution: {integrity: sha512-Z5kJ+wU3oA7MMIqVR9tyZRtjYPr4OC004Q4Rw7pgOKUOKkJfZ3O24nz3WYfGRpMDNmcOi3TwQOmgm7B7Tpii0w==}
    engines: {node: ^18.18.0 || ^20.9.0 || >=21.1.0}

  '@humanfs/core@0.19.1':
    resolution: {integrity: sha512-5DyQ4+1JEUzejeK1JGICcideyfUbGixgS9jNgex5nqkW+cY7WZhxBigmieN5Qnw9ZosSNVC9KQKyb+GUaGyKUA==}
    engines: {node: '>=18.18.0'}

  '@humanfs/node@0.16.7':
    resolution: {integrity: sha512-/zUx+yOsIrG4Y43Eh2peDeKCxlRt/gET6aHfaKpuq267qXdYDFViVHfMaLyygZOnl0kGWxFIgsBy8QFuTLUXEQ==}
    engines: {node: '>=18.18.0'}

  '@humanwhocodes/module-importer@1.0.1':
    resolution: {integrity: sha512-bxveV4V8v5Yb4ncFTT3rPSgZBOpCkjfK0y4oVVVJwIuDVBRMDXrPyXRL988i5ap9m9bnyEEjWfm5WkBmtffLfA==}
    engines: {node: '>=12.22'}

  '@humanwhocodes/retry@0.4.3':
    resolution: {integrity: sha512-bV0Tgo9K4hfPCek+aMAn81RppFKv2ySDQeMoSZuvTASywNTnVJCArCZE2FWqpvIatKu7VMRLWlR1EazvVhDyhQ==}
    engines: {node: '>=18.18'}

  '@isaacs/cliui@8.0.2':
    resolution: {integrity: sha512-O8jcjabXaleOG9DQ0+ARXWZBTfnP4WNAqzuiJK7ll44AmxGKv/J2M4TPjxjY3znBCfvBXFzucm1twdyFybFqEA==}
    engines: {node: '>=12'}

  '@istanbuljs/schema@0.1.3':
    resolution: {integrity: sha512-ZXRY4jNvVgSVQ8DL3LTcakaAtXwTVUxE81hslsyD2AtoXW/wVob10HkOJ1X/pAlcI7D+2YoZKg5do8G/w6RYgA==}
    engines: {node: '>=8'}

  '@jridgewell/gen-mapping@0.3.13':
    resolution: {integrity: sha512-2kkt/7niJ6MgEPxF0bYdQ6etZaA+fQvDcLKckhy1yIQOzaoKjBBjSj63/aLVjYE3qhRt5dvM+uUyfCg6UKCBbA==}

  '@jridgewell/remapping@2.3.5':
    resolution: {integrity: sha512-LI9u/+laYG4Ds1TDKSJW2YPrIlcVYOwi2fUC6xB43lueCjgxV4lffOCZCtYFiH6TNOX+tQKXx97T4IKHbhyHEQ==}

  '@jridgewell/resolve-uri@3.1.2':
    resolution: {integrity: sha512-bRISgCIjP20/tbWSPWMEi54QVPRZExkuD9lJL+UIxUKtwVJA8wW1Trb1jMs1RFXo1CBTNZ/5hpC9QvmKWdopKw==}
    engines: {node: '>=6.0.0'}

  '@jridgewell/sourcemap-codec@1.5.5':
    resolution: {integrity: sha512-cYQ9310grqxueWbl+WuIUIaiUaDcj7WOq5fVhEljNVgRfOUhY9fy2zTvfoqWsnebh8Sl70VScFbICvJnLKB0Og==}

  '@jridgewell/trace-mapping@0.3.31':
    resolution: {integrity: sha512-zzNR+SdQSDJzc8joaeP8QQoCQr8NuYx2dIIytl1QeBEZHJ9uW6hebsrYgbz8hJwUQao3TWCMtmfV8Nu1twOLAw==}

  '@microsoft/api-extractor-model@7.30.6':
    resolution: {integrity: sha512-znmFn69wf/AIrwHya3fxX6uB5etSIn6vg4Q4RB/tb5VDDs1rqREc+AvMC/p19MUN13CZ7+V/8pkYPTj7q8tftg==}

  '@microsoft/api-extractor@7.52.8':
    resolution: {integrity: sha512-cszYIcjiNscDoMB1CIKZ3My61+JOhpERGlGr54i6bocvGLrcL/wo9o+RNXMBrb7XgLtKaizZWUpqRduQuHQLdg==}
    hasBin: true

  '@microsoft/tsdoc-config@0.17.1':
    resolution: {integrity: sha512-UtjIFe0C6oYgTnad4q1QP4qXwLhe6tIpNTRStJ2RZEPIkqQPREAwE5spzVxsdn9UaEMUqhh0AqSx3X4nWAKXWw==}

  '@microsoft/tsdoc@0.15.1':
    resolution: {integrity: sha512-4aErSrCR/On/e5G2hDP0wjooqDdauzEbIq8hIkIe5pXV0rtWJZvdCEKL0ykZxex+IxIwBp0eGeV48hQN07dXtw==}

  '@nodelib/fs.scandir@2.1.5':
    resolution: {integrity: sha512-vq24Bq3ym5HEQm2NKCr3yXDwjc7vTsEThRDnkp2DK9p1uqLR+DHurm/NOTo0KG7HYHU7eppKZj3MyqYuMBf62g==}
    engines: {node: '>= 8'}

  '@nodelib/fs.stat@2.0.5':
    resolution: {integrity: sha512-RkhPPp2zrqDAQA/2jNhnztcPAlv64XdhIp7a7454A5ovI7Bukxgt7MX7udwAu3zg1DcpPU0rz3VV1SeaqvY4+A==}
    engines: {node: '>= 8'}

  '@nodelib/fs.walk@1.2.8':
    resolution: {integrity: sha512-oGB+UxlgWcgQkgwo8GcEGwemoTFt3FIO9ababBmaGwXIoBKZ+GTy0pP185beGg7Llih/NSHSV2XAs1lnznocSg==}
    engines: {node: '>= 8'}

  '@pkgjs/parseargs@0.11.0':
    resolution: {integrity: sha512-+1VkjdD0QBLPodGrJUeqarH8VAIvQODIbwh9XpP5Syisf7YoQgsJKPNFoqqLQlu+VQ/tVSshMR6loPMn8U+dPg==}
    engines: {node: '>=14'}

  '@rolldown/pluginutils@1.0.0-beta.35':
    resolution: {integrity: sha512-slYrCpoxJUqzFDDNlvrOYRazQUNRvWPjXA17dAOISY3rDMxX6k8K4cj2H+hEYMHF81HO3uNd5rHVigAWRM5dSg==}

  '@rollup/pluginutils@5.2.0':
    resolution: {integrity: sha512-qWJ2ZTbmumwiLFomfzTyt5Kng4hwPi9rwCYN4SHb6eaRU1KNO4ccxINHr/VhH4GgPlt1XfSTLX2LBTme8ne4Zw==}
    engines: {node: '>=14.0.0'}
    peerDependencies:
      rollup: ^1.20.0||^2.0.0||^3.0.0||^4.0.0
    peerDependenciesMeta:
      rollup:
        optional: true

  '@rollup/rollup-android-arm-eabi@4.52.0':
    resolution: {integrity: sha512-VxDYCDqOaR7NXzAtvRx7G1u54d2kEHopb28YH/pKzY6y0qmogP3gG7CSiWsq9WvDFxOQMpNEyjVAHZFXfH3o/A==}
    cpu: [arm]
    os: [android]

  '@rollup/rollup-android-arm64@4.52.0':
    resolution: {integrity: sha512-pqDirm8koABIKvzL59YI9W9DWbRlTX7RWhN+auR8HXJxo89m4mjqbah7nJZjeKNTNYopqL+yGg+0mhCpf3xZtQ==}
    cpu: [arm64]
    os: [android]

  '@rollup/rollup-darwin-arm64@4.52.0':
    resolution: {integrity: sha512-YCdWlY/8ltN6H78HnMsRHYlPiKvqKagBP1r+D7SSylxX+HnsgXGCmLiV3Y4nSyY9hW8qr8U9LDUx/Lo7M6MfmQ==}
    cpu: [arm64]
    os: [darwin]

  '@rollup/rollup-darwin-x64@4.52.0':
    resolution: {integrity: sha512-z4nw6y1j+OOSGzuVbSWdIp1IUks9qNw4dc7z7lWuWDKojY38VMWBlEN7F9jk5UXOkUcp97vA1N213DF+Lz8BRg==}
    cpu: [x64]
    os: [darwin]

  '@rollup/rollup-freebsd-arm64@4.52.0':
    resolution: {integrity: sha512-Q/dv9Yvyr5rKlK8WQJZVrp5g2SOYeZUs9u/t2f9cQ2E0gJjYB/BWoedXfUT0EcDJefi2zzVfhcOj8drWCzTviw==}
    cpu: [arm64]
    os: [freebsd]

  '@rollup/rollup-freebsd-x64@4.52.0':
    resolution: {integrity: sha512-kdBsLs4Uile/fbjZVvCRcKB4q64R+1mUq0Yd7oU1CMm1Av336ajIFqNFovByipciuUQjBCPMxwJhCgfG2re3rg==}
    cpu: [x64]
    os: [freebsd]

  '@rollup/rollup-linux-arm-gnueabihf@4.52.0':
    resolution: {integrity: sha512-aL6hRwu0k7MTUESgkg7QHY6CoqPgr6gdQXRJI1/VbFlUMwsSzPGSR7sG5d+MCbYnJmJwThc2ol3nixj1fvI/zQ==}
    cpu: [arm]
    os: [linux]

  '@rollup/rollup-linux-arm-musleabihf@4.52.0':
    resolution: {integrity: sha512-BTs0M5s1EJejgIBJhCeiFo7GZZ2IXWkFGcyZhxX4+8usnIo5Mti57108vjXFIQmmJaRyDwmV59Tw64Ap1dkwMw==}
    cpu: [arm]
    os: [linux]

  '@rollup/rollup-linux-arm64-gnu@4.52.0':
    resolution: {integrity: sha512-uj672IVOU9m08DBGvoPKPi/J8jlVgjh12C9GmjjBxCTQc3XtVmRkRKyeHSmIKQpvJ7fIm1EJieBUcnGSzDVFyw==}
    cpu: [arm64]
    os: [linux]

  '@rollup/rollup-linux-arm64-musl@4.52.0':
    resolution: {integrity: sha512-/+IVbeDMDCtB/HP/wiWsSzduD10SEGzIZX2945KSgZRNi4TSkjHqRJtNTVtVb8IRwhJ65ssI56krlLik+zFWkw==}
    cpu: [arm64]
    os: [linux]

  '@rollup/rollup-linux-loong64-gnu@4.52.0':
    resolution: {integrity: sha512-U1vVzvSWtSMWKKrGoROPBXMh3Vwn93TA9V35PldokHGqiUbF6erSzox/5qrSMKp6SzakvyjcPiVF8yB1xKr9Pg==}
    cpu: [loong64]
    os: [linux]

  '@rollup/rollup-linux-ppc64-gnu@4.52.0':
    resolution: {integrity: sha512-X/4WfuBAdQRH8cK3DYl8zC00XEE6aM472W+QCycpQJeLWVnHfkv7RyBFVaTqNUMsTgIX8ihMjCvFF9OUgeABzw==}
    cpu: [ppc64]
    os: [linux]

  '@rollup/rollup-linux-riscv64-gnu@4.52.0':
    resolution: {integrity: sha512-xIRYc58HfWDBZoLmWfWXg2Sq8VCa2iJ32B7mqfWnkx5mekekl0tMe7FHpY8I72RXEcUkaWawRvl3qA55og+cwQ==}
    cpu: [riscv64]
    os: [linux]

  '@rollup/rollup-linux-riscv64-musl@4.52.0':
    resolution: {integrity: sha512-mbsoUey05WJIOz8U1WzNdf+6UMYGwE3fZZnQqsM22FZ3wh1N887HT6jAOjXs6CNEK3Ntu2OBsyQDXfIjouI4dw==}
    cpu: [riscv64]
    os: [linux]

  '@rollup/rollup-linux-s390x-gnu@4.52.0':
    resolution: {integrity: sha512-qP6aP970bucEi5KKKR4AuPFd8aTx9EF6BvutvYxmZuWLJHmnq4LvBfp0U+yFDMGwJ+AIJEH5sIP+SNypauMWzg==}
    cpu: [s390x]
    os: [linux]

  '@rollup/rollup-linux-x64-gnu@4.52.0':
    resolution: {integrity: sha512-nmSVN+F2i1yKZ7rJNKO3G7ZzmxJgoQBQZ/6c4MuS553Grmr7WqR7LLDcYG53Z2m9409z3JLt4sCOhLdbKQ3HmA==}
    cpu: [x64]
    os: [linux]

  '@rollup/rollup-linux-x64-musl@4.52.0':
    resolution: {integrity: sha512-2d0qRo33G6TfQVjaMR71P+yJVGODrt5V6+T0BDYH4EMfGgdC/2HWDVjSSFw888GSzAZUwuska3+zxNUCDco6rQ==}
    cpu: [x64]
    os: [linux]

  '@rollup/rollup-openharmony-arm64@4.52.0':
    resolution: {integrity: sha512-A1JalX4MOaFAAyGgpO7XP5khquv/7xKzLIyLmhNrbiCxWpMlnsTYr8dnsWM7sEeotNmxvSOEL7F65j0HXFcFsw==}
    cpu: [arm64]
    os: [openharmony]

  '@rollup/rollup-win32-arm64-msvc@4.52.0':
    resolution: {integrity: sha512-YQugafP/rH0eOOHGjmNgDURrpYHrIX0yuojOI8bwCyXwxC9ZdTd3vYkmddPX0oHONLXu9Rb1dDmT0VNpjkzGGw==}
    cpu: [arm64]
    os: [win32]

  '@rollup/rollup-win32-ia32-msvc@4.52.0':
    resolution: {integrity: sha512-zYdUYhi3Qe2fndujBqL5FjAFzvNeLxtIqfzNEVKD1I7C37/chv1VxhscWSQHTNfjPCrBFQMnynwA3kpZpZ8w4A==}
    cpu: [ia32]
    os: [win32]

  '@rollup/rollup-win32-x64-gnu@4.52.0':
    resolution: {integrity: sha512-fGk03kQylNaCOQ96HDMeT7E2n91EqvCDd3RwvT5k+xNdFCeMGnj5b5hEgTGrQuyidqSsD3zJDQ21QIaxXqTBJw==}
    cpu: [x64]
    os: [win32]

  '@rollup/rollup-win32-x64-msvc@4.52.0':
    resolution: {integrity: sha512-6iKDCVSIUQ8jPMoIV0OytRKniaYyy5EbY/RRydmLW8ZR3cEBhxbWl5ro0rkUNe0ef6sScvhbY79HrjRm8i3vDQ==}
    cpu: [x64]
    os: [win32]

  '@rushstack/node-core-library@5.13.1':
    resolution: {integrity: sha512-5yXhzPFGEkVc9Fu92wsNJ9jlvdwz4RNb2bMso+/+TH0nMm1jDDDsOIf4l8GAkPxGuwPw5DH24RliWVfSPhlW/Q==}
    peerDependencies:
      '@types/node': '*'
    peerDependenciesMeta:
      '@types/node':
        optional: true

  '@rushstack/rig-package@0.5.3':
    resolution: {integrity: sha512-olzSSjYrvCNxUFZowevC3uz8gvKr3WTpHQ7BkpjtRpA3wK+T0ybep/SRUMfr195gBzJm5gaXw0ZMgjIyHqJUow==}

  '@rushstack/terminal@0.15.3':
    resolution: {integrity: sha512-DGJ0B2Vm69468kZCJkPj3AH5nN+nR9SPmC0rFHtzsS4lBQ7/dgOwtwVxYP7W9JPDMuRBkJ4KHmWKr036eJsj9g==}
    peerDependencies:
      '@types/node': '*'
    peerDependenciesMeta:
      '@types/node':
        optional: true

  '@rushstack/ts-command-line@5.0.1':
    resolution: {integrity: sha512-bsbUucn41UXrQK7wgM8CNM/jagBytEyJqXw/umtI8d68vFm1Jwxh1OtLrlW7uGZgjCWiiPH6ooUNa1aVsuVr3Q==}

  '@testing-library/dom@10.4.0':
    resolution: {integrity: sha512-pemlzrSESWbdAloYml3bAJMEfNh1Z7EduzqPKprCH5S341frlpYnUEW0H72dLxa6IsYr+mPno20GiSm+h9dEdQ==}
    engines: {node: '>=18'}

  '@testing-library/jest-dom@6.8.0':
    resolution: {integrity: sha512-WgXcWzVM6idy5JaftTVC8Vs83NKRmGJz4Hqs4oyOuO2J4r/y79vvKZsb+CaGyCSEbUPI6OsewfPd0G1A0/TUZQ==}
    engines: {node: '>=14', npm: '>=6', yarn: '>=1'}

  '@testing-library/react@16.3.0':
    resolution: {integrity: sha512-kFSyxiEDwv1WLl2fgsq6pPBbw5aWKrsY2/noi1Id0TK0UParSF62oFQFGHXIyaG4pp2tEub/Zlel+fjjZILDsw==}
    engines: {node: '>=18'}
    peerDependencies:
      '@testing-library/dom': ^10.0.0
      '@types/react': ^18.0.0 || ^19.0.0
      '@types/react-dom': ^18.0.0 || ^19.0.0
      react: ^18.0.0 || ^19.0.0
      react-dom: ^18.0.0 || ^19.0.0
    peerDependenciesMeta:
      '@types/react':
        optional: true
      '@types/react-dom':
        optional: true

  '@trivago/prettier-plugin-sort-imports@5.2.2':
    resolution: {integrity: sha512-fYDQA9e6yTNmA13TLVSA+WMQRc5Bn/c0EUBditUHNfMMxN7M82c38b1kEggVE3pLpZ0FwkwJkUEKMiOi52JXFA==}
    engines: {node: '>18.12'}
    peerDependencies:
      '@vue/compiler-sfc': 3.x
      prettier: 2.x - 3.x
      prettier-plugin-svelte: 3.x
      svelte: 4.x || 5.x
    peerDependenciesMeta:
      '@vue/compiler-sfc':
        optional: true
      prettier-plugin-svelte:
        optional: true
      svelte:
        optional: true

  '@types/argparse@1.0.38':
    resolution: {integrity: sha512-ebDJ9b0e702Yr7pWgB0jzm+CX4Srzz8RcXtLJDJB+BSccqMa36uyH/zUsSYao5+BD1ytv3k3rPYCq4mAE1hsXA==}

  '@types/aria-query@5.0.4':
    resolution: {integrity: sha512-rfT93uj5s0PRL7EzccGMs3brplhcrghnDoV26NqKhCAS1hVo+WdNsPvE/yb6ilfr5hi2MEk6d5EWJTKdxg8jVw==}

  '@types/babel__core@7.20.5':
    resolution: {integrity: sha512-qoQprZvz5wQFJwMDqeseRXWv3rqMvhgpbXFfVyWhbx9X47POIA6i/+dXefEmZKoAgOaTdaIgNSMqMIU61yRyzA==}

  '@types/babel__generator@7.27.0':
    resolution: {integrity: sha512-ufFd2Xi92OAVPYsy+P4n7/U7e68fex0+Ee8gSG9KX7eo084CWiQ4sdxktvdl0bOPupXtVJPY19zk6EwWqUQ8lg==}

  '@types/babel__template@7.4.4':
    resolution: {integrity: sha512-h/NUaSyG5EyxBIp8YRxo4RMe2/qQgvyowRwVMzhYhBCONbW8PUsg4lkFMrhgZhUe5z3L3MiLDuvyJ/CaPa2A8A==}

  '@types/babel__traverse@7.28.0':
    resolution: {integrity: sha512-8PvcXf70gTDZBgt9ptxJ8elBeBjcLOAcOtoO/mPJjtji1+CdGbHgm77om1GrsPxsiE+uXIpNSK64UYaIwQXd4Q==}

  '@types/chai@5.2.2':
    resolution: {integrity: sha512-8kB30R7Hwqf40JPiKhVzodJs2Qc1ZJ5zuT3uzw5Hq/dhNCl3G3l83jfpdI1e20BP348+fV7VIL/+FxaXkqBmWg==}

  '@types/deep-eql@4.0.2':
    resolution: {integrity: sha512-c9h9dVVMigMPc4bwTvC5dxqtqJZwQPePsWjPlpSOnojbor6pGqdk541lfA7AqFQr5pB1BRdq0juY9db81BwyFw==}

  '@types/estree@1.0.8':
    resolution: {integrity: sha512-dWHzHa2WqEXI/O1E9OjrocMTKJl2mSrEolh1Iomrv6U+JuNwaHXsXx9bLu5gG7BUWFIN0skIQJQ/L1rIex4X6w==}

  '@types/json-schema@7.0.15':
    resolution: {integrity: sha512-5+fP8P8MFNC+AyZCDxrB2pkZFPGzqQWUzpSeuuVLvm8VMcorNYavBqoFcxK8bQz4Qsbn4oUEEem4wDLfcysGHA==}

  '@types/node@20.19.17':
    resolution: {integrity: sha512-gfehUI8N1z92kygssiuWvLiwcbOB3IRktR6hTDgJlXMYh5OvkPSRmgfoBUmfZt+vhwJtX7v1Yw4KvvAf7c5QKQ==}

  '@types/node@24.5.2':
    resolution: {integrity: sha512-FYxk1I7wPv3K2XBaoyH2cTnocQEu8AOZ60hPbsyukMPLv5/5qr7V1i8PLHdl6Zf87I+xZXFvPCXYjiTFq+YSDQ==}

  '@types/react-dom@19.1.9':
    resolution: {integrity: sha512-qXRuZaOsAdXKFyOhRBg6Lqqc0yay13vN7KrIg4L7N4aaHN68ma9OK3NE1BoDFgFOTfM7zg+3/8+2n8rLUH3OKQ==}
    peerDependencies:
      '@types/react': ^19.0.0

  '@types/react@19.1.13':
    resolution: {integrity: sha512-hHkbU/eoO3EG5/MZkuFSKmYqPbSVk5byPFa3e7y/8TybHiLMACgI8seVYlicwk7H5K/rI2px9xrQp/C+AUDTiQ==}

  '@types/whatwg-mimetype@3.0.2':
    resolution: {integrity: sha512-c2AKvDT8ToxLIOUlN51gTiHXflsfIFisS4pO7pDPoKouJCESkhZnEy623gwP9laCy5lnLDAw1vAzu2vM2YLOrA==}

  '@typescript-eslint/eslint-plugin@8.44.1':
    resolution: {integrity: sha512-molgphGqOBT7t4YKCSkbasmu1tb1MgrZ2szGzHbclF7PNmOkSTQVHy+2jXOSnxvR3+Xe1yySHFZoqMpz3TfQsw==}
    engines: {node: ^18.18.0 || ^20.9.0 || >=21.1.0}
    peerDependencies:
      '@typescript-eslint/parser': ^8.44.1
      eslint: ^8.57.0 || ^9.0.0
      typescript: '>=4.8.4 <6.0.0'

  '@typescript-eslint/parser@8.44.1':
    resolution: {integrity: sha512-EHrrEsyhOhxYt8MTg4zTF+DJMuNBzWwgvvOYNj/zm1vnaD/IC5zCXFehZv94Piqa2cRFfXrTFxIvO95L7Qc/cw==}
    engines: {node: ^18.18.0 || ^20.9.0 || >=21.1.0}
    peerDependencies:
      eslint: ^8.57.0 || ^9.0.0
      typescript: '>=4.8.4 <6.0.0'

  '@typescript-eslint/project-service@8.44.1':
    resolution: {integrity: sha512-ycSa60eGg8GWAkVsKV4E6Nz33h+HjTXbsDT4FILyL8Obk5/mx4tbvCNsLf9zret3ipSumAOG89UcCs/KRaKYrA==}
    engines: {node: ^18.18.0 || ^20.9.0 || >=21.1.0}
    peerDependencies:
      typescript: '>=4.8.4 <6.0.0'

  '@typescript-eslint/scope-manager@8.44.1':
    resolution: {integrity: sha512-NdhWHgmynpSvyhchGLXh+w12OMT308Gm25JoRIyTZqEbApiBiQHD/8xgb6LqCWCFcxFtWwaVdFsLPQI3jvhywg==}
    engines: {node: ^18.18.0 || ^20.9.0 || >=21.1.0}

  '@typescript-eslint/tsconfig-utils@8.44.1':
    resolution: {integrity: sha512-B5OyACouEjuIvof3o86lRMvyDsFwZm+4fBOqFHccIctYgBjqR3qT39FBYGN87khcgf0ExpdCBeGKpKRhSFTjKQ==}
    engines: {node: ^18.18.0 || ^20.9.0 || >=21.1.0}
    peerDependencies:
      typescript: '>=4.8.4 <6.0.0'

  '@typescript-eslint/type-utils@8.44.1':
    resolution: {integrity: sha512-KdEerZqHWXsRNKjF9NYswNISnFzXfXNDfPxoTh7tqohU/PRIbwTmsjGK6V9/RTYWau7NZvfo52lgVk+sJh0K3g==}
    engines: {node: ^18.18.0 || ^20.9.0 || >=21.1.0}
    peerDependencies:
      eslint: ^8.57.0 || ^9.0.0
      typescript: '>=4.8.4 <6.0.0'

  '@typescript-eslint/types@8.44.1':
    resolution: {integrity: sha512-Lk7uj7y9uQUOEguiDIDLYLJOrYHQa7oBiURYVFqIpGxclAFQ78f6VUOM8lI2XEuNOKNB7XuvM2+2cMXAoq4ALQ==}
    engines: {node: ^18.18.0 || ^20.9.0 || >=21.1.0}

  '@typescript-eslint/typescript-estree@8.44.1':
    resolution: {integrity: sha512-qnQJ+mVa7szevdEyvfItbO5Vo+GfZ4/GZWWDRRLjrxYPkhM+6zYB2vRYwCsoJLzqFCdZT4mEqyJoyzkunsZ96A==}
    engines: {node: ^18.18.0 || ^20.9.0 || >=21.1.0}
    peerDependencies:
      typescript: '>=4.8.4 <6.0.0'

  '@typescript-eslint/utils@8.44.1':
    resolution: {integrity: sha512-DpX5Fp6edTlocMCwA+mHY8Mra+pPjRZ0TfHkXI8QFelIKcbADQz1LUPNtzOFUriBB2UYqw4Pi9+xV4w9ZczHFg==}
    engines: {node: ^18.18.0 || ^20.9.0 || >=21.1.0}
    peerDependencies:
      eslint: ^8.57.0 || ^9.0.0
      typescript: '>=4.8.4 <6.0.0'

  '@typescript-eslint/visitor-keys@8.44.1':
    resolution: {integrity: sha512-576+u0QD+Jp3tZzvfRfxon0EA2lzcDt3lhUbsC6Lgzy9x2VR4E+JUiNyGHi5T8vk0TV+fpJ5GLG1JsJuWCaKhw==}
    engines: {node: ^18.18.0 || ^20.9.0 || >=21.1.0}

  '@vitejs/plugin-react@5.0.3':
    resolution: {integrity: sha512-PFVHhosKkofGH0Yzrw1BipSedTH68BFF8ZWy1kfUpCtJcouXXY0+racG8sExw7hw0HoX36813ga5o3LTWZ4FUg==}
    engines: {node: ^20.19.0 || >=22.12.0}
    peerDependencies:
      vite: ^4.2.0 || ^5.0.0 || ^6.0.0 || ^7.0.0

  '@vitest/coverage-v8@3.2.4':
    resolution: {integrity: sha512-EyF9SXU6kS5Ku/U82E259WSnvg6c8KTjppUncuNdm5QHpe17mwREHnjDzozC8x9MZ0xfBUFSaLkRv4TMA75ALQ==}
    peerDependencies:
      '@vitest/browser': 3.2.4
      vitest: 3.2.4
    peerDependenciesMeta:
      '@vitest/browser':
        optional: true

  '@vitest/expect@3.2.4':
    resolution: {integrity: sha512-Io0yyORnB6sikFlt8QW5K7slY4OjqNX9jmJQ02QDda8lyM6B5oNgVWoSoKPac8/kgnCUzuHQKrSLtu/uOqqrig==}

  '@vitest/mocker@3.2.4':
    resolution: {integrity: sha512-46ryTE9RZO/rfDd7pEqFl7etuyzekzEhUbTW3BvmeO/BcCMEgq59BKhek3dXDWgAj4oMK6OZi+vRr1wPW6qjEQ==}
    peerDependencies:
      msw: ^2.4.9
      vite: ^5.0.0 || ^6.0.0 || ^7.0.0-0
    peerDependenciesMeta:
      msw:
        optional: true
      vite:
        optional: true

  '@vitest/pretty-format@3.2.4':
    resolution: {integrity: sha512-IVNZik8IVRJRTr9fxlitMKeJeXFFFN0JaB9PHPGQ8NKQbGpfjlTx9zO4RefN8gp7eqjNy8nyK3NZmBzOPeIxtA==}

  '@vitest/runner@3.2.4':
    resolution: {integrity: sha512-oukfKT9Mk41LreEW09vt45f8wx7DordoWUZMYdY/cyAk7w5TWkTRCNZYF7sX7n2wB7jyGAl74OxgwhPgKaqDMQ==}

  '@vitest/snapshot@3.2.4':
    resolution: {integrity: sha512-dEYtS7qQP2CjU27QBC5oUOxLE/v5eLkGqPE0ZKEIDGMs4vKWe7IjgLOeauHsR0D5YuuycGRO5oSRXnwnmA78fQ==}

  '@vitest/spy@3.2.4':
    resolution: {integrity: sha512-vAfasCOe6AIK70iP5UD11Ac4siNUNJ9i/9PZ3NKx07sG6sUxeag1LWdNrMWeKKYBLlzuK+Gn65Yd5nyL6ds+nw==}

  '@vitest/utils@3.2.4':
    resolution: {integrity: sha512-fB2V0JFrQSMsCo9HiSq3Ezpdv4iYaXRG1Sx8edX3MwxfyNn83mKiGzOcH+Fkxt4MHxr3y42fQi1oeAInqgX2QA==}

  '@volar/language-core@2.4.20':
    resolution: {integrity: sha512-dRDF1G33xaAIDqR6+mXUIjXYdu9vzSxlMGfMEwBxQsfY/JMUEXSpLTR057oTKlUQ2nIvCmP9k94A8h8z2VrNSA==}

  '@volar/source-map@2.4.20':
    resolution: {integrity: sha512-mVjmFQH8mC+nUaVwmbxoYUy8cww+abaO8dWzqPUjilsavjxH0jCJ3Mp8HFuHsdewZs2c+SP+EO7hCd8Z92whJg==}

  '@volar/typescript@2.4.20':
    resolution: {integrity: sha512-Oc4DczPwQyXcVbd+5RsNEqX6ia0+w3p+klwdZQ6ZKhFjWoBP9PCPQYlKYRi/tDemWphW93P/Vv13vcE9I9D2GQ==}

  '@vue/compiler-core@3.5.17':
    resolution: {integrity: sha512-Xe+AittLbAyV0pabcN7cP7/BenRBNcteM4aSDCtRvGw0d9OL+HG1u/XHLY/kt1q4fyMeZYXyIYrsHuPSiDPosA==}

  '@vue/compiler-dom@3.5.17':
    resolution: {integrity: sha512-+2UgfLKoaNLhgfhV5Ihnk6wB4ljyW1/7wUIog2puUqajiC29Lp5R/IKDdkebh9jTbTogTbsgB+OY9cEWzG95JQ==}

  '@vue/compiler-vue2@2.7.16':
    resolution: {integrity: sha512-qYC3Psj9S/mfu9uVi5WvNZIzq+xnXMhOwbTFKKDD7b1lhpnn71jXSFdTQ+WsIEk0ONCd7VV2IMm7ONl6tbQ86A==}

  '@vue/language-core@2.2.0':
    resolution: {integrity: sha512-O1ZZFaaBGkKbsRfnVH1ifOK1/1BUkyK+3SQsfnh6PmMmD4qJcTU8godCeA96jjDRTL6zgnK7YzCHfaUlH2r0Mw==}
    peerDependencies:
      typescript: '*'
    peerDependenciesMeta:
      typescript:
        optional: true

  '@vue/shared@3.5.17':
    resolution: {integrity: sha512-CabR+UN630VnsJO/jHWYBC1YVXyMq94KKp6iF5MQgZJs5I8cmjw6oVMO1oDbtBkENSHSSn/UadWlW/OAgdmKrg==}

  acorn-jsx@5.3.2:
    resolution: {integrity: sha512-rq9s+JNhf0IChjtDXxllJ7g41oZk5SlXtp0LHwyA5cejwn7vKmKp4pPri6YEePv2PU65sAsegbXtIinmDFDXgQ==}
    peerDependencies:
      acorn: ^6.0.0 || ^7.0.0 || ^8.0.0

  acorn@8.15.0:
    resolution: {integrity: sha512-NZyJarBfL7nWwIq+FDL6Zp/yHEhePMNnnJ0y3qfieCrmNvYct8uvtiV41UvlSe6apAfk0fY1FbWx+NwfmpvtTg==}
    engines: {node: '>=0.4.0'}
    hasBin: true

  ajv-draft-04@1.0.0:
    resolution: {integrity: sha512-mv00Te6nmYbRp5DCwclxtt7yV/joXJPGS7nM+97GdxvuttCOfgI3K4U25zboyeX0O+myI8ERluxQe5wljMmVIw==}
    peerDependencies:
      ajv: ^8.5.0
    peerDependenciesMeta:
      ajv:
        optional: true

  ajv-formats@3.0.1:
    resolution: {integrity: sha512-8iUql50EUR+uUcdRQ3HDqa6EVyo3docL8g5WJ3FNcWmu62IbkGUue/pEyLBW8VGKKucTPgqeks4fIU1DA4yowQ==}
    peerDependencies:
      ajv: ^8.0.0
    peerDependenciesMeta:
      ajv:
        optional: true

  ajv@6.12.6:
    resolution: {integrity: sha512-j3fVLgvTo527anyYyJOGTYJbG+vnnQYvE0m5mmkc1TK+nxAppkCLMIL0aZ4dblVCNoGShhm+kzE4ZUykBoMg4g==}

  ajv@8.12.0:
    resolution: {integrity: sha512-sRu1kpcO9yLtYxBKvqfTeh9KzZEwO3STyX1HT+4CaDzC6HpTGYhIhPIzj9XuKU7KYDwnaeh5hcOwjy1QuJzBPA==}

  ajv@8.13.0:
    resolution: {integrity: sha512-PRA911Blj99jR5RMeTunVbNXMF6Lp4vZXnk5GQjcnUWUTsrXtekg/pnmFFI2u/I36Y/2bITGS30GZCXei6uNkA==}

  alien-signals@0.4.14:
    resolution: {integrity: sha512-itUAVzhczTmP2U5yX67xVpsbbOiquusbWVyA9N+sy6+r6YVbFkahXvNCeEPWEOMhwDYwbVbGHFkVL03N9I5g+Q==}

  ansi-escapes@7.1.0:
    resolution: {integrity: sha512-YdhtCd19sKRKfAAUsrcC1wzm4JuzJoiX4pOJqIoW2qmKj5WzG/dL8uUJ0361zaXtHqK7gEhOwtAtz7t3Yq3X5g==}
    engines: {node: '>=18'}

  ansi-regex@5.0.1:
    resolution: {integrity: sha512-quJQXlTSUGL2LH9SUXo8VwsY4soanhgo6LNSm84E1LBcE8s3O0wpdiRzyR9z/ZZJMlMWv37qOOb9pdJlMUEKFQ==}
    engines: {node: '>=8'}

  ansi-regex@6.2.2:
    resolution: {integrity: sha512-Bq3SmSpyFHaWjPk8If9yc6svM8c56dB5BAtW4Qbw5jHTwwXXcTLoRMkpDJp6VL0XzlWaCHTXrkFURMYmD0sLqg==}
    engines: {node: '>=12'}

  ansi-styles@4.3.0:
    resolution: {integrity: sha512-zbB9rCJAT1rbjiVDb2hqKFHNYLxgtk8NURxZ3IZwD3F6NtxbXZQCnnSi1Lkx+IDohdPlFp222wVALIheZJQSEg==}
    engines: {node: '>=8'}

  ansi-styles@5.2.0:
    resolution: {integrity: sha512-Cxwpt2SfTzTtXcfOlzGEee8O+c+MmUgGrNiBcXnuWxuFJHe6a5Hz7qwhwe5OgaSYI0IJvkLqWX1ASG+cJOkEiA==}
    engines: {node: '>=10'}

  ansi-styles@6.2.3:
    resolution: {integrity: sha512-4Dj6M28JB+oAH8kFkTLUo+a2jwOFkuqb3yucU0CANcRRUbxS0cP0nZYCGjcc3BNXwRIsUVmDGgzawme7zvJHvg==}
    engines: {node: '>=12'}

  argparse@1.0.10:
    resolution: {integrity: sha512-o5Roy6tNG4SL/FOkCAN6RzjiakZS25RLYFrcMttJqbdd8BWrnA+fGz57iN5Pb06pvBGvl5gQ0B48dJlslXvoTg==}

  argparse@2.0.1:
    resolution: {integrity: sha512-8+9WqebbFzpX9OR+Wa6O29asIogeRMzcGtAINdpMHHyAg10f05aSFVBbcEqGf/PXw1EjAZ+q2/bEBg3DvurK3Q==}

  aria-query@5.3.0:
    resolution: {integrity: sha512-b0P0sZPKtyu8HkeRAfCq0IfURZK+SuwMjY1UXGBU27wpAiTwQAIlq56IbIO+ytk/JjS1fMR14ee5WBBfKi5J6A==}

  aria-query@5.3.2:
    resolution: {integrity: sha512-COROpnaoap1E2F000S62r6A60uHZnmlvomhfyT2DlTcrY1OrBKn2UhH7qn5wTC9zMvD0AY7csdPSNwKP+7WiQw==}
    engines: {node: '>= 0.4'}

  assertion-error@2.0.1:
    resolution: {integrity: sha512-Izi8RQcffqCeNVgFigKli1ssklIbpHnCYc6AknXGYoB6grJqyeby7jv12JUQgmTAnIDnbck1uxksT4dzN3PWBA==}
    engines: {node: '>=12'}

  ast-v8-to-istanbul@0.3.3:
    resolution: {integrity: sha512-MuXMrSLVVoA6sYN/6Hke18vMzrT4TZNbZIj/hvh0fnYFpO+/kFXcLIaiPwXXWaQUPg4yJD8fj+lfJ7/1EBconw==}

  balanced-match@1.0.2:
    resolution: {integrity: sha512-3oSeUO0TMV67hN1AmbXsK4yaqU7tjiHlbxRDZOpH0KW9+CeX4bRAaX0Anxt0tx2MrpRpWwQaPwIlISEJhYU5Pw==}

  baseline-browser-mapping@2.8.6:
    resolution: {integrity: sha512-wrH5NNqren/QMtKUEEJf7z86YjfqW/2uw3IL3/xpqZUC95SSVIFXYQeeGjL6FT/X68IROu6RMehZQS5foy2BXw==}
    hasBin: true

  brace-expansion@1.1.12:
    resolution: {integrity: sha512-9T9UjW3r0UW5c1Q7GTwllptXwhvYmEzFhzMfZ9H7FQWt+uZePjZPjBP/W1ZEyZ1twGWom5/56TF4lPcqjnDHcg==}

  brace-expansion@2.0.2:
    resolution: {integrity: sha512-Jt0vHyM+jmUBqojB7E1NIYadt0vI0Qxjxd2TErW94wDz+E2LAm5vKMXXwg6ZZBTHPuUlDgQHKXvjGBdfcF1ZDQ==}

  braces@3.0.3:
    resolution: {integrity: sha512-yQbXgO/OSZVD2IsiLlro+7Hf6Q18EJrKSEsdoMzKePKXct3gvD8oLcOQdIzGupr5Fj+EDe8gO/lxc1BzfMpxvA==}
    engines: {node: '>=8'}

  browserslist@4.26.2:
    resolution: {integrity: sha512-ECFzp6uFOSB+dcZ5BK/IBaGWssbSYBHvuMeMt3MMFyhI0Z8SqGgEkBLARgpRH3hutIgPVsALcMwbDrJqPxQ65A==}
    engines: {node: ^6 || ^7 || ^8 || ^9 || ^10 || ^11 || ^12 || >=13.7}
    hasBin: true

  cac@6.7.14:
    resolution: {integrity: sha512-b6Ilus+c3RrdDk+JhLKUAQfzzgLEPy6wcXqS7f/xe1EETvsDP6GORG7SFuOs6cID5YkqchW/LXZbX5bc8j7ZcQ==}
    engines: {node: '>=8'}

  callsites@3.1.0:
    resolution: {integrity: sha512-P8BjAsXvZS+VIDUI11hHCQEv74YT67YUi5JJFNWIqL235sBmjX4+qx9Muvls5ivyNENctx46xQLQ3aTuE7ssaQ==}
    engines: {node: '>=6'}

  caniuse-lite@1.0.30001743:
    resolution: {integrity: sha512-e6Ojr7RV14Un7dz6ASD0aZDmQPT/A+eZU+nuTNfjqmRrmkmQlnTNWH0SKmqagx9PeW87UVqapSurtAXifmtdmw==}

  chai@5.2.1:
    resolution: {integrity: sha512-5nFxhUrX0PqtyogoYOA8IPswy5sZFTOsBFl/9bNsmDLgsxYTzSZQJDPppDnZPTQbzSEm0hqGjWPzRemQCYbD6A==}
    engines: {node: '>=18'}

  chalk@4.1.2:
    resolution: {integrity: sha512-oKnbhFyRIXpUuez8iBMmyEa4nbj4IOQyuhc/wy9kY7/WVPcwIO9VA668Pu8RkO7+0G76SLROeyw9CpQ061i4mA==}
    engines: {node: '>=10'}

  check-error@2.1.1:
    resolution: {integrity: sha512-OAlb+T7V4Op9OwdkjmguYRqncdlx5JiofwOAUkmTF+jNdHwzTaTs4sRAGpzLF3oOz5xAyDGrPgeIDFQmDOTiJw==}
    engines: {node: '>= 16'}

  cli-cursor@5.0.0:
    resolution: {integrity: sha512-aCj4O5wKyszjMmDT4tZj93kxyydN/K5zPWSCe6/0AV/AA1pqe5ZBIw0a2ZfPQV7lL5/yb5HsUreJ6UFAF1tEQw==}
    engines: {node: '>=18'}

  cli-truncate@5.1.0:
    resolution: {integrity: sha512-7JDGG+4Zp0CsknDCedl0DYdaeOhc46QNpXi3NLQblkZpXXgA6LncLDUUyvrjSvZeF3VRQa+KiMGomazQrC1V8g==}
    engines: {node: '>=20'}

  color-convert@2.0.1:
    resolution: {integrity: sha512-RRECPsj7iu/xb5oKYcsFHSppFNnsj/52OVTRKb4zP5onXwVF3zVmmToNcOfGC+CRDpfK/U584fMg38ZHCaElKQ==}
    engines: {node: '>=7.0.0'}

  color-name@1.1.4:
    resolution: {integrity: sha512-dOy+3AuW3a2wNbZHIuMZpTcgjGuLU/uBL/ubcZF9OXbDo8ff4O8yVp5Bf0efS8uEoYo5q4Fx7dY9OgQGXgAsQA==}

  colorette@2.0.20:
    resolution: {integrity: sha512-IfEDxwoWIjkeXL1eXcDiow4UbKjhLdq6/EuSVR9GMN7KVH3r9gQ83e73hsz1Nd1T3ijd5xv1wcWRYO+D6kCI2w==}

  commander@14.0.1:
    resolution: {integrity: sha512-2JkV3gUZUVrbNA+1sjBOYLsMZ5cEEl8GTFP2a4AVz5hvasAMCQ1D2l2le/cX+pV4N6ZU17zjUahLpIXRrnWL8A==}
    engines: {node: '>=20'}

  compare-versions@6.1.1:
    resolution: {integrity: sha512-4hm4VPpIecmlg59CHXnRDnqGplJFrbLG4aFEl5vl6cK1u76ws3LLvX7ikFnTDl5vo39sjWD6AaDPYodJp/NNHg==}

  concat-map@0.0.1:
    resolution: {integrity: sha512-/Srv4dswyQNBfohGpz9o6Yb3Gz3SrUDqBH5rTuhGR7ahtlbYKnVxw2bCFMRljaA7EXHaXZ8wsHdodFvbkhKmqg==}

  confbox@0.1.8:
    resolution: {integrity: sha512-RMtmw0iFkeR4YV+fUOSucriAQNb9g8zFR52MWCtl+cCZOFRNL6zeB395vPzFhEjjn4fMxXudmELnl/KF/WrK6w==}

  confbox@0.2.2:
    resolution: {integrity: sha512-1NB+BKqhtNipMsov4xI/NnhCKp9XG9NamYp5PVm9klAT0fsrNPjaFICsCFhNhwZJKNh7zB/3q8qXz0E9oaMNtQ==}

  convert-source-map@2.0.0:
    resolution: {integrity: sha512-Kvp459HrV2FEJ1CAsi1Ku+MY3kasH19TFykTz2xWmMeq6bk2NU3XXvfJ+Q61m0xktWwt+1HSYf3JZsTms3aRJg==}

  cross-spawn@7.0.6:
    resolution: {integrity: sha512-uV2QOWP2nWzsy2aMp8aRibhi9dlzF5Hgh5SHaB9OiTGEyDTiJJyx0uy51QXdyWbtAHNua4XJzUKca3OzKUd3vA==}
    engines: {node: '>= 8'}

  css.escape@1.5.1:
    resolution: {integrity: sha512-YUifsXXuknHlUsmlgyY0PKzgPOr7/FjCePfHNt0jxm83wHZi44VDMQ7/fGNkjY3/jV1MC+1CmZbaHzugyeRtpg==}

  csstype@3.1.3:
    resolution: {integrity: sha512-M1uQkMl8rQK/szD0LNhtqxIPLpimGm8sOBwU7lLnCpSbTyY3yeU1Vc7l4KT5zT4s/yOxHH5O7tIuuLOCnLADRw==}

  de-indent@1.0.2:
    resolution: {integrity: sha512-e/1zu3xH5MQryN2zdVaF0OrdNLUbvWxzMbi+iNA6Bky7l1RoP8a2fIbRocyHclXt/arDrrR6lL3TqFD9pMQTsg==}

  debug@4.4.3:
    resolution: {integrity: sha512-RGwwWnwQvkVfavKVt22FGLw+xYSdzARwm0ru6DhTVA3umU5hZc28V3kO4stgYryrTlLpuvgI9GiijltAjNbcqA==}
    engines: {node: '>=6.0'}
    peerDependencies:
      supports-color: '*'
    peerDependenciesMeta:
      supports-color:
        optional: true

  deep-eql@5.0.2:
    resolution: {integrity: sha512-h5k/5U50IJJFpzfL6nO9jaaumfjO/f2NjK/oYB2Djzm4p9L+3T9qWpZqZ2hAbLPuuYq9wrU08WQyBTL5GbPk5Q==}
    engines: {node: '>=6'}

  deep-is@0.1.4:
    resolution: {integrity: sha512-oIPzksmTg4/MriiaYGO+okXDT7ztn/w3Eptv/+gSIdMdKsJo0u4CfYNFJPy+4SKMuCqGw2wxnA+URMg3t8a/bQ==}

  dequal@2.0.3:
    resolution: {integrity: sha512-0je+qPKHEMohvfRTCEo3CrPG6cAzAYgmzKyxRiYSSDkS6eGJdyVJm7WaYA5ECaAD9wLB2T4EEeymA5aFVcYXCA==}
    engines: {node: '>=6'}

  dom-accessibility-api@0.5.16:
    resolution: {integrity: sha512-X7BJ2yElsnOJ30pZF4uIIDfBEVgF4XEBxL9Bxhy6dnrm5hkzqmsWHGTiHqRiITNhMyFLyAiWndIJP7Z1NTteDg==}

  dom-accessibility-api@0.6.3:
    resolution: {integrity: sha512-7ZgogeTnjuHbo+ct10G9Ffp0mif17idi0IyWNVA/wcwcm7NPOD/WEHVP3n7n3MhXqxoIYm8d6MuZohYWIZ4T3w==}

  eastasianwidth@0.2.0:
    resolution: {integrity: sha512-I88TYZWc9XiYHRQ4/3c5rjjfgkjhLyW2luGIheGERbNQ6OY7yTybanSpDXZa8y7VUP9YmDcYa+eyq4ca7iLqWA==}

  electron-to-chromium@1.5.222:
    resolution: {integrity: sha512-gA7psSwSwQRE60CEoLz6JBCQPIxNeuzB2nL8vE03GK/OHxlvykbLyeiumQy1iH5C2f3YbRAZpGCMT12a/9ih9w==}

  emoji-regex@10.5.0:
    resolution: {integrity: sha512-lb49vf1Xzfx080OKA0o6l8DQQpV+6Vg95zyCJX9VB/BqKYlhG7N4wgROUUHRA+ZPUefLnteQOad7z1kT2bV7bg==}

  emoji-regex@8.0.0:
    resolution: {integrity: sha512-MSjYzcWNOA0ewAHpz0MxpYFvwg6yjy1NG3xteoqz644VCo/RPgnr1/GGt+ic3iJTzQ8Eu3TdM14SawnVUmGE6A==}

  emoji-regex@9.2.2:
    resolution: {integrity: sha512-L18DaJsXSUk2+42pv8mLs5jJT2hqFkFE4j21wOmgbUqsZ2hL72NsUU785g9RXgo3s0ZNgVl42TiHp3ZtOv/Vyg==}

  entities@4.5.0:
    resolution: {integrity: sha512-V0hjH4dGPh9Ao5p0MoRY6BVqtwCjhz6vI5LT8AJ55H+4g9/4vbHx1I54fS0XuclLhDHArPQCiMjDxjaL8fPxhw==}
    engines: {node: '>=0.12'}

  environment@1.1.0:
    resolution: {integrity: sha512-xUtoPkMggbz0MPyPiIWr1Kp4aeWJjDZ6SMvURhimjdZgsRuDplF5/s9hcgGhyXMhs+6vpnuoiZ2kFiu3FMnS8Q==}
    engines: {node: '>=18'}

  es-module-lexer@1.7.0:
    resolution: {integrity: sha512-jEQoCwk8hyb2AZziIOLhDqpm5+2ww5uIE6lkO/6jcOCusfk6LhMHpXXfBLXTZ7Ydyt0j4VoUQv6uGNYbdW+kBA==}

  esbuild@0.25.10:
    resolution: {integrity: sha512-9RiGKvCwaqxO2owP61uQ4BgNborAQskMR6QusfWzQqv7AZOg5oGehdY2pRJMTKuwxd1IDBP4rSbI5lHzU7SMsQ==}
    engines: {node: '>=18'}
    hasBin: true

  escalade@3.2.0:
    resolution: {integrity: sha512-WUj2qlxaQtO4g6Pq5c29GTcWGDyd8itL8zTlipgECz3JesAiiOKotd8JU6otB3PACgG6xkJUyVhboMS+bje/jA==}
    engines: {node: '>=6'}

  escape-string-regexp@4.0.0:
    resolution: {integrity: sha512-TtpcNJ3XAzx3Gq8sWRzJaVajRs0uVxA2YAkdb1jm2YkPz4G6egUFAyA3n5vtEIZefPk5Wa4UXbKuS5fKkJWdgA==}
    engines: {node: '>=10'}

  eslint-plugin-react-hooks@5.2.0:
    resolution: {integrity: sha512-+f15FfK64YQwZdJNELETdn5ibXEUQmW1DZL6KXhNnc2heoy/sg9VJJeT7n8TlMWouzWqSWavFkIhHyIbIAEapg==}
    engines: {node: '>=10'}
    peerDependencies:
      eslint: ^3.0.0 || ^4.0.0 || ^5.0.0 || ^6.0.0 || ^7.0.0 || ^8.0.0-0 || ^9.0.0

  eslint-plugin-react-refresh@0.4.21:
    resolution: {integrity: sha512-MWDWTtNC4voTcWDxXbdmBNe8b/TxfxRFUL6hXgKWJjN9c1AagYEmpiFWBWzDw+5H3SulWUe1pJKTnoSdmk88UA==}
    peerDependencies:
      eslint: '>=8.40'

  eslint-scope@8.4.0:
    resolution: {integrity: sha512-sNXOfKCn74rt8RICKMvJS7XKV/Xk9kA7DyJr8mJik3S7Cwgy3qlkkmyS2uQB3jiJg6VNdZd/pDBJu0nvG2NlTg==}
    engines: {node: ^18.18.0 || ^20.9.0 || >=21.1.0}

  eslint-visitor-keys@3.4.3:
    resolution: {integrity: sha512-wpc+LXeiyiisxPlEkUzU6svyS1frIO3Mgxj1fdy7Pm8Ygzguax2N3Fa/D/ag1WqbOprdI+uY6wMUl8/a2G+iag==}
    engines: {node: ^12.22.0 || ^14.17.0 || >=16.0.0}

  eslint-visitor-keys@4.2.1:
    resolution: {integrity: sha512-Uhdk5sfqcee/9H/rCOJikYz67o0a2Tw2hGRPOG2Y1R2dg7brRe1uG0yaNQDHu+TO/uQPF/5eCapvYSmHUjt7JQ==}
    engines: {node: ^18.18.0 || ^20.9.0 || >=21.1.0}

  eslint@9.36.0:
    resolution: {integrity: sha512-hB4FIzXovouYzwzECDcUkJ4OcfOEkXTv2zRY6B9bkwjx/cprAq0uvm1nl7zvQ0/TsUk0zQiN4uPfJpB9m+rPMQ==}
    engines: {node: ^18.18.0 || ^20.9.0 || >=21.1.0}
    hasBin: true
    peerDependencies:
      jiti: '*'
    peerDependenciesMeta:
      jiti:
        optional: true

  espree@10.4.0:
    resolution: {integrity: sha512-j6PAQ2uUr79PZhBjP5C5fhl8e39FmRnOjsD5lGnWrFU8i2G776tBK7+nP8KuQUTTyAZUwfQqXAgrVH5MbH9CYQ==}
    engines: {node: ^18.18.0 || ^20.9.0 || >=21.1.0}

  esquery@1.6.0:
    resolution: {integrity: sha512-ca9pw9fomFcKPvFLXhBKUK90ZvGibiGOvRJNbjljY7s7uq/5YO4BOzcYtJqExdx99rF6aAcnRxHmcUHcz6sQsg==}
    engines: {node: '>=0.10'}

  esrecurse@4.3.0:
    resolution: {integrity: sha512-KmfKL3b6G+RXvP8N1vr3Tq1kL/oCFgn2NYXEtqP8/L3pKapUA4G8cFVaoF3SU323CD4XypR/ffioHmkti6/Tag==}
    engines: {node: '>=4.0'}

  estraverse@5.3.0:
    resolution: {integrity: sha512-MMdARuVEQziNTeJD8DgMqmhwR11BRQ/cBP+pLtYdSTnf3MIO8fFeiINEbX36ZdNlfU/7A9f3gUw49B3oQsvwBA==}
    engines: {node: '>=4.0'}

  estree-walker@2.0.2:
    resolution: {integrity: sha512-Rfkk/Mp/DL7JVje3u18FxFujQlTNR2q6QfMSMB7AvCBx91NGj/ba3kCfza0f6dVDbw7YlRf/nDrn7pQrCCyQ/w==}

  estree-walker@3.0.3:
    resolution: {integrity: sha512-7RUKfXgSMMkzt6ZuXmqapOurLGPPfgj6l9uRZ7lRGolvk0y2yocc35LdcxKC5PQZdn2DMqioAQ2NoWcrTKmm6g==}

  esutils@2.0.3:
    resolution: {integrity: sha512-kVscqXk4OCp68SZ0dkgEKVi6/8ij300KBWTJq32P/dYeWTSwK41WyTxalN1eRmA5Z9UU/LX9D7FWSmV9SAYx6g==}
    engines: {node: '>=0.10.0'}

  eventemitter3@5.0.1:
    resolution: {integrity: sha512-GWkBvjiSZK87ELrYOSESUYeVIc9mvLLf/nXalMOS5dYrgZq9o5OVkbZAVM06CVxYsCwH9BDZFPlQTlPA1j4ahA==}

  expect-type@1.2.2:
    resolution: {integrity: sha512-JhFGDVJ7tmDJItKhYgJCGLOWjuK9vPxiXoUFLwLDc99NlmklilbiQJwoctZtt13+xMw91MCk/REan6MWHqDjyA==}
    engines: {node: '>=12.0.0'}

  exsolve@1.0.7:
    resolution: {integrity: sha512-VO5fQUzZtI6C+vx4w/4BWJpg3s/5l+6pRQEHzFRM8WFi4XffSP1Z+4qi7GbjWbvRQEbdIco5mIMq+zX4rPuLrw==}

  fast-deep-equal@3.1.3:
    resolution: {integrity: sha512-f3qQ9oQy9j2AhBe/H9VC91wLmKBCCU/gDOnKNAYG5hswO7BLKj09Hc5HYNz9cGI++xlpDCIgDaitVs03ATR84Q==}

  fast-glob@3.3.3:
    resolution: {integrity: sha512-7MptL8U0cqcFdzIzwOTHoilX9x5BrNqye7Z/LuC7kCMRio1EMSyqRK3BEAUD7sXRq4iT4AzTVuZdhgQ2TCvYLg==}
    engines: {node: '>=8.6.0'}

  fast-json-stable-stringify@2.1.0:
    resolution: {integrity: sha512-lhd/wF+Lk98HZoTCtlVraHtfh5XYijIjalXck7saUtuanSDyLMxnHhSXEDJqHxD7msR8D0uCmqlkwjCV8xvwHw==}

  fast-levenshtein@2.0.6:
    resolution: {integrity: sha512-DCXu6Ifhqcks7TZKY3Hxp3y6qphY5SJZmrWMDrKcERSOXWQdMhU9Ig/PYrzyw/ul9jOIyh0N4M0tbC5hodg8dw==}

  fastq@1.19.1:
    resolution: {integrity: sha512-GwLTyxkCXjXbxqIhTsMI2Nui8huMPtnxg7krajPJAjnEG/iiOS7i+zCtWGZR9G0NBKbXKh6X9m9UIsYX/N6vvQ==}

  fdir@6.5.0:
    resolution: {integrity: sha512-tIbYtZbucOs0BRGqPJkshJUYdL+SDH7dVM8gjy+ERp3WAUjLEFJE+02kanyHtwjWOnwrKYBiwAmM0p4kLJAnXg==}
    engines: {node: '>=12.0.0'}
    peerDependencies:
      picomatch: ^3 || ^4
    peerDependenciesMeta:
      picomatch:
        optional: true

  file-entry-cache@8.0.0:
    resolution: {integrity: sha512-XXTUwCvisa5oacNGRP9SfNtYBNAMi+RPwBFmblZEF7N7swHYQS6/Zfk7SRwx4D5j3CH211YNRco1DEMNVfZCnQ==}
    engines: {node: '>=16.0.0'}

  fill-range@7.1.1:
    resolution: {integrity: sha512-YsGpe3WHLK8ZYi4tWDg2Jy3ebRz2rXowDxnld4bkQB00cc/1Zw9AWnC0i9ztDJitivtQvaI9KaLyKrc+hBW0yg==}
    engines: {node: '>=8'}

  find-up@5.0.0:
    resolution: {integrity: sha512-78/PXT1wlLLDgTzDs7sjq9hzz0vXD+zn+7wypEe4fXQxCmdmqfGsEPQxmiCSQI3ajFV91bVSsvNtrJRiW6nGng==}
    engines: {node: '>=10'}

  flat-cache@4.0.1:
    resolution: {integrity: sha512-f7ccFPK3SXFHpx15UIGyRJ/FJQctuKZ0zVuN3frBo4HnK3cay9VEW0R6yPYFHC0AgqhukPzKjq22t5DmAyqGyw==}
    engines: {node: '>=16'}

  flatted@3.3.3:
    resolution: {integrity: sha512-GX+ysw4PBCz0PzosHDepZGANEuFCMLrnRTiEy9McGjmkCQYwRq4A/X786G/fjM/+OjsWSU1ZrY5qyARZmO/uwg==}

  foreground-child@3.3.1:
    resolution: {integrity: sha512-gIXjKqtFuWEgzFRJA9WCQeSJLZDjgJUOMCMzxtvFq/37KojM1BFGufqsCy0r4qSQmYLsZYMeyRqzIWOMup03sw==}
    engines: {node: '>=14'}

  fs-extra@11.3.0:
    resolution: {integrity: sha512-Z4XaCL6dUDHfP/jT25jJKMmtxvuwbkrD1vNSMFlo9lNLY2c5FHYSQgHPRZUjAB26TpDEoW9HCOgplrdbaPV/ew==}
    engines: {node: '>=14.14'}

  fsevents@2.3.3:
    resolution: {integrity: sha512-5xoDfX+fL7faATnagmWPpbFtwh/R77WmMMqqHGS65C3vvB0YHrgF+B1YmZ3441tMj5n63k0212XNoJwzlhffQw==}
    engines: {node: ^8.16.0 || ^10.6.0 || >=11.0.0}
    os: [darwin]

  function-bind@1.1.2:
    resolution: {integrity: sha512-7XHNxH7qX9xG5mIwxkhumTox/MIRNcOgDrxWsMt2pAr23WHp6MrRlN7FBSFpCpr+oVO0F744iUgR82nJMfG2SA==}

  gensync@1.0.0-beta.2:
    resolution: {integrity: sha512-3hN7NaskYvMDLQY55gnW3NQ+mesEAepTqlg+VEbj7zzqEMBVNhzcGYYeqFo/TlYz6eQiFcp1HcsCZO+nGgS8zg==}
    engines: {node: '>=6.9.0'}

  get-east-asian-width@1.4.0:
    resolution: {integrity: sha512-QZjmEOC+IT1uk6Rx0sX22V6uHWVwbdbxf1faPqJ1QhLdGgsRGCZoyaQBm/piRdJy/D2um6hM1UP7ZEeQ4EkP+Q==}
    engines: {node: '>=18'}

  glob-parent@5.1.2:
    resolution: {integrity: sha512-AOIgSQCepiJYwP3ARnGx+5VnTu2HBYdzbGP45eLw1vr3zB3vZLeyed1sC9hnbcOc9/SrMyM5RPQrkGz4aS9Zow==}
    engines: {node: '>= 6'}

  glob-parent@6.0.2:
    resolution: {integrity: sha512-XxwI8EOhVQgWp6iDL+3b0r86f4d6AX6zSU55HfB4ydCEuXLXc5FcYeOu+nnGftS4TEju/11rt4KJPTMgbfmv4A==}
    engines: {node: '>=10.13.0'}

  glob@10.4.5:
    resolution: {integrity: sha512-7Bv8RF0k6xjo7d4A/PxYLbUCfb6c+Vpd2/mB2yRDlew7Jb5hEXiCD9ibfO7wpk8i4sevK6DFny9h7EYbM3/sHg==}
    hasBin: true

  globals@14.0.0:
    resolution: {integrity: sha512-oahGvuMGQlPw/ivIYBjVSrWAfWLBeku5tpPE2fOPLi+WHffIWbuh2tCjhyQhTBPMf5E9jDEH4FOmTYgYwbKwtQ==}
    engines: {node: '>=18'}

  globals@16.4.0:
    resolution: {integrity: sha512-ob/2LcVVaVGCYN+r14cnwnoDPUufjiYgSqRhiFD0Q1iI4Odora5RE8Iv1D24hAz5oMophRGkGz+yuvQmmUMnMw==}
    engines: {node: '>=18'}

  graceful-fs@4.2.11:
    resolution: {integrity: sha512-RbJ5/jmFcNNCcDV5o9eTnBLJ/HszWV0P73bc+Ff4nS/rJj+YaS6IGyiOL0VoBYX+l1Wrl3k63h/KrH+nhJ0XvQ==}

  graphemer@1.4.0:
    resolution: {integrity: sha512-EtKwoO6kxCL9WO5xipiHTZlSzBm7WLT627TqC/uVRd0HKmq8NXyebnNYxDoBi7wt8eTWrUrKXCOVaFq9x1kgag==}

  happy-dom@18.0.1:
    resolution: {integrity: sha512-qn+rKOW7KWpVTtgIUi6RVmTBZJSe2k0Db0vh1f7CWrWclkkc7/Q+FrOfkZIb2eiErLyqu5AXEzE7XthO9JVxRA==}
    engines: {node: '>=20.0.0'}

  has-flag@4.0.0:
    resolution: {integrity: sha512-EykJT/Q1KjTWctppgIAgfSO0tKVuZUjhgMr17kqTumMl6Afv3EISleU7qZUzoXDFTAHTDC4NOoG/ZxU3EvlMPQ==}
    engines: {node: '>=8'}

  hasown@2.0.2:
    resolution: {integrity: sha512-0hJU9SCPvmMzIBdZFqNPXWa6dqh7WdH0cII9y+CyS8rG3nL48Bclra9HmKhVVUHyPWNH5Y7xDwAB7bfgSjkUMQ==}
    engines: {node: '>= 0.4'}

  he@1.2.0:
    resolution: {integrity: sha512-F/1DnUGPopORZi0ni+CvrCgHQ5FyEAHRLSApuYWMmrbSwoN2Mn/7k+Gl38gJnR7yyDZk6WLXwiGod1JOWNDKGw==}
    hasBin: true

  html-escaper@2.0.2:
    resolution: {integrity: sha512-H2iMtd0I4Mt5eYiapRdIDjp+XzelXQ0tFE4JS7YFwFevXXMmOp9myNrUvCg0D6ws8iqkRPBfKHgbwig1SmlLfg==}

  husky@9.1.7:
    resolution: {integrity: sha512-5gs5ytaNjBrh5Ow3zrvdUUY+0VxIuWVL4i9irt6friV+BqdCfmV11CQTWMiBYWHbXhco+J1kHfTOUkePhCDvMA==}
    engines: {node: '>=18'}
    hasBin: true

  ignore@5.3.2:
    resolution: {integrity: sha512-hsBTNUqQTDwkWtcdYI2i06Y/nUBEsNEDJKjWdigLvegy8kDuJAS8uRlpkkcQpyEXL0Z/pjDy5HBmMjRCJ2gq+g==}
    engines: {node: '>= 4'}

  ignore@7.0.5:
    resolution: {integrity: sha512-Hs59xBNfUIunMFgWAbGX5cq6893IbWg4KnrjbYwX3tx0ztorVgTDA6B2sxf8ejHJ4wz8BqGUMYlnzNBer5NvGg==}
    engines: {node: '>= 4'}

  import-fresh@3.3.1:
    resolution: {integrity: sha512-TR3KfrTZTYLPB6jUjfx6MF9WcWrHL9su5TObK4ZkYgBdWKPOFoSoQIdEuTuR82pmtxH2spWG9h6etwfr1pLBqQ==}
    engines: {node: '>=6'}

  import-lazy@4.0.0:
    resolution: {integrity: sha512-rKtvo6a868b5Hu3heneU+L4yEQ4jYKLtjpnPeUdK7h0yzXGmyBTypknlkCvHFBqfX9YlorEiMM6Dnq/5atfHkw==}
    engines: {node: '>=8'}

  imurmurhash@0.1.4:
    resolution: {integrity: sha512-JmXMZ6wuvDmLiHEml9ykzqO6lwFbof0GG4IkcGaENdCRDDmMVnny7s5HsIgHCbaq0w2MyPhDqkhTUgS2LU2PHA==}
    engines: {node: '>=0.8.19'}

  indent-string@4.0.0:
    resolution: {integrity: sha512-EdDDZu4A2OyIK7Lr/2zG+w5jmbuk1DVBnEwREQvBzspBJkCEbRa8GxU1lghYcaGJCnRWibjDXlq779X1/y5xwg==}
    engines: {node: '>=8'}

  is-core-module@2.16.1:
    resolution: {integrity: sha512-UfoeMA6fIJ8wTYFEUjelnaGI67v6+N7qXJEvQuIGa99l4xsCruSYOVSQ0uPANn4dAzm8lkYPaKLrrijLq7x23w==}
    engines: {node: '>= 0.4'}

  is-extglob@2.1.1:
    resolution: {integrity: sha512-SbKbANkN603Vi4jEZv49LeVJMn4yGwsbzZworEoyEiutsN3nJYdbO36zfhGJ6QEDpOZIFkDtnq5JRxmvl3jsoQ==}
    engines: {node: '>=0.10.0'}

  is-fullwidth-code-point@3.0.0:
    resolution: {integrity: sha512-zymm5+u+sCsSWyD9qNaejV3DFvhCKclKdizYaJUuHA83RLjb7nSuGnddCHGv0hk+KY7BMAlsWeK4Ueg6EV6XQg==}
    engines: {node: '>=8'}

  is-fullwidth-code-point@5.1.0:
    resolution: {integrity: sha512-5XHYaSyiqADb4RnZ1Bdad6cPp8Toise4TzEjcOYDHZkTCbKgiUl7WTUCpNWHuxmDt91wnsZBc9xinNzopv3JMQ==}
    engines: {node: '>=18'}

  is-glob@4.0.3:
    resolution: {integrity: sha512-xelSayHH36ZgE7ZWhli7pW34hNbNl8Ojv5KVmkJD4hBdD3th8Tfk9vYasLM+mXWOZhFkgZfxhLSnrwRr4elSSg==}
    engines: {node: '>=0.10.0'}

  is-number@7.0.0:
    resolution: {integrity: sha512-41Cifkg6e8TylSpdtTpeLVMqvSBEVzTttHvERD741+pnZ8ANv0004MRL43QKPDlK9cGvNp6NZWZUBlbGXYxxng==}
    engines: {node: '>=0.12.0'}

  isexe@2.0.0:
    resolution: {integrity: sha512-RHxMLp9lnKHGHRng9QFhRCMbYAcVpn69smSGcq3f36xjgVVWThj4qqLbTLlq7Ssj8B+fIQ1EuCEGI2lKsyQeIw==}

  istanbul-lib-coverage@3.2.2:
    resolution: {integrity: sha512-O8dpsF+r0WV/8MNRKfnmrtCWhuKjxrq2w+jpzBL5UZKTi2LeVWnWOmWRxFlesJONmc+wLAGvKQZEOanko0LFTg==}
    engines: {node: '>=8'}

  istanbul-lib-report@3.0.1:
    resolution: {integrity: sha512-GCfE1mtsHGOELCU8e/Z7YWzpmybrx/+dSTfLrvY8qRmaY6zXTKWn6WQIjaAFw069icm6GVMNkgu0NzI4iPZUNw==}
    engines: {node: '>=10'}

  istanbul-lib-source-maps@5.0.6:
    resolution: {integrity: sha512-yg2d+Em4KizZC5niWhQaIomgf5WlL4vOOjZ5xGCmF8SnPE/mDWWXgvRExdcpCgh9lLRRa1/fSYp2ymmbJ1pI+A==}
    engines: {node: '>=10'}

  istanbul-reports@3.1.7:
    resolution: {integrity: sha512-BewmUXImeuRk2YY0PVbxgKAysvhRPUQE0h5QRM++nVWyubKGV0l8qQ5op8+B2DOmwSe63Jivj0BjkPQVf8fP5g==}
    engines: {node: '>=8'}

  jackspeak@3.4.3:
    resolution: {integrity: sha512-OGlZQpz2yfahA/Rd1Y8Cd9SIEsqvXkLVoSw/cgwhnhFMDbsQFeZYoJJ7bIZBS9BcamUW96asq/npPWugM+RQBw==}

  javascript-natural-sort@0.7.1:
    resolution: {integrity: sha512-nO6jcEfZWQXDhOiBtG2KvKyEptz7RVbpGP4vTD2hLBdmNQSsCiicO2Ioinv6UI4y9ukqnBpy+XZ9H6uLNgJTlw==}

  jju@1.4.0:
    resolution: {integrity: sha512-8wb9Yw966OSxApiCt0K3yNJL8pnNeIv+OEq2YMidz4FKP6nonSRoOXc80iXY4JaN2FC11B9qsNmDsm+ZOfMROA==}

  js-tokens@4.0.0:
    resolution: {integrity: sha512-RdJUflcE3cUzKiMqQgsCu06FPu9UdIJO0beYbPhHN4k6apgJtifcoCtT9bcxOpYBtpD2kCM6Sbzg4CausW/PKQ==}

  js-tokens@9.0.1:
    resolution: {integrity: sha512-mxa9E9ITFOt0ban3j6L5MpjwegGz6lBQmM1IJkWeBZGcMxto50+eWdjC/52xDbS2vy0k7vIMK0Fe2wfL9OQSpQ==}

  js-yaml@4.1.0:
    resolution: {integrity: sha512-wpxZs9NoxZaJESJGIZTyDEaYpl0FKSA+FB9aJiyemKhMwkxQg63h4T1KJgUGHpTqPDNRcmmYLugrRjJlBtWvRA==}
    hasBin: true

  jsesc@3.1.0:
    resolution: {integrity: sha512-/sM3dO2FOzXjKQhJuo0Q173wf2KOo8t4I8vHy6lF9poUp7bKT0/NHE8fPX23PwfhnykfqnC2xRxOnVw5XuGIaA==}
    engines: {node: '>=6'}
    hasBin: true

  json-buffer@3.0.1:
    resolution: {integrity: sha512-4bV5BfR2mqfQTJm+V5tPPdf+ZpuhiIvTuAB5g8kcrXOZpTT/QwwVRWBywX1ozr6lEuPdbHxwaJlm9G6mI2sfSQ==}

  json-schema-traverse@0.4.1:
    resolution: {integrity: sha512-xbbCH5dCYU5T8LcEhhuh7HJ88HXuW3qsI3Y0zOZFKfZEHcpWiHU/Jxzk629Brsab/mMiHQti9wMP+845RPe3Vg==}

  json-schema-traverse@1.0.0:
    resolution: {integrity: sha512-NM8/P9n3XjXhIZn1lLhkFaACTOURQXjWhV4BA/RnOv8xvgqtqpAX9IO4mRQxSx1Rlo4tqzeqb0sOlruaOy3dug==}

  json-stable-stringify-without-jsonify@1.0.1:
    resolution: {integrity: sha512-Bdboy+l7tA3OGW6FjyFHWkP5LuByj1Tk33Ljyq0axyzdk9//JSi2u3fP1QSmd1KNwq6VOKYGlAu87CisVir6Pw==}

  json5@2.2.3:
    resolution: {integrity: sha512-XmOWe7eyHYH14cLdVPoyg+GOH3rYX++KpzrylJwSW98t3Nk+U8XOl8FWKOgwtzdb8lXGf6zYwDUzeHMWfxasyg==}
    engines: {node: '>=6'}
    hasBin: true

  jsonfile@6.1.0:
    resolution: {integrity: sha512-5dgndWOriYSm5cnYaJNhalLNDKOqFwyDB/rr1E9ZsGciGvKPs8R2xYGCacuf3z6K1YKDz182fd+fY3cn3pMqXQ==}

  keyv@4.5.4:
    resolution: {integrity: sha512-oxVHkHR/EJf2CNXnWxRLW6mg7JyCCUcG0DtEGmL2ctUo1PNTin1PUil+r/+4r5MpVgC/fn1kjsx7mjSujKqIpw==}

  kolorist@1.8.0:
    resolution: {integrity: sha512-Y+60/zizpJ3HRH8DCss+q95yr6145JXZo46OTpFvDZWLfRCE4qChOyk1b26nMaNpfHHgxagk9dXT5OP0Tfe+dQ==}

  levn@0.4.1:
    resolution: {integrity: sha512-+bT2uH4E5LGE7h/n3evcS/sQlJXCpIp6ym8OWJ5eV6+67Dsql/LaaT7qJBAt2rzfoa/5QBGBhxDix1dMt2kQKQ==}
    engines: {node: '>= 0.8.0'}

  lint-staged@16.2.0:
    resolution: {integrity: sha512-spdYSOCQ2MdZ9CM1/bu/kDmaYGsrpNOeu1InFFV8uhv14x6YIubGxbCpSmGILFoxkiheNQPDXSg5Sbb5ZuVnug==}
    engines: {node: '>=20.17'}
    hasBin: true

  listr2@9.0.4:
    resolution: {integrity: sha512-1wd/kpAdKRLwv7/3OKC8zZ5U8e/fajCfWMxacUvB79S5nLrYGPtUI/8chMQhn3LQjsRVErTb9i1ECAwW0ZIHnQ==}
    engines: {node: '>=20.0.0'}

  local-pkg@1.1.1:
    resolution: {integrity: sha512-WunYko2W1NcdfAFpuLUoucsgULmgDBRkdxHxWQ7mK0cQqwPiy8E1enjuRBrhLtZkB5iScJ1XIPdhVEFK8aOLSg==}
    engines: {node: '>=14'}

  locate-path@6.0.0:
    resolution: {integrity: sha512-iPZK6eYjbxRu3uB4/WZ3EsEIMJFMqAoopl3R+zuq0UjcAm/MO6KCweDgPfP3elTztoKP3KtnVHxTn2NHBSDVUw==}
    engines: {node: '>=10'}

  lodash.merge@4.6.2:
    resolution: {integrity: sha512-0KpjqXRVvrYyCsX1swR/XTK0va6VQkQM6MNo7PqW77ByjAhoARA8EfrP1N4+KlKj8YS0ZUCtRT/YUuhyYDujIQ==}

  lodash@4.17.21:
    resolution: {integrity: sha512-v2kDEe57lecTulaDIuNTPy3Ry4gLGJ6Z1O3vE1krgXZNrsQ+LFTGHVxVjcXPs17LhbZVGedAJv8XZ1tvj5FvSg==}

  log-update@6.1.0:
    resolution: {integrity: sha512-9ie8ItPR6tjY5uYJh8K/Zrv/RMZ5VOlOWvtZdEHYSTFKZfIBPQa9tOAEeAWhd+AnIneLJ22w5fjOYtoutpWq5w==}
    engines: {node: '>=18'}

  loupe@3.1.4:
    resolution: {integrity: sha512-wJzkKwJrheKtknCOKNEtDK4iqg/MxmZheEMtSTYvnzRdEYaZzmgH976nenp8WdJRdx5Vc1X/9MO0Oszl6ezeXg==}

  lru-cache@10.4.3:
    resolution: {integrity: sha512-JNAzZcXrCt42VGLuYz0zfAzDfAvJWW6AfYlDBQyDV5DClI2m5sAmK+OIO7s59XfsRsWHp02jAJrRadPRGTt6SQ==}

  lru-cache@5.1.1:
    resolution: {integrity: sha512-KpNARQA3Iwv+jTA0utUVVbrh+Jlrr1Fv0e56GGzAFOXN7dk/FviaDW8LHmK52DlcH4WP2n6gI8vN1aesBFgo9w==}

  lru-cache@6.0.0:
    resolution: {integrity: sha512-Jo6dJ04CmSjuznwJSS3pUeWmd/H0ffTlkXXgwZi+eq1UCmqQwCh+eLsYOYCwY991i2Fah4h1BEMCx4qThGbsiA==}
    engines: {node: '>=10'}

  lz-string@1.5.0:
    resolution: {integrity: sha512-h5bgJWpxJNswbU7qCrV0tIKQCaS3blPDrqKWx+QxzuzL1zGUzij9XCWLrSLsJPu5t+eWA/ycetzYAO5IOMcWAQ==}
    hasBin: true

  magic-string@0.30.17:
    resolution: {integrity: sha512-sNPKHvyjVf7gyjwS4xGTaW/mCnF8wnjtifKBEhxfZ7E/S8tQ0rssrwGNn6q8JH/ohItJfSQp9mBtQYuTlH5QnA==}

  magicast@0.3.5:
    resolution: {integrity: sha512-L0WhttDl+2BOsybvEOLK7fW3UA0OQ0IQ2d6Zl2x/a6vVRs3bAY0ECOSHHeL5jD+SbOpOCUEi0y1DgHEn9Qn1AQ==}

  make-dir@4.0.0:
    resolution: {integrity: sha512-hXdUTZYIVOt1Ex//jAQi+wTZZpUpwBj/0QsOzqegb3rGMMeJiSEu5xLHnYfBrRV4RH2+OCSOO95Is/7x1WJ4bw==}
    engines: {node: '>=10'}

  merge2@1.4.1:
    resolution: {integrity: sha512-8q7VEgMJW4J8tcfVPy8g09NcQwZdbwFEqhe/WZkoIzjn/3TGDwtOCYtXGxA3O8tPzpczCCDgv+P2P5y00ZJOOg==}
    engines: {node: '>= 8'}

  micromatch@4.0.8:
    resolution: {integrity: sha512-PXwfBhYu0hBCPw8Dn0E+WDYb7af3dSLVWKi3HGv84IdF4TyFoC0ysxFd0Goxw7nSv4T/PzEJQxsYsEiFCKo2BA==}
    engines: {node: '>=8.6'}

  mimic-function@5.0.1:
    resolution: {integrity: sha512-VP79XUPxV2CigYP3jWwAUFSku2aKqBH7uTAapFWCBqutsbmDo96KY5o8uh6U+/YSIn5OxJnXp73beVkpqMIGhA==}
    engines: {node: '>=18'}

  min-indent@1.0.1:
    resolution: {integrity: sha512-I9jwMn07Sy/IwOj3zVkVik2JTvgpaykDZEigL6Rx6N9LbMywwUSMtxET+7lVoDLLd3O3IXwJwvuuns8UB/HeAg==}
    engines: {node: '>=4'}

  minimatch@3.0.8:
    resolution: {integrity: sha512-6FsRAQsxQ61mw+qP1ZzbL9Bc78x2p5OqNgNpnoAFLTrX8n5Kxph0CsnhmKKNXTWjXqU5L0pGPR7hYk+XWZr60Q==}

  minimatch@3.1.2:
    resolution: {integrity: sha512-J7p63hRiAjw1NDEww1W7i37+ByIrOWO5XQQAzZ3VOcL0PNybwpfmV/N05zFAzwQ9USyEcX6t3UO+K5aqBQOIHw==}

  minimatch@9.0.5:
    resolution: {integrity: sha512-G6T0ZX48xgozx7587koeX9Ys2NYy6Gmv//P89sEte9V9whIapMNF4idKxnW2QtCcLiTWlb/wfCabAtAFWhhBow==}
    engines: {node: '>=16 || 14 >=14.17'}

  minipass@7.1.2:
    resolution: {integrity: sha512-qOOzS1cBTWYF4BH8fVePDBOO9iptMnGUEZwNc/cMWnTV2nVLZ7VoNWEPHkYczZA0pdoA7dl6e7FL659nX9S2aw==}
    engines: {node: '>=16 || 14 >=14.17'}

  mlly@1.7.4:
    resolution: {integrity: sha512-qmdSIPC4bDJXgZTCR7XosJiNKySV7O215tsPtDN9iEO/7q/76b/ijtgRu/+epFXSJhijtTCCGp3DWS549P3xKw==}

  mobx-react-lite@4.1.0:
    resolution: {integrity: sha512-QEP10dpHHBeQNv1pks3WnHRCem2Zp636lq54M2nKO2Sarr13pL4u6diQXf65yzXUn0mkk18SyIDCm9UOJYTi1w==}
    peerDependencies:
      mobx: ^6.9.0
      react: ^16.8.0 || ^17 || ^18 || ^19
      react-dom: '*'
      react-native: '*'
    peerDependenciesMeta:
      react-dom:
        optional: true
      react-native:
        optional: true

  mobx@6.13.7:
    resolution: {integrity: sha512-aChaVU/DO5aRPmk1GX8L+whocagUUpBQqoPtJk+cm7UOXUk87J4PeWCh6nNmTTIfEhiR9DI/+FnA8dln/hTK7g==}

  ms@2.1.3:
    resolution: {integrity: sha512-6FlzubTLZG3J2a/NVCAleEhjzq5oxgHyaCU9yYXvcLsvoVaHJq/s5xXI6/XXP6tz7R9xAOtHnSO/tXtF3WRTlA==}

  muggle-string@0.4.1:
    resolution: {integrity: sha512-VNTrAak/KhO2i8dqqnqnAHOa3cYBwXEZe9h+D5h/1ZqFSTEFHdM65lR7RoIqq3tBBYavsOXV84NoHXZ0AkPyqQ==}

  nano-spawn@1.0.3:
    resolution: {integrity: sha512-jtpsQDetTnvS2Ts1fiRdci5rx0VYws5jGyC+4IYOTnIQ/wwdf6JdomlHBwqC3bJYOvaKu0C2GSZ1A60anrYpaA==}
    engines: {node: '>=20.17'}

  nanoid@3.3.11:
    resolution: {integrity: sha512-N8SpfPUnUp1bK+PMYW8qSWdl9U+wwNWI4QKxOYDy9JAro3WMX7p2OeVRF9v+347pnakNevPmiHhNmZ2HbFA76w==}
    engines: {node: ^10 || ^12 || ^13.7 || ^14 || >=15.0.1}
    hasBin: true

  natural-compare@1.4.0:
    resolution: {integrity: sha512-OWND8ei3VtNC9h7V60qff3SVobHr996CTwgxubgyQYEpg290h9J0buyECNNJexkFm5sOajh5G116RYA1c8ZMSw==}

  node-releases@2.0.21:
    resolution: {integrity: sha512-5b0pgg78U3hwXkCM8Z9b2FJdPZlr9Psr9V2gQPESdGHqbntyFJKFW4r5TeWGFzafGY3hzs1JC62VEQMbl1JFkw==}

  onetime@7.0.0:
    resolution: {integrity: sha512-VXJjc87FScF88uafS3JllDgvAm+c/Slfz06lorj2uAY34rlUu0Nt+v8wreiImcrgAjjIHp1rXpTDlLOGw29WwQ==}
    engines: {node: '>=18'}

  optionator@0.9.4:
    resolution: {integrity: sha512-6IpQ7mKUxRcZNLIObR0hz7lxsapSSIYNZJwXPGeF0mTVqGKFIXj1DQcMoT22S3ROcLyY/rz0PWaWZ9ayWmad9g==}
    engines: {node: '>= 0.8.0'}

  p-limit@3.1.0:
    resolution: {integrity: sha512-TYOanM3wGwNGsZN2cVTYPArw454xnXj5qmWF1bEoAc4+cU/ol7GVh7odevjp1FNHduHc3KZMcFduxU5Xc6uJRQ==}
    engines: {node: '>=10'}

  p-locate@5.0.0:
    resolution: {integrity: sha512-LaNjtRWUBY++zB5nE/NwcaoMylSPk+S+ZHNB1TzdbMJMny6dynpAGt7X/tl/QYq3TIeE6nxHppbo2LGymrG5Pw==}
    engines: {node: '>=10'}

  package-json-from-dist@1.0.1:
    resolution: {integrity: sha512-UEZIS3/by4OC8vL3P2dTXRETpebLI2NiI5vIrjaD/5UtrkFX/tNbwjTSRAGC/+7CAo2pIcBaRgWmcBBHcsaCIw==}

  parent-module@1.0.1:
    resolution: {integrity: sha512-GQ2EWRpQV8/o+Aw8YqtfZZPfNRWZYkbidE9k5rpl/hC3vtHHBfGm2Ifi6qWV+coDGkrUKZAxE3Lot5kcsRlh+g==}
    engines: {node: '>=6'}

  path-browserify@1.0.1:
    resolution: {integrity: sha512-b7uo2UCUOYZcnF/3ID0lulOJi/bafxa1xPe7ZPsammBSpjSWQkjNxlt635YGS2MiR9GjvuXCtz2emr3jbsz98g==}

  path-exists@4.0.0:
    resolution: {integrity: sha512-ak9Qy5Q7jYb2Wwcey5Fpvg2KoAc/ZIhLSLOSBmRmygPsGwkVVt0fZa0qrtMz+m6tJTAHfZQ8FnmB4MG4LWy7/w==}
    engines: {node: '>=8'}

  path-key@3.1.1:
    resolution: {integrity: sha512-ojmeN0qd+y0jszEtoY48r0Peq5dwMEkIlCOu6Q5f41lfkswXuKtYrhgoTpLnyIcHm24Uhqx+5Tqm2InSwLhE6Q==}
    engines: {node: '>=8'}

  path-parse@1.0.7:
    resolution: {integrity: sha512-LDJzPVEEEPR+y48z93A0Ed0yXb8pAByGWo/k5YYdYgpY2/2EsOsksJrq7lOHxryrVOn1ejG6oAp8ahvOIQD8sw==}

  path-scurry@1.11.1:
    resolution: {integrity: sha512-Xa4Nw17FS9ApQFJ9umLiJS4orGjm7ZzwUrwamcGQuHSzDyth9boKDaycYdDcZDuqYATXw4HFXgaqWTctW/v1HA==}
    engines: {node: '>=16 || 14 >=14.18'}

  pathe@2.0.3:
    resolution: {integrity: sha512-WUjGcAqP1gQacoQe+OBJsFA7Ld4DyXuUIjZ5cc75cLHvJ7dtNsTugphxIADwspS+AraAUePCKrSVtPLFj/F88w==}

  pathval@2.0.1:
    resolution: {integrity: sha512-//nshmD55c46FuFw26xV/xFAaB5HF9Xdap7HJBBnrKdAd6/GxDBaNA1870O79+9ueg61cZLSVc+OaFlfmObYVQ==}
    engines: {node: '>= 14.16'}

  picocolors@1.1.1:
    resolution: {integrity: sha512-xceH2snhtb5M9liqDsmEw56le376mTZkEX/jEb/RxNFyegNul7eNslCXP9FDj/Lcu0X8KEyMceP2ntpaHrDEVA==}

  picomatch@2.3.1:
    resolution: {integrity: sha512-JU3teHTNjmE2VCGFzuY8EXzCDVwEqB2a8fsIvwaStHhAWJEeVd1o1QD80CU6+ZdEXXSLbSsuLwJjkCBWqRQUVA==}
    engines: {node: '>=8.6'}

  picomatch@4.0.3:
    resolution: {integrity: sha512-5gTmgEY/sqK6gFXLIsQNH19lWb4ebPDLA4SdLP7dsWkIXHWlG66oPuVvXSGFPppYZz8ZDZq0dYYrbHfBCVUb1Q==}
    engines: {node: '>=12'}

  pidtree@0.6.0:
    resolution: {integrity: sha512-eG2dWTVw5bzqGRztnHExczNxt5VGsE6OwTeCG3fdUf9KBsZzO3R5OIIIzWR+iZA0NtZ+RDVdaoE2dK1cn6jH4g==}
    engines: {node: '>=0.10'}
    hasBin: true

  pkg-types@1.3.1:
    resolution: {integrity: sha512-/Jm5M4RvtBFVkKWRu2BLUTNP8/M2a+UwuAX+ae4770q1qVGtfjG+WTCupoZixokjmHiry8uI+dlY8KXYV5HVVQ==}

  pkg-types@2.2.0:
    resolution: {integrity: sha512-2SM/GZGAEkPp3KWORxQZns4M+WSeXbC2HEvmOIJe3Cmiv6ieAJvdVhDldtHqM5J1Y7MrR1XhkBT/rMlhh9FdqQ==}

  postcss@8.5.6:
    resolution: {integrity: sha512-3Ybi1tAuwAP9s0r1UQ2J4n5Y0G05bJkpUIO0/bI9MhwmD70S5aTWbXGBwxHrelT+XM1k6dM0pk+SwNkpTRN7Pg==}
    engines: {node: ^10 || ^12 || >=14}

  prelude-ls@1.2.1:
    resolution: {integrity: sha512-vkcDPrRZo1QZLbn5RLGPpg/WmIQ65qoWWhcGKf/b5eplkkarX0m9z8ppCat4mlOqUsWpyNuYgO3VRyrYHSzX5g==}
    engines: {node: '>= 0.8.0'}

  prettier@3.6.2:
    resolution: {integrity: sha512-I7AIg5boAr5R0FFtJ6rCfD+LFsWHp81dolrFD8S79U9tb8Az2nGrJncnMSnys+bpQJfRUzqs9hnA81OAA3hCuQ==}
    engines: {node: '>=14'}
    hasBin: true

  pretty-format@27.5.1:
    resolution: {integrity: sha512-Qb1gy5OrP5+zDf2Bvnzdl3jsTf1qXVMazbvCoKhtKqVs4/YK4ozX4gKQJJVyNe+cajNPn0KoC0MC3FUmaHWEmQ==}
    engines: {node: ^10.13.0 || ^12.13.0 || ^14.15.0 || >=15.0.0}

  punycode@2.3.1:
    resolution: {integrity: sha512-vYt7UD1U9Wg6138shLtLOvdAu+8DsC/ilFtEVHcH+wydcSpNE20AfSOduf6MkRFahL5FY7X1oU7nKVZFtfq8Fg==}
    engines: {node: '>=6'}

  quansync@0.2.10:
    resolution: {integrity: sha512-t41VRkMYbkHyCYmOvx/6URnN80H7k4X0lLdBMGsz+maAwrJQYB1djpV6vHrQIBE0WBSGqhtEHrK9U3DWWH8v7A==}

  queue-microtask@1.2.3:
    resolution: {integrity: sha512-NuaNSa6flKT5JaSYQzJok04JzTL1CA6aGhv5rfLW3PgqA+M2ChpZQnAC8h8i4ZFkBS8X5RqkDBHA7r4hej3K9A==}

  react-dom@19.1.1:
    resolution: {integrity: sha512-Dlq/5LAZgF0Gaz6yiqZCf6VCcZs1ghAJyrsu84Q/GT0gV+mCxbfmKNoGRKBYMJ8IEdGPqu49YWXD02GCknEDkw==}
    peerDependencies:
      react: ^19.1.1

  react-is@17.0.2:
    resolution: {integrity: sha512-w2GsyukL62IJnlaff/nRegPQR94C/XXamvMWmSHRJ4y7Ts/4ocGRmTHvOs8PSE6pB3dWOrD/nueuU5sduBsQ4w==}

  react-refresh@0.17.0:
    resolution: {integrity: sha512-z6F7K9bV85EfseRCp2bzrpyQ0Gkw1uLoCel9XBVWPg/TjRj94SkJzUTGfOa4bs7iJvBWtQG0Wq7wnI0syw3EBQ==}
    engines: {node: '>=0.10.0'}

  react@19.1.1:
    resolution: {integrity: sha512-w8nqGImo45dmMIfljjMwOGtbmC/mk4CMYhWIicdSflH91J9TyCyczcPFXJzrZ/ZXcgGRFeP6BU0BEJTw6tZdfQ==}
    engines: {node: '>=0.10.0'}

  redent@3.0.0:
    resolution: {integrity: sha512-6tDA8g98We0zd0GvVeMT9arEOnTw9qM03L9cJXaCjrip1OO764RDBLBfrB4cwzNGDj5OA5ioymC9GkizgWJDUg==}
    engines: {node: '>=8'}

  require-from-string@2.0.2:
    resolution: {integrity: sha512-Xf0nWe6RseziFMu+Ap9biiUbmplq6S9/p+7w7YXP/JBHhrUDDUhwa+vANyubuqfZWTveU//DYVGsDG7RKL/vEw==}
    engines: {node: '>=0.10.0'}

  resolve-from@4.0.0:
    resolution: {integrity: sha512-pb/MYmXstAkysRFx8piNI1tGFNQIFA3vkE3Gq4EuA1dF6gHp/+vgZqsCGJapvy8N3Q+4o7FwvquPJcnZ7RYy4g==}
    engines: {node: '>=4'}

  resolve@1.22.10:
    resolution: {integrity: sha512-NPRy+/ncIMeDlTAsuqwKIiferiawhefFJtkNSW0qZJEqMEb+qBt/77B/jGeeek+F0uOeN05CDa6HXbbIgtVX4w==}
    engines: {node: '>= 0.4'}
    hasBin: true

  restore-cursor@5.1.0:
    resolution: {integrity: sha512-oMA2dcrw6u0YfxJQXm342bFKX/E4sG9rbTzO9ptUcR/e8A33cHuvStiYOwH7fszkZlZ1z/ta9AAoPk2F4qIOHA==}
    engines: {node: '>=18'}

  reusify@1.1.0:
    resolution: {integrity: sha512-g6QUff04oZpHs0eG5p83rFLhHeV00ug/Yf9nZM6fLeUrPguBTkTQOdpAWWspMh55TZfVQDPaN3NQJfbVRAxdIw==}
    engines: {iojs: '>=1.0.0', node: '>=0.10.0'}

  rfdc@1.4.1:
    resolution: {integrity: sha512-q1b3N5QkRUWUl7iyylaaj3kOpIT0N2i9MqIEQXP73GVsN9cw3fdx8X63cEmWhJGi2PPCF23Ijp7ktmd39rawIA==}

  rollup@4.52.0:
    resolution: {integrity: sha512-+IuescNkTJQgX7AkIDtITipZdIGcWF0pnVvZTWStiazUmcGA2ag8dfg0urest2XlXUi9kuhfQ+qmdc5Stc3z7g==}
    engines: {node: '>=18.0.0', npm: '>=8.0.0'}
    hasBin: true

  run-parallel@1.2.0:
    resolution: {integrity: sha512-5l4VyZR86LZ/lDxZTR6jqL8AFE2S0IFLMP26AbjsLVADxHdhB/c0GUsH+y39UfCi3dzz8OlQuPmnaJOMoDHQBA==}

  scheduler@0.26.0:
    resolution: {integrity: sha512-NlHwttCI/l5gCPR3D1nNXtWABUmBwvZpEQiD4IXSbIDq8BzLIK/7Ir5gTFSGZDUu37K5cMNp0hFtzO38sC7gWA==}

  semver@6.3.1:
    resolution: {integrity: sha512-BR7VvDCVHO+q2xBEWskxS6DJE1qRnb7DxzUrogb71CWoSficBxYsiAGd+Kl0mmq/MprG9yArRkyrQxTO6XjMzA==}
    hasBin: true

  semver@7.5.4:
    resolution: {integrity: sha512-1bCSESV6Pv+i21Hvpxp3Dx+pSD8lIPt8uVjRrxAUt/nbswYc+tK6Y2btiULjd4+fnq15PX+nqQDC7Oft7WkwcA==}
    engines: {node: '>=10'}
    hasBin: true

  semver@7.7.2:
    resolution: {integrity: sha512-RF0Fw+rO5AMf9MAyaRXI4AV0Ulj5lMHqVxxdSgiVbixSCXoEmmX/jk0CuJw4+3SqroYO9VoUh+HcuJivvtJemA==}
    engines: {node: '>=10'}
    hasBin: true

  shebang-command@2.0.0:
    resolution: {integrity: sha512-kHxr2zZpYtdmrN1qDjrrX/Z1rR1kG8Dx+gkpK1G4eXmvXswmcE1hTWBWYUzlraYw1/yZp6YuDY77YtvbN0dmDA==}
    engines: {node: '>=8'}

  shebang-regex@3.0.0:
    resolution: {integrity: sha512-7++dFhtcx3353uBaq8DDR4NuxBetBzC7ZQOhmTQInHEd6bSrXdiEyzCvG07Z44UYdLShWUyXt5M/yhz8ekcb1A==}
    engines: {node: '>=8'}

  siginfo@2.0.0:
    resolution: {integrity: sha512-ybx0WO1/8bSBLEWXZvEd7gMW3Sn3JFlW3TvX1nREbDLRNQNaeNN8WK0meBwPdAaOI7TtRRRJn/Es1zhrrCHu7g==}

  signal-exit@4.1.0:
    resolution: {integrity: sha512-bzyZ1e88w9O1iNJbKnOlvYTrWPDl46O1bG0D3XInv+9tkPrxrN8jUUTiFlDkkmKWgn1M6CfIA13SuGqOa9Korw==}
    engines: {node: '>=14'}

  slice-ansi@7.1.2:
    resolution: {integrity: sha512-iOBWFgUX7caIZiuutICxVgX1SdxwAVFFKwt1EvMYYec/NWO5meOJ6K5uQxhrYBdQJne4KxiqZc+KptFOWFSI9w==}
    engines: {node: '>=18'}

  source-map-js@1.2.1:
    resolution: {integrity: sha512-UXWMKhLOwVKb728IUtQPXxfYU+usdybtUrK/8uGE8CQMvrhOpwvzDBwj0QhSL7MQc7vIsISBG8VQ8+IDQxpfQA==}
    engines: {node: '>=0.10.0'}

  source-map@0.6.1:
    resolution: {integrity: sha512-UjgapumWlbMhkBgzT7Ykc5YXUT46F0iKu8SGXq0bcwP5dz/h0Plj6enJqjz1Zbq2l5WaqYnrVbwWOWMyF3F47g==}
    engines: {node: '>=0.10.0'}

  sprintf-js@1.0.3:
    resolution: {integrity: sha512-D9cPgkvLlV3t3IzL0D0YLvGA9Ahk4PcvVwUbN0dSGr1aP0Nrt4AEnTUbuGvquEC0mA64Gqt1fzirlRs5ibXx8g==}

  stackback@0.0.2:
    resolution: {integrity: sha512-1XMJE5fQo1jGH6Y/7ebnwPOBEkIEnT4QF32d5R1+VXdXveM0IBMJt8zfaxX1P3QhVwrYe+576+jkANtSS2mBbw==}

  std-env@3.9.0:
    resolution: {integrity: sha512-UGvjygr6F6tpH7o2qyqR6QYpwraIjKSdtzyBdyytFOHmPZY917kwdwLG0RbOjWOnKmnm3PeHjaoLLMie7kPLQw==}

  string-argv@0.3.2:
    resolution: {integrity: sha512-aqD2Q0144Z+/RqG52NeHEkZauTAUWJO8c6yTftGJKO3Tja5tUgIfmIl6kExvhtxSDP7fXB6DvzkfMpCd/F3G+Q==}
    engines: {node: '>=0.6.19'}

  string-width@4.2.3:
    resolution: {integrity: sha512-wKyQRQpjJ0sIp62ErSZdGsjMJWsap5oRNihHhu6G7JVO/9jIB6UyevL+tXuOqrng8j/cxKTWyWUwvSTriiZz/g==}
    engines: {node: '>=8'}

  string-width@5.1.2:
    resolution: {integrity: sha512-HnLOCR3vjcY8beoNLtcjZ5/nxn2afmME6lhrDrebokqMap+XbeW8n9TXpPDOqdGK5qcI3oT0GKTW6wC7EMiVqA==}
    engines: {node: '>=12'}

  string-width@7.2.0:
    resolution: {integrity: sha512-tsaTIkKW9b4N+AEj+SVA+WhJzV7/zMhcSu78mLKWSk7cXMOSHsBKFWUs0fWwq8QyK3MgJBQRX6Gbi4kYbdvGkQ==}
    engines: {node: '>=18'}

  string-width@8.1.0:
    resolution: {integrity: sha512-Kxl3KJGb/gxkaUMOjRsQ8IrXiGW75O4E3RPjFIINOVH8AMl2SQ/yWdTzWwF3FevIX9LcMAjJW+GRwAlAbTSXdg==}
    engines: {node: '>=20'}

  strip-ansi@6.0.1:
    resolution: {integrity: sha512-Y38VPSHcqkFrCpFnQ9vuSXmquuv5oXOKpGeT6aGrr3o3Gc9AlVa6JBfUSOCnbxGGZF+/0ooI7KrPuUSztUdU5A==}
    engines: {node: '>=8'}

  strip-ansi@7.1.2:
    resolution: {integrity: sha512-gmBGslpoQJtgnMAvOVqGZpEz9dyoKTCzy2nfz/n8aIFhN/jCE/rCmcxabB6jOOHV+0WNnylOxaxBQPSvcWklhA==}
    engines: {node: '>=12'}

  strip-indent@3.0.0:
    resolution: {integrity: sha512-laJTa3Jb+VQpaC6DseHhF7dXVqHTfJPCRDaEbid/drOhgitgYku/letMUqOXFoWV0zIIUbjpdH2t+tYj4bQMRQ==}
    engines: {node: '>=8'}

  strip-json-comments@3.1.1:
    resolution: {integrity: sha512-6fPc+R4ihwqP6N/aIv2f1gMH8lOVtWQHoqC4yK6oSDVVocumAsfCqjkXnqiYMhmMwS/mEHLp7Vehlt3ql6lEig==}
    engines: {node: '>=8'}

  strip-literal@3.0.0:
    resolution: {integrity: sha512-TcccoMhJOM3OebGhSBEmp3UZ2SfDMZUEBdRA/9ynfLi8yYajyWX3JiXArcJt4Umh4vISpspkQIY8ZZoCqjbviA==}

  supports-color@7.2.0:
    resolution: {integrity: sha512-qpCAvRl9stuOHveKsn7HncJRvv501qIacKzQlO/+Lwxc9+0q2wLyv4Dfvt80/DPn2pqOBsJdDiogXGR9+OvwRw==}
    engines: {node: '>=8'}

  supports-color@8.1.1:
    resolution: {integrity: sha512-MpUEN2OodtUzxvKQl72cUF7RQ5EiHsGvSsVG0ia9c5RbWGL2CI4C7EpPS8UTBIplnlzZiNuV56w+FuNxy3ty2Q==}
    engines: {node: '>=10'}

  supports-preserve-symlinks-flag@1.0.0:
    resolution: {integrity: sha512-ot0WnXS9fgdkgIcePe6RHNk1WA8+muPa6cSjeR3V8K27q9BB1rTE3R1p7Hv0z1ZyAc8s6Vvv8DIyWf681MAt0w==}
    engines: {node: '>= 0.4'}

  test-exclude@7.0.1:
    resolution: {integrity: sha512-pFYqmTw68LXVjeWJMST4+borgQP2AyMNbg1BpZh9LbyhUeNkeaPF9gzfPGUAnSMV3qPYdWUwDIjjCLiSDOl7vg==}
    engines: {node: '>=18'}

  tinybench@2.9.0:
    resolution: {integrity: sha512-0+DUvqWMValLmha6lr4kD8iAMK1HzV0/aKnCtWb9v9641TnP/MFb7Pc2bxoxQjTXAErryXVgUOfv2YqNllqGeg==}

  tinyexec@0.3.2:
    resolution: {integrity: sha512-KQQR9yN7R5+OSwaK0XQoj22pwHoTlgYqmUscPYoknOoWCWfj/5/ABTMRi69FrKU5ffPVh5QcFikpWJI/P1ocHA==}

  tinyglobby@0.2.15:
    resolution: {integrity: sha512-j2Zq4NyQYG5XMST4cbs02Ak8iJUdxRM0XI5QyxXuZOzKOINmWurp3smXu3y5wDcJrptwpSjgXHzIQxR0omXljQ==}
    engines: {node: '>=12.0.0'}

  tinypool@1.1.1:
    resolution: {integrity: sha512-Zba82s87IFq9A9XmjiX5uZA/ARWDrB03OHlq+Vw1fSdt0I+4/Kutwy8BP4Y/y/aORMo61FQ0vIb5j44vSo5Pkg==}
    engines: {node: ^18.0.0 || >=20.0.0}

  tinyrainbow@2.0.0:
    resolution: {integrity: sha512-op4nsTR47R6p0vMUUoYl/a+ljLFVtlfaXkLQmqfLR1qHma1h/ysYk4hEXZ880bf2CYgTskvTa/e196Vd5dDQXw==}
    engines: {node: '>=14.0.0'}

  tinyspy@4.0.3:
    resolution: {integrity: sha512-t2T/WLB2WRgZ9EpE4jgPJ9w+i66UZfDc8wHh0xrwiRNN+UwH98GIJkTeZqX9rg0i0ptwzqW+uYeIF0T4F8LR7A==}
    engines: {node: '>=14.0.0'}

  to-regex-range@5.0.1:
    resolution: {integrity: sha512-65P7iz6X5yEr1cwcgvQxbbIw7Uk3gOy5dIdtZ4rDveLqhrdJP+Li/Hx6tyK0NEb+2GCyneCMJiGqrADCSNk8sQ==}
    engines: {node: '>=8.0'}

  ts-api-utils@2.1.0:
    resolution: {integrity: sha512-CUgTZL1irw8u29bzrOD/nH85jqyc74D6SshFgujOIA7osm2Rz7dYH77agkx7H4FBNxDq7Cjf+IjaX/8zwFW+ZQ==}
    engines: {node: '>=18.12'}
    peerDependencies:
      typescript: '>=4.8.4'

  type-check@0.4.0:
    resolution: {integrity: sha512-XleUoc9uwGXqjWwXaUTZAmzMcFZ5858QA2vvx1Ur5xIcixXIP+8LnFDgRplU30us6teqdlskFfu+ae4K79Ooew==}
    engines: {node: '>= 0.8.0'}

  typescript-eslint@8.44.1:
    resolution: {integrity: sha512-0ws8uWGrUVTjEeN2OM4K1pLKHK/4NiNP/vz6ns+LjT/6sqpaYzIVFajZb1fj/IDwpsrrHb3Jy0Qm5u9CPcKaeg==}
    engines: {node: ^18.18.0 || ^20.9.0 || >=21.1.0}
    peerDependencies:
      eslint: ^8.57.0 || ^9.0.0
      typescript: '>=4.8.4 <6.0.0'

  typescript@5.8.2:
    resolution: {integrity: sha512-aJn6wq13/afZp/jT9QZmwEjDqqvSGp1VT5GVg+f/t6/oVyrgXM6BY1h9BRh/O5p3PlUPAe+WuiEZOmb/49RqoQ==}
    engines: {node: '>=14.17'}
    hasBin: true

  typescript@5.9.2:
    resolution: {integrity: sha512-CWBzXQrc/qOkhidw1OzBTQuYRbfyxDXJMVJ1XNwUHGROVmuaeiEm3OslpZ1RV96d7SKKjZKrSJu3+t/xlw3R9A==}
    engines: {node: '>=14.17'}
    hasBin: true

  ufo@1.6.1:
    resolution: {integrity: sha512-9a4/uxlTWJ4+a5i0ooc1rU7C7YOw3wT+UGqdeNNHWnOF9qcMBgLRS+4IYUqbczewFx4mLEig6gawh7X6mFlEkA==}

  undici-types@6.21.0:
    resolution: {integrity: sha512-iwDZqg0QAGrg9Rav5H4n0M64c3mkR59cJ6wQp+7C4nI0gsmExaedaYLNO44eT4AtBBwjbTiGPMlt2Md0T9H9JQ==}

  undici-types@7.12.0:
    resolution: {integrity: sha512-goOacqME2GYyOZZfb5Lgtu+1IDmAlAEu5xnD3+xTzS10hT0vzpf0SPjkXwAw9Jm+4n/mQGDP3LO8CPbYROeBfQ==}

  universalify@2.0.1:
    resolution: {integrity: sha512-gptHNQghINnc/vTGIk0SOFGFNXw7JVrlRUtConJRlvaw6DuX0wO5Jeko9sWrMBhh+PsYAZ7oXAiOnf/UKogyiw==}
    engines: {node: '>= 10.0.0'}

  update-browserslist-db@1.1.3:
    resolution: {integrity: sha512-UxhIZQ+QInVdunkDAaiazvvT/+fXL5Osr0JZlJulepYu6Jd7qJtDZjlur0emRlT71EN3ScPoE7gvsuIKKNavKw==}
    hasBin: true
    peerDependencies:
      browserslist: '>= 4.21.0'

  uri-js@4.4.1:
    resolution: {integrity: sha512-7rKUyy33Q1yc98pQ1DAmLtwX109F7TIfWlW1Ydo8Wl1ii1SeHieeh0HHfPeL2fMXK6z0s8ecKs9frCuLJvndBg==}

  use-sync-external-store@1.5.0:
    resolution: {integrity: sha512-Rb46I4cGGVBmjamjphe8L/UnvJD+uPPtTkNvX5mZgqdbavhI4EbgIWJiIHXJ8bc/i9EQGPRh4DwEURJ552Do0A==}
    peerDependencies:
      react: ^16.8.0 || ^17.0.0 || ^18.0.0 || ^19.0.0

  vite-node@3.2.4:
    resolution: {integrity: sha512-EbKSKh+bh1E1IFxeO0pg1n4dvoOTt0UDiXMd/qn++r98+jPO1xtJilvXldeuQ8giIB5IkpjCgMleHMNEsGH6pg==}
    engines: {node: ^18.0.0 || ^20.0.0 || >=22.0.0}
    hasBin: true

  vite-plugin-dts@4.5.4:
    resolution: {integrity: sha512-d4sOM8M/8z7vRXHHq/ebbblfaxENjogAAekcfcDCCwAyvGqnPrc7f4NZbvItS+g4WTgerW0xDwSz5qz11JT3vg==}
    peerDependencies:
      typescript: '*'
      vite: '*'
    peerDependenciesMeta:
      vite:
        optional: true

  vite@7.1.7:
    resolution: {integrity: sha512-VbA8ScMvAISJNJVbRDTJdCwqQoAareR/wutevKanhR2/1EkoXVZVkkORaYm/tNVCjP/UDTKtcw3bAkwOUdedmA==}
    engines: {node: ^20.19.0 || >=22.12.0}
    hasBin: true
    peerDependencies:
      '@types/node': ^20.19.0 || >=22.12.0
      jiti: '>=1.21.0'
      less: ^4.0.0
      lightningcss: ^1.21.0
      sass: ^1.70.0
      sass-embedded: ^1.70.0
      stylus: '>=0.54.8'
      sugarss: ^5.0.0
      terser: ^5.16.0
      tsx: ^4.8.1
      yaml: ^2.4.2
    peerDependenciesMeta:
      '@types/node':
        optional: true
      jiti:
        optional: true
      less:
        optional: true
      lightningcss:
        optional: true
      sass:
        optional: true
      sass-embedded:
        optional: true
      stylus:
        optional: true
      sugarss:
        optional: true
      terser:
        optional: true
      tsx:
        optional: true
      yaml:
        optional: true

  vitest@3.2.4:
    resolution: {integrity: sha512-LUCP5ev3GURDysTWiP47wRRUpLKMOfPh+yKTx3kVIEiu5KOMeqzpnYNsKyOoVrULivR8tLcks4+lga33Whn90A==}
    engines: {node: ^18.0.0 || ^20.0.0 || >=22.0.0}
    hasBin: true
    peerDependencies:
      '@edge-runtime/vm': '*'
      '@types/debug': ^4.1.12
      '@types/node': ^18.0.0 || ^20.0.0 || >=22.0.0
      '@vitest/browser': 3.2.4
      '@vitest/ui': 3.2.4
      happy-dom: '*'
      jsdom: '*'
    peerDependenciesMeta:
      '@edge-runtime/vm':
        optional: true
      '@types/debug':
        optional: true
      '@types/node':
        optional: true
      '@vitest/browser':
        optional: true
      '@vitest/ui':
        optional: true
      happy-dom:
        optional: true
      jsdom:
        optional: true

  vscode-uri@3.1.0:
    resolution: {integrity: sha512-/BpdSx+yCQGnCvecbyXdxHDkuk55/G3xwnC0GqY4gmQ3j+A+g8kzzgB4Nk/SINjqn6+waqw3EgbVF2QKExkRxQ==}

  whatwg-mimetype@3.0.0:
    resolution: {integrity: sha512-nt+N2dzIutVRxARx1nghPKGv1xHikU7HKdfafKkLNLindmPU/ch3U31NOCGGA/dmPcmb1VlofO0vnKAcsm0o/Q==}
    engines: {node: '>=12'}

  which@2.0.2:
    resolution: {integrity: sha512-BLI3Tl1TW3Pvl70l3yq3Y64i+awpwXqsGBYWkkqMtnbXgrMD+yj7rhW0kuEDxzJaYXGjEW5ogapKNMEKNMjibA==}
    engines: {node: '>= 8'}
    hasBin: true

  why-is-node-running@2.3.0:
    resolution: {integrity: sha512-hUrmaWBdVDcxvYqnyh09zunKzROWjbZTiNy8dBEjkS7ehEDQibXJ7XvlmtbwuTclUiIyN+CyXQD4Vmko8fNm8w==}
    engines: {node: '>=8'}
    hasBin: true

  word-wrap@1.2.5:
    resolution: {integrity: sha512-BN22B5eaMMI9UMtjrGd5g5eCYPpCPDUy0FJXbYsaT5zYxjFOckS53SQDE3pWkVoWpHXVb3BrYcEN4Twa55B5cA==}
    engines: {node: '>=0.10.0'}

  wrap-ansi@7.0.0:
    resolution: {integrity: sha512-YVGIj2kamLSTxw6NsZjoBxfSwsn0ycdesmc4p+Q21c5zPuZ1pl+NfxVdxPtdHvmNVOQ6XSYG4AUtyt/Fi7D16Q==}
    engines: {node: '>=10'}

  wrap-ansi@8.1.0:
    resolution: {integrity: sha512-si7QWI6zUMq56bESFvagtmzMdGOtoxfR+Sez11Mobfc7tm+VkUckk9bW2UeffTGVUbOksxmSw0AA2gs8g71NCQ==}
    engines: {node: '>=12'}

  wrap-ansi@9.0.2:
    resolution: {integrity: sha512-42AtmgqjV+X1VpdOfyTGOYRi0/zsoLqtXQckTmqTeybT+BDIbM/Guxo7x3pE2vtpr1ok6xRqM9OpBe+Jyoqyww==}
    engines: {node: '>=18'}

  yallist@3.1.1:
    resolution: {integrity: sha512-a4UGQaWPH59mOXUYnAG2ewncQS4i4F43Tv3JoAM+s2VDAmS9NsK8GpDMLrCHPksFT7h3K6TOoUNn2pb7RoXx4g==}

  yallist@4.0.0:
    resolution: {integrity: sha512-3wdGidZyq5PB084XLES5TpOSRA3wjXAlIWMhum2kRcv/41Sn2emQ0dycQW4uZXLejwKvg6EsvbdlVL+FYEct7A==}

  yaml@2.8.1:
    resolution: {integrity: sha512-lcYcMxX2PO9XMGvAJkJ3OsNMw+/7FKes7/hgerGUYWIoWu5j/+YQqcZr5JnPZWzOsEBgMbSbiSTn/dv/69Mkpw==}
    engines: {node: '>= 14.6'}
    hasBin: true

  yocto-queue@0.1.0:
    resolution: {integrity: sha512-rVksvsnNCdJ/ohGc6xgPwyN8eheCxsiLM8mxuE/t/mOVqJewPuO1miLpTHQiRgTKCLexL4MeAFVagts7HmNZ2Q==}
    engines: {node: '>=10'}

snapshots:

  '@adobe/css-tools@4.4.4': {}

  '@ampproject/remapping@2.3.0':
    dependencies:
      '@jridgewell/gen-mapping': 0.3.13
      '@jridgewell/trace-mapping': 0.3.31

  '@babel/code-frame@7.27.1':
    dependencies:
      '@babel/helper-validator-identifier': 7.27.1
      js-tokens: 4.0.0
      picocolors: 1.1.1

  '@babel/compat-data@7.28.4': {}

  '@babel/core@7.28.4':
    dependencies:
      '@babel/code-frame': 7.27.1
      '@babel/generator': 7.28.3
      '@babel/helper-compilation-targets': 7.27.2
      '@babel/helper-module-transforms': 7.28.3(@babel/core@7.28.4)
      '@babel/helpers': 7.28.4
      '@babel/parser': 7.28.4
      '@babel/template': 7.27.2
      '@babel/traverse': 7.28.4
      '@babel/types': 7.28.4
      '@jridgewell/remapping': 2.3.5
      convert-source-map: 2.0.0
      debug: 4.4.3
      gensync: 1.0.0-beta.2
      json5: 2.2.3
      semver: 6.3.1
    transitivePeerDependencies:
      - supports-color

  '@babel/generator@7.28.3':
    dependencies:
      '@babel/parser': 7.28.4
      '@babel/types': 7.28.4
      '@jridgewell/gen-mapping': 0.3.13
      '@jridgewell/trace-mapping': 0.3.31
      jsesc: 3.1.0

  '@babel/helper-compilation-targets@7.27.2':
    dependencies:
      '@babel/compat-data': 7.28.4
      '@babel/helper-validator-option': 7.27.1
      browserslist: 4.26.2
      lru-cache: 5.1.1
      semver: 6.3.1

  '@babel/helper-globals@7.28.0': {}

  '@babel/helper-module-imports@7.27.1':
    dependencies:
      '@babel/traverse': 7.28.4
      '@babel/types': 7.28.4
    transitivePeerDependencies:
      - supports-color

  '@babel/helper-module-transforms@7.28.3(@babel/core@7.28.4)':
    dependencies:
      '@babel/core': 7.28.4
      '@babel/helper-module-imports': 7.27.1
      '@babel/helper-validator-identifier': 7.27.1
      '@babel/traverse': 7.28.4
    transitivePeerDependencies:
      - supports-color

  '@babel/helper-plugin-utils@7.27.1': {}

  '@babel/helper-string-parser@7.27.1': {}

  '@babel/helper-validator-identifier@7.27.1': {}

  '@babel/helper-validator-option@7.27.1': {}

  '@babel/helpers@7.28.4':
    dependencies:
      '@babel/template': 7.27.2
      '@babel/types': 7.28.4

  '@babel/parser@7.28.4':
    dependencies:
      '@babel/types': 7.28.4

  '@babel/plugin-transform-react-jsx-self@7.27.1(@babel/core@7.28.4)':
    dependencies:
      '@babel/core': 7.28.4
      '@babel/helper-plugin-utils': 7.27.1

  '@babel/plugin-transform-react-jsx-source@7.27.1(@babel/core@7.28.4)':
    dependencies:
      '@babel/core': 7.28.4
      '@babel/helper-plugin-utils': 7.27.1

  '@babel/runtime@7.28.4': {}

  '@babel/template@7.27.2':
    dependencies:
      '@babel/code-frame': 7.27.1
      '@babel/parser': 7.28.4
      '@babel/types': 7.28.4

  '@babel/traverse@7.28.4':
    dependencies:
      '@babel/code-frame': 7.27.1
      '@babel/generator': 7.28.3
      '@babel/helper-globals': 7.28.0
      '@babel/parser': 7.28.4
      '@babel/template': 7.27.2
      '@babel/types': 7.28.4
      debug: 4.4.3
    transitivePeerDependencies:
      - supports-color

  '@babel/types@7.28.4':
    dependencies:
      '@babel/helper-string-parser': 7.27.1
      '@babel/helper-validator-identifier': 7.27.1

  '@bcoe/v8-coverage@1.0.2': {}

  '@esbuild/aix-ppc64@0.25.10':
    optional: true

  '@esbuild/android-arm64@0.25.10':
    optional: true

  '@esbuild/android-arm@0.25.10':
    optional: true

  '@esbuild/android-x64@0.25.10':
    optional: true

  '@esbuild/darwin-arm64@0.25.10':
    optional: true

  '@esbuild/darwin-x64@0.25.10':
    optional: true

  '@esbuild/freebsd-arm64@0.25.10':
    optional: true

  '@esbuild/freebsd-x64@0.25.10':
    optional: true

  '@esbuild/linux-arm64@0.25.10':
    optional: true

  '@esbuild/linux-arm@0.25.10':
    optional: true

  '@esbuild/linux-ia32@0.25.10':
    optional: true

  '@esbuild/linux-loong64@0.25.10':
    optional: true

  '@esbuild/linux-mips64el@0.25.10':
    optional: true

  '@esbuild/linux-ppc64@0.25.10':
    optional: true

  '@esbuild/linux-riscv64@0.25.10':
    optional: true

  '@esbuild/linux-s390x@0.25.10':
    optional: true

  '@esbuild/linux-x64@0.25.10':
    optional: true

  '@esbuild/netbsd-arm64@0.25.10':
    optional: true

  '@esbuild/netbsd-x64@0.25.10':
    optional: true

  '@esbuild/openbsd-arm64@0.25.10':
    optional: true

  '@esbuild/openbsd-x64@0.25.10':
    optional: true

  '@esbuild/openharmony-arm64@0.25.10':
    optional: true

  '@esbuild/sunos-x64@0.25.10':
    optional: true

  '@esbuild/win32-arm64@0.25.10':
    optional: true

  '@esbuild/win32-ia32@0.25.10':
    optional: true

  '@esbuild/win32-x64@0.25.10':
    optional: true

  '@eslint-community/eslint-utils@4.9.0(eslint@9.36.0)':
    dependencies:
      eslint: 9.36.0
      eslint-visitor-keys: 3.4.3

  '@eslint-community/regexpp@4.12.1': {}

  '@eslint/config-array@0.21.0':
    dependencies:
      '@eslint/object-schema': 2.1.6
      debug: 4.4.3
      minimatch: 3.1.2
    transitivePeerDependencies:
      - supports-color

  '@eslint/config-helpers@0.3.1': {}

  '@eslint/core@0.15.2':
    dependencies:
      '@types/json-schema': 7.0.15

  '@eslint/eslintrc@3.3.1':
    dependencies:
      ajv: 6.12.6
      debug: 4.4.3
      espree: 10.4.0
      globals: 14.0.0
      ignore: 5.3.2
      import-fresh: 3.3.1
      js-yaml: 4.1.0
      minimatch: 3.1.2
      strip-json-comments: 3.1.1
    transitivePeerDependencies:
      - supports-color

  '@eslint/js@9.36.0': {}

  '@eslint/object-schema@2.1.6': {}

  '@eslint/plugin-kit@0.3.5':
    dependencies:
      '@eslint/core': 0.15.2
      levn: 0.4.1

  '@humanfs/core@0.19.1': {}

  '@humanfs/node@0.16.7':
    dependencies:
      '@humanfs/core': 0.19.1
      '@humanwhocodes/retry': 0.4.3

  '@humanwhocodes/module-importer@1.0.1': {}

  '@humanwhocodes/retry@0.4.3': {}

  '@isaacs/cliui@8.0.2':
    dependencies:
      string-width: 5.1.2
      string-width-cjs: string-width@4.2.3
      strip-ansi: 7.1.2
      strip-ansi-cjs: strip-ansi@6.0.1
      wrap-ansi: 8.1.0
      wrap-ansi-cjs: wrap-ansi@7.0.0

  '@istanbuljs/schema@0.1.3': {}

  '@jridgewell/gen-mapping@0.3.13':
    dependencies:
      '@jridgewell/sourcemap-codec': 1.5.5
      '@jridgewell/trace-mapping': 0.3.31

  '@jridgewell/remapping@2.3.5':
    dependencies:
      '@jridgewell/gen-mapping': 0.3.13
      '@jridgewell/trace-mapping': 0.3.31

  '@jridgewell/resolve-uri@3.1.2': {}

  '@jridgewell/sourcemap-codec@1.5.5': {}

  '@jridgewell/trace-mapping@0.3.31':
    dependencies:
      '@jridgewell/resolve-uri': 3.1.2
      '@jridgewell/sourcemap-codec': 1.5.5

  '@microsoft/api-extractor-model@7.30.6(@types/node@24.5.2)':
    dependencies:
      '@microsoft/tsdoc': 0.15.1
      '@microsoft/tsdoc-config': 0.17.1
      '@rushstack/node-core-library': 5.13.1(@types/node@24.5.2)
    transitivePeerDependencies:
      - '@types/node'

  '@microsoft/api-extractor@7.52.8(@types/node@24.5.2)':
    dependencies:
      '@microsoft/api-extractor-model': 7.30.6(@types/node@24.5.2)
      '@microsoft/tsdoc': 0.15.1
      '@microsoft/tsdoc-config': 0.17.1
      '@rushstack/node-core-library': 5.13.1(@types/node@24.5.2)
      '@rushstack/rig-package': 0.5.3
      '@rushstack/terminal': 0.15.3(@types/node@24.5.2)
      '@rushstack/ts-command-line': 5.0.1(@types/node@24.5.2)
      lodash: 4.17.21
      minimatch: 3.0.8
      resolve: 1.22.10
      semver: 7.5.4
      source-map: 0.6.1
      typescript: 5.8.2
    transitivePeerDependencies:
      - '@types/node'

  '@microsoft/tsdoc-config@0.17.1':
    dependencies:
      '@microsoft/tsdoc': 0.15.1
      ajv: 8.12.0
      jju: 1.4.0
      resolve: 1.22.10

  '@microsoft/tsdoc@0.15.1': {}

  '@nodelib/fs.scandir@2.1.5':
    dependencies:
      '@nodelib/fs.stat': 2.0.5
      run-parallel: 1.2.0

  '@nodelib/fs.stat@2.0.5': {}

  '@nodelib/fs.walk@1.2.8':
    dependencies:
      '@nodelib/fs.scandir': 2.1.5
      fastq: 1.19.1

  '@pkgjs/parseargs@0.11.0':
    optional: true

  '@rolldown/pluginutils@1.0.0-beta.35': {}

  '@rollup/pluginutils@5.2.0(rollup@4.52.0)':
    dependencies:
      '@types/estree': 1.0.8
      estree-walker: 2.0.2
      picomatch: 4.0.3
    optionalDependencies:
      rollup: 4.52.0

  '@rollup/rollup-android-arm-eabi@4.52.0':
    optional: true

  '@rollup/rollup-android-arm64@4.52.0':
    optional: true

  '@rollup/rollup-darwin-arm64@4.52.0':
    optional: true

  '@rollup/rollup-darwin-x64@4.52.0':
    optional: true

  '@rollup/rollup-freebsd-arm64@4.52.0':
    optional: true

  '@rollup/rollup-freebsd-x64@4.52.0':
    optional: true

  '@rollup/rollup-linux-arm-gnueabihf@4.52.0':
    optional: true

  '@rollup/rollup-linux-arm-musleabihf@4.52.0':
    optional: true

  '@rollup/rollup-linux-arm64-gnu@4.52.0':
    optional: true

  '@rollup/rollup-linux-arm64-musl@4.52.0':
    optional: true

  '@rollup/rollup-linux-loong64-gnu@4.52.0':
    optional: true

  '@rollup/rollup-linux-ppc64-gnu@4.52.0':
    optional: true

  '@rollup/rollup-linux-riscv64-gnu@4.52.0':
    optional: true

  '@rollup/rollup-linux-riscv64-musl@4.52.0':
    optional: true

  '@rollup/rollup-linux-s390x-gnu@4.52.0':
    optional: true

  '@rollup/rollup-linux-x64-gnu@4.52.0':
    optional: true

  '@rollup/rollup-linux-x64-musl@4.52.0':
    optional: true

  '@rollup/rollup-openharmony-arm64@4.52.0':
    optional: true

  '@rollup/rollup-win32-arm64-msvc@4.52.0':
    optional: true

  '@rollup/rollup-win32-ia32-msvc@4.52.0':
    optional: true

  '@rollup/rollup-win32-x64-gnu@4.52.0':
    optional: true

  '@rollup/rollup-win32-x64-msvc@4.52.0':
    optional: true

  '@rushstack/node-core-library@5.13.1(@types/node@24.5.2)':
    dependencies:
      ajv: 8.13.0
      ajv-draft-04: 1.0.0(ajv@8.13.0)
      ajv-formats: 3.0.1(ajv@8.13.0)
      fs-extra: 11.3.0
      import-lazy: 4.0.0
      jju: 1.4.0
      resolve: 1.22.10
      semver: 7.5.4
    optionalDependencies:
      '@types/node': 24.5.2

  '@rushstack/rig-package@0.5.3':
    dependencies:
      resolve: 1.22.10
      strip-json-comments: 3.1.1

  '@rushstack/terminal@0.15.3(@types/node@24.5.2)':
    dependencies:
      '@rushstack/node-core-library': 5.13.1(@types/node@24.5.2)
      supports-color: 8.1.1
    optionalDependencies:
      '@types/node': 24.5.2

  '@rushstack/ts-command-line@5.0.1(@types/node@24.5.2)':
    dependencies:
      '@rushstack/terminal': 0.15.3(@types/node@24.5.2)
      '@types/argparse': 1.0.38
      argparse: 1.0.10
      string-argv: 0.3.2
    transitivePeerDependencies:
      - '@types/node'

  '@testing-library/dom@10.4.0':
    dependencies:
      '@babel/code-frame': 7.27.1
      '@babel/runtime': 7.28.4
      '@types/aria-query': 5.0.4
      aria-query: 5.3.0
      chalk: 4.1.2
      dom-accessibility-api: 0.5.16
      lz-string: 1.5.0
      pretty-format: 27.5.1

  '@testing-library/jest-dom@6.8.0':
    dependencies:
      '@adobe/css-tools': 4.4.4
      aria-query: 5.3.2
      css.escape: 1.5.1
      dom-accessibility-api: 0.6.3
      picocolors: 1.1.1
      redent: 3.0.0

  '@testing-library/react@16.3.0(@testing-library/dom@10.4.0)(@types/react-dom@19.1.9(@types/react@19.1.13))(@types/react@19.1.13)(react-dom@19.1.1(react@19.1.1))(react@19.1.1)':
    dependencies:
      '@babel/runtime': 7.28.4
      '@testing-library/dom': 10.4.0
      react: 19.1.1
      react-dom: 19.1.1(react@19.1.1)
    optionalDependencies:
      '@types/react': 19.1.13
      '@types/react-dom': 19.1.9(@types/react@19.1.13)

  '@trivago/prettier-plugin-sort-imports@5.2.2(prettier@3.6.2)':
    dependencies:
      '@babel/generator': 7.28.3
      '@babel/parser': 7.28.4
      '@babel/traverse': 7.28.4
      '@babel/types': 7.28.4
      javascript-natural-sort: 0.7.1
      lodash: 4.17.21
      prettier: 3.6.2
    transitivePeerDependencies:
      - supports-color

  '@types/argparse@1.0.38': {}

  '@types/aria-query@5.0.4': {}

  '@types/babel__core@7.20.5':
    dependencies:
      '@babel/parser': 7.28.4
      '@babel/types': 7.28.4
      '@types/babel__generator': 7.27.0
      '@types/babel__template': 7.4.4
      '@types/babel__traverse': 7.28.0

  '@types/babel__generator@7.27.0':
    dependencies:
      '@babel/types': 7.28.4

  '@types/babel__template@7.4.4':
    dependencies:
      '@babel/parser': 7.28.4
      '@babel/types': 7.28.4

  '@types/babel__traverse@7.28.0':
    dependencies:
      '@babel/types': 7.28.4

  '@types/chai@5.2.2':
    dependencies:
      '@types/deep-eql': 4.0.2

  '@types/deep-eql@4.0.2': {}

  '@types/estree@1.0.8': {}

  '@types/json-schema@7.0.15': {}

  '@types/node@20.19.17':
    dependencies:
      undici-types: 6.21.0

  '@types/node@24.5.2':
    dependencies:
      undici-types: 7.12.0

  '@types/react-dom@19.1.9(@types/react@19.1.13)':
    dependencies:
      '@types/react': 19.1.13

  '@types/react@19.1.13':
    dependencies:
      csstype: 3.1.3

  '@types/whatwg-mimetype@3.0.2': {}

  '@typescript-eslint/eslint-plugin@8.44.1(@typescript-eslint/parser@8.44.1(eslint@9.36.0)(typescript@5.9.2))(eslint@9.36.0)(typescript@5.9.2)':
    dependencies:
      '@eslint-community/regexpp': 4.12.1
      '@typescript-eslint/parser': 8.44.1(eslint@9.36.0)(typescript@5.9.2)
      '@typescript-eslint/scope-manager': 8.44.1
      '@typescript-eslint/type-utils': 8.44.1(eslint@9.36.0)(typescript@5.9.2)
      '@typescript-eslint/utils': 8.44.1(eslint@9.36.0)(typescript@5.9.2)
      '@typescript-eslint/visitor-keys': 8.44.1
      eslint: 9.36.0
      graphemer: 1.4.0
      ignore: 7.0.5
      natural-compare: 1.4.0
      ts-api-utils: 2.1.0(typescript@5.9.2)
      typescript: 5.9.2
    transitivePeerDependencies:
      - supports-color

  '@typescript-eslint/parser@8.44.1(eslint@9.36.0)(typescript@5.9.2)':
    dependencies:
      '@typescript-eslint/scope-manager': 8.44.1
      '@typescript-eslint/types': 8.44.1
      '@typescript-eslint/typescript-estree': 8.44.1(typescript@5.9.2)
      '@typescript-eslint/visitor-keys': 8.44.1
      debug: 4.4.3
      eslint: 9.36.0
      typescript: 5.9.2
    transitivePeerDependencies:
      - supports-color

  '@typescript-eslint/project-service@8.44.1(typescript@5.9.2)':
    dependencies:
      '@typescript-eslint/tsconfig-utils': 8.44.1(typescript@5.9.2)
      '@typescript-eslint/types': 8.44.1
      debug: 4.4.3
      typescript: 5.9.2
    transitivePeerDependencies:
      - supports-color

  '@typescript-eslint/scope-manager@8.44.1':
    dependencies:
      '@typescript-eslint/types': 8.44.1
      '@typescript-eslint/visitor-keys': 8.44.1

  '@typescript-eslint/tsconfig-utils@8.44.1(typescript@5.9.2)':
    dependencies:
      typescript: 5.9.2

  '@typescript-eslint/type-utils@8.44.1(eslint@9.36.0)(typescript@5.9.2)':
    dependencies:
      '@typescript-eslint/types': 8.44.1
      '@typescript-eslint/typescript-estree': 8.44.1(typescript@5.9.2)
      '@typescript-eslint/utils': 8.44.1(eslint@9.36.0)(typescript@5.9.2)
      debug: 4.4.3
      eslint: 9.36.0
      ts-api-utils: 2.1.0(typescript@5.9.2)
      typescript: 5.9.2
    transitivePeerDependencies:
      - supports-color

  '@typescript-eslint/types@8.44.1': {}

  '@typescript-eslint/typescript-estree@8.44.1(typescript@5.9.2)':
    dependencies:
      '@typescript-eslint/project-service': 8.44.1(typescript@5.9.2)
      '@typescript-eslint/tsconfig-utils': 8.44.1(typescript@5.9.2)
      '@typescript-eslint/types': 8.44.1
      '@typescript-eslint/visitor-keys': 8.44.1
      debug: 4.4.3
      fast-glob: 3.3.3
      is-glob: 4.0.3
      minimatch: 9.0.5
      semver: 7.7.2
      ts-api-utils: 2.1.0(typescript@5.9.2)
      typescript: 5.9.2
    transitivePeerDependencies:
      - supports-color

  '@typescript-eslint/utils@8.44.1(eslint@9.36.0)(typescript@5.9.2)':
    dependencies:
      '@eslint-community/eslint-utils': 4.9.0(eslint@9.36.0)
      '@typescript-eslint/scope-manager': 8.44.1
      '@typescript-eslint/types': 8.44.1
      '@typescript-eslint/typescript-estree': 8.44.1(typescript@5.9.2)
      eslint: 9.36.0
      typescript: 5.9.2
    transitivePeerDependencies:
      - supports-color

  '@typescript-eslint/visitor-keys@8.44.1':
    dependencies:
      '@typescript-eslint/types': 8.44.1
      eslint-visitor-keys: 4.2.1

<<<<<<< HEAD
  '@vitejs/plugin-react@5.0.3(vite@7.1.5(@types/node@24.5.2)(yaml@2.8.1))':
=======
  '@vitejs/plugin-react@5.0.2(vite@7.1.7(@types/node@24.5.0)(yaml@2.8.1))':
>>>>>>> eacaeba7
    dependencies:
      '@babel/core': 7.28.4
      '@babel/plugin-transform-react-jsx-self': 7.27.1(@babel/core@7.28.4)
      '@babel/plugin-transform-react-jsx-source': 7.27.1(@babel/core@7.28.4)
      '@rolldown/pluginutils': 1.0.0-beta.35
      '@types/babel__core': 7.20.5
      react-refresh: 0.17.0
<<<<<<< HEAD
      vite: 7.1.5(@types/node@24.5.2)(yaml@2.8.1)
=======
      vite: 7.1.7(@types/node@24.5.0)(yaml@2.8.1)
>>>>>>> eacaeba7
    transitivePeerDependencies:
      - supports-color

  '@vitest/coverage-v8@3.2.4(vitest@3.2.4(@types/node@24.5.2)(happy-dom@18.0.1)(yaml@2.8.1))':
    dependencies:
      '@ampproject/remapping': 2.3.0
      '@bcoe/v8-coverage': 1.0.2
      ast-v8-to-istanbul: 0.3.3
      debug: 4.4.3
      istanbul-lib-coverage: 3.2.2
      istanbul-lib-report: 3.0.1
      istanbul-lib-source-maps: 5.0.6
      istanbul-reports: 3.1.7
      magic-string: 0.30.17
      magicast: 0.3.5
      std-env: 3.9.0
      test-exclude: 7.0.1
      tinyrainbow: 2.0.0
      vitest: 3.2.4(@types/node@24.5.2)(happy-dom@18.0.1)(yaml@2.8.1)
    transitivePeerDependencies:
      - supports-color

  '@vitest/expect@3.2.4':
    dependencies:
      '@types/chai': 5.2.2
      '@vitest/spy': 3.2.4
      '@vitest/utils': 3.2.4
      chai: 5.2.1
      tinyrainbow: 2.0.0

<<<<<<< HEAD
  '@vitest/mocker@3.2.4(vite@7.1.5(@types/node@24.5.2)(yaml@2.8.1))':
=======
  '@vitest/mocker@3.2.4(vite@7.1.7(@types/node@24.5.0)(yaml@2.8.1))':
>>>>>>> eacaeba7
    dependencies:
      '@vitest/spy': 3.2.4
      estree-walker: 3.0.3
      magic-string: 0.30.17
    optionalDependencies:
<<<<<<< HEAD
      vite: 7.1.5(@types/node@24.5.2)(yaml@2.8.1)
=======
      vite: 7.1.7(@types/node@24.5.0)(yaml@2.8.1)
>>>>>>> eacaeba7

  '@vitest/pretty-format@3.2.4':
    dependencies:
      tinyrainbow: 2.0.0

  '@vitest/runner@3.2.4':
    dependencies:
      '@vitest/utils': 3.2.4
      pathe: 2.0.3
      strip-literal: 3.0.0

  '@vitest/snapshot@3.2.4':
    dependencies:
      '@vitest/pretty-format': 3.2.4
      magic-string: 0.30.17
      pathe: 2.0.3

  '@vitest/spy@3.2.4':
    dependencies:
      tinyspy: 4.0.3

  '@vitest/utils@3.2.4':
    dependencies:
      '@vitest/pretty-format': 3.2.4
      loupe: 3.1.4
      tinyrainbow: 2.0.0

  '@volar/language-core@2.4.20':
    dependencies:
      '@volar/source-map': 2.4.20

  '@volar/source-map@2.4.20': {}

  '@volar/typescript@2.4.20':
    dependencies:
      '@volar/language-core': 2.4.20
      path-browserify: 1.0.1
      vscode-uri: 3.1.0

  '@vue/compiler-core@3.5.17':
    dependencies:
      '@babel/parser': 7.28.4
      '@vue/shared': 3.5.17
      entities: 4.5.0
      estree-walker: 2.0.2
      source-map-js: 1.2.1

  '@vue/compiler-dom@3.5.17':
    dependencies:
      '@vue/compiler-core': 3.5.17
      '@vue/shared': 3.5.17

  '@vue/compiler-vue2@2.7.16':
    dependencies:
      de-indent: 1.0.2
      he: 1.2.0

  '@vue/language-core@2.2.0(typescript@5.9.2)':
    dependencies:
      '@volar/language-core': 2.4.20
      '@vue/compiler-dom': 3.5.17
      '@vue/compiler-vue2': 2.7.16
      '@vue/shared': 3.5.17
      alien-signals: 0.4.14
      minimatch: 9.0.5
      muggle-string: 0.4.1
      path-browserify: 1.0.1
    optionalDependencies:
      typescript: 5.9.2

  '@vue/shared@3.5.17': {}

  acorn-jsx@5.3.2(acorn@8.15.0):
    dependencies:
      acorn: 8.15.0

  acorn@8.15.0: {}

  ajv-draft-04@1.0.0(ajv@8.13.0):
    optionalDependencies:
      ajv: 8.13.0

  ajv-formats@3.0.1(ajv@8.13.0):
    optionalDependencies:
      ajv: 8.13.0

  ajv@6.12.6:
    dependencies:
      fast-deep-equal: 3.1.3
      fast-json-stable-stringify: 2.1.0
      json-schema-traverse: 0.4.1
      uri-js: 4.4.1

  ajv@8.12.0:
    dependencies:
      fast-deep-equal: 3.1.3
      json-schema-traverse: 1.0.0
      require-from-string: 2.0.2
      uri-js: 4.4.1

  ajv@8.13.0:
    dependencies:
      fast-deep-equal: 3.1.3
      json-schema-traverse: 1.0.0
      require-from-string: 2.0.2
      uri-js: 4.4.1

  alien-signals@0.4.14: {}

  ansi-escapes@7.1.0:
    dependencies:
      environment: 1.1.0

  ansi-regex@5.0.1: {}

  ansi-regex@6.2.2: {}

  ansi-styles@4.3.0:
    dependencies:
      color-convert: 2.0.1

  ansi-styles@5.2.0: {}

  ansi-styles@6.2.3: {}

  argparse@1.0.10:
    dependencies:
      sprintf-js: 1.0.3

  argparse@2.0.1: {}

  aria-query@5.3.0:
    dependencies:
      dequal: 2.0.3

  aria-query@5.3.2: {}

  assertion-error@2.0.1: {}

  ast-v8-to-istanbul@0.3.3:
    dependencies:
      '@jridgewell/trace-mapping': 0.3.31
      estree-walker: 3.0.3
      js-tokens: 9.0.1

  balanced-match@1.0.2: {}

  baseline-browser-mapping@2.8.6: {}

  brace-expansion@1.1.12:
    dependencies:
      balanced-match: 1.0.2
      concat-map: 0.0.1

  brace-expansion@2.0.2:
    dependencies:
      balanced-match: 1.0.2

  braces@3.0.3:
    dependencies:
      fill-range: 7.1.1

  browserslist@4.26.2:
    dependencies:
      baseline-browser-mapping: 2.8.6
      caniuse-lite: 1.0.30001743
      electron-to-chromium: 1.5.222
      node-releases: 2.0.21
      update-browserslist-db: 1.1.3(browserslist@4.26.2)

  cac@6.7.14: {}

  callsites@3.1.0: {}

  caniuse-lite@1.0.30001743: {}

  chai@5.2.1:
    dependencies:
      assertion-error: 2.0.1
      check-error: 2.1.1
      deep-eql: 5.0.2
      loupe: 3.1.4
      pathval: 2.0.1

  chalk@4.1.2:
    dependencies:
      ansi-styles: 4.3.0
      supports-color: 7.2.0

  check-error@2.1.1: {}

  cli-cursor@5.0.0:
    dependencies:
      restore-cursor: 5.1.0

  cli-truncate@5.1.0:
    dependencies:
      slice-ansi: 7.1.2
      string-width: 8.1.0

  color-convert@2.0.1:
    dependencies:
      color-name: 1.1.4

  color-name@1.1.4: {}

  colorette@2.0.20: {}

  commander@14.0.1: {}

  compare-versions@6.1.1: {}

  concat-map@0.0.1: {}

  confbox@0.1.8: {}

  confbox@0.2.2: {}

  convert-source-map@2.0.0: {}

  cross-spawn@7.0.6:
    dependencies:
      path-key: 3.1.1
      shebang-command: 2.0.0
      which: 2.0.2

  css.escape@1.5.1: {}

  csstype@3.1.3: {}

  de-indent@1.0.2: {}

  debug@4.4.3:
    dependencies:
      ms: 2.1.3

  deep-eql@5.0.2: {}

  deep-is@0.1.4: {}

  dequal@2.0.3: {}

  dom-accessibility-api@0.5.16: {}

  dom-accessibility-api@0.6.3: {}

  eastasianwidth@0.2.0: {}

  electron-to-chromium@1.5.222: {}

  emoji-regex@10.5.0: {}

  emoji-regex@8.0.0: {}

  emoji-regex@9.2.2: {}

  entities@4.5.0: {}

  environment@1.1.0: {}

  es-module-lexer@1.7.0: {}

  esbuild@0.25.10:
    optionalDependencies:
      '@esbuild/aix-ppc64': 0.25.10
      '@esbuild/android-arm': 0.25.10
      '@esbuild/android-arm64': 0.25.10
      '@esbuild/android-x64': 0.25.10
      '@esbuild/darwin-arm64': 0.25.10
      '@esbuild/darwin-x64': 0.25.10
      '@esbuild/freebsd-arm64': 0.25.10
      '@esbuild/freebsd-x64': 0.25.10
      '@esbuild/linux-arm': 0.25.10
      '@esbuild/linux-arm64': 0.25.10
      '@esbuild/linux-ia32': 0.25.10
      '@esbuild/linux-loong64': 0.25.10
      '@esbuild/linux-mips64el': 0.25.10
      '@esbuild/linux-ppc64': 0.25.10
      '@esbuild/linux-riscv64': 0.25.10
      '@esbuild/linux-s390x': 0.25.10
      '@esbuild/linux-x64': 0.25.10
      '@esbuild/netbsd-arm64': 0.25.10
      '@esbuild/netbsd-x64': 0.25.10
      '@esbuild/openbsd-arm64': 0.25.10
      '@esbuild/openbsd-x64': 0.25.10
      '@esbuild/openharmony-arm64': 0.25.10
      '@esbuild/sunos-x64': 0.25.10
      '@esbuild/win32-arm64': 0.25.10
      '@esbuild/win32-ia32': 0.25.10
      '@esbuild/win32-x64': 0.25.10

  escalade@3.2.0: {}

  escape-string-regexp@4.0.0: {}

  eslint-plugin-react-hooks@5.2.0(eslint@9.36.0):
    dependencies:
      eslint: 9.36.0

  eslint-plugin-react-refresh@0.4.21(eslint@9.36.0):
    dependencies:
      eslint: 9.36.0

  eslint-scope@8.4.0:
    dependencies:
      esrecurse: 4.3.0
      estraverse: 5.3.0

  eslint-visitor-keys@3.4.3: {}

  eslint-visitor-keys@4.2.1: {}

  eslint@9.36.0:
    dependencies:
      '@eslint-community/eslint-utils': 4.9.0(eslint@9.36.0)
      '@eslint-community/regexpp': 4.12.1
      '@eslint/config-array': 0.21.0
      '@eslint/config-helpers': 0.3.1
      '@eslint/core': 0.15.2
      '@eslint/eslintrc': 3.3.1
      '@eslint/js': 9.36.0
      '@eslint/plugin-kit': 0.3.5
      '@humanfs/node': 0.16.7
      '@humanwhocodes/module-importer': 1.0.1
      '@humanwhocodes/retry': 0.4.3
      '@types/estree': 1.0.8
      '@types/json-schema': 7.0.15
      ajv: 6.12.6
      chalk: 4.1.2
      cross-spawn: 7.0.6
      debug: 4.4.3
      escape-string-regexp: 4.0.0
      eslint-scope: 8.4.0
      eslint-visitor-keys: 4.2.1
      espree: 10.4.0
      esquery: 1.6.0
      esutils: 2.0.3
      fast-deep-equal: 3.1.3
      file-entry-cache: 8.0.0
      find-up: 5.0.0
      glob-parent: 6.0.2
      ignore: 5.3.2
      imurmurhash: 0.1.4
      is-glob: 4.0.3
      json-stable-stringify-without-jsonify: 1.0.1
      lodash.merge: 4.6.2
      minimatch: 3.1.2
      natural-compare: 1.4.0
      optionator: 0.9.4
    transitivePeerDependencies:
      - supports-color

  espree@10.4.0:
    dependencies:
      acorn: 8.15.0
      acorn-jsx: 5.3.2(acorn@8.15.0)
      eslint-visitor-keys: 4.2.1

  esquery@1.6.0:
    dependencies:
      estraverse: 5.3.0

  esrecurse@4.3.0:
    dependencies:
      estraverse: 5.3.0

  estraverse@5.3.0: {}

  estree-walker@2.0.2: {}

  estree-walker@3.0.3:
    dependencies:
      '@types/estree': 1.0.8

  esutils@2.0.3: {}

  eventemitter3@5.0.1: {}

  expect-type@1.2.2: {}

  exsolve@1.0.7: {}

  fast-deep-equal@3.1.3: {}

  fast-glob@3.3.3:
    dependencies:
      '@nodelib/fs.stat': 2.0.5
      '@nodelib/fs.walk': 1.2.8
      glob-parent: 5.1.2
      merge2: 1.4.1
      micromatch: 4.0.8

  fast-json-stable-stringify@2.1.0: {}

  fast-levenshtein@2.0.6: {}

  fastq@1.19.1:
    dependencies:
      reusify: 1.1.0

  fdir@6.5.0(picomatch@4.0.3):
    optionalDependencies:
      picomatch: 4.0.3

  file-entry-cache@8.0.0:
    dependencies:
      flat-cache: 4.0.1

  fill-range@7.1.1:
    dependencies:
      to-regex-range: 5.0.1

  find-up@5.0.0:
    dependencies:
      locate-path: 6.0.0
      path-exists: 4.0.0

  flat-cache@4.0.1:
    dependencies:
      flatted: 3.3.3
      keyv: 4.5.4

  flatted@3.3.3: {}

  foreground-child@3.3.1:
    dependencies:
      cross-spawn: 7.0.6
      signal-exit: 4.1.0

  fs-extra@11.3.0:
    dependencies:
      graceful-fs: 4.2.11
      jsonfile: 6.1.0
      universalify: 2.0.1

  fsevents@2.3.3:
    optional: true

  function-bind@1.1.2: {}

  gensync@1.0.0-beta.2: {}

  get-east-asian-width@1.4.0: {}

  glob-parent@5.1.2:
    dependencies:
      is-glob: 4.0.3

  glob-parent@6.0.2:
    dependencies:
      is-glob: 4.0.3

  glob@10.4.5:
    dependencies:
      foreground-child: 3.3.1
      jackspeak: 3.4.3
      minimatch: 9.0.5
      minipass: 7.1.2
      package-json-from-dist: 1.0.1
      path-scurry: 1.11.1

  globals@14.0.0: {}

  globals@16.4.0: {}

  graceful-fs@4.2.11: {}

  graphemer@1.4.0: {}

  happy-dom@18.0.1:
    dependencies:
      '@types/node': 20.19.17
      '@types/whatwg-mimetype': 3.0.2
      whatwg-mimetype: 3.0.0

  has-flag@4.0.0: {}

  hasown@2.0.2:
    dependencies:
      function-bind: 1.1.2

  he@1.2.0: {}

  html-escaper@2.0.2: {}

  husky@9.1.7: {}

  ignore@5.3.2: {}

  ignore@7.0.5: {}

  import-fresh@3.3.1:
    dependencies:
      parent-module: 1.0.1
      resolve-from: 4.0.0

  import-lazy@4.0.0: {}

  imurmurhash@0.1.4: {}

  indent-string@4.0.0: {}

  is-core-module@2.16.1:
    dependencies:
      hasown: 2.0.2

  is-extglob@2.1.1: {}

  is-fullwidth-code-point@3.0.0: {}

  is-fullwidth-code-point@5.1.0:
    dependencies:
      get-east-asian-width: 1.4.0

  is-glob@4.0.3:
    dependencies:
      is-extglob: 2.1.1

  is-number@7.0.0: {}

  isexe@2.0.0: {}

  istanbul-lib-coverage@3.2.2: {}

  istanbul-lib-report@3.0.1:
    dependencies:
      istanbul-lib-coverage: 3.2.2
      make-dir: 4.0.0
      supports-color: 7.2.0

  istanbul-lib-source-maps@5.0.6:
    dependencies:
      '@jridgewell/trace-mapping': 0.3.31
      debug: 4.4.3
      istanbul-lib-coverage: 3.2.2
    transitivePeerDependencies:
      - supports-color

  istanbul-reports@3.1.7:
    dependencies:
      html-escaper: 2.0.2
      istanbul-lib-report: 3.0.1

  jackspeak@3.4.3:
    dependencies:
      '@isaacs/cliui': 8.0.2
    optionalDependencies:
      '@pkgjs/parseargs': 0.11.0

  javascript-natural-sort@0.7.1: {}

  jju@1.4.0: {}

  js-tokens@4.0.0: {}

  js-tokens@9.0.1: {}

  js-yaml@4.1.0:
    dependencies:
      argparse: 2.0.1

  jsesc@3.1.0: {}

  json-buffer@3.0.1: {}

  json-schema-traverse@0.4.1: {}

  json-schema-traverse@1.0.0: {}

  json-stable-stringify-without-jsonify@1.0.1: {}

  json5@2.2.3: {}

  jsonfile@6.1.0:
    dependencies:
      universalify: 2.0.1
    optionalDependencies:
      graceful-fs: 4.2.11

  keyv@4.5.4:
    dependencies:
      json-buffer: 3.0.1

  kolorist@1.8.0: {}

  levn@0.4.1:
    dependencies:
      prelude-ls: 1.2.1
      type-check: 0.4.0

  lint-staged@16.2.0:
    dependencies:
      commander: 14.0.1
      listr2: 9.0.4
      micromatch: 4.0.8
      nano-spawn: 1.0.3
      pidtree: 0.6.0
      string-argv: 0.3.2
      yaml: 2.8.1

  listr2@9.0.4:
    dependencies:
      cli-truncate: 5.1.0
      colorette: 2.0.20
      eventemitter3: 5.0.1
      log-update: 6.1.0
      rfdc: 1.4.1
      wrap-ansi: 9.0.2

  local-pkg@1.1.1:
    dependencies:
      mlly: 1.7.4
      pkg-types: 2.2.0
      quansync: 0.2.10

  locate-path@6.0.0:
    dependencies:
      p-locate: 5.0.0

  lodash.merge@4.6.2: {}

  lodash@4.17.21: {}

  log-update@6.1.0:
    dependencies:
      ansi-escapes: 7.1.0
      cli-cursor: 5.0.0
      slice-ansi: 7.1.2
      strip-ansi: 7.1.2
      wrap-ansi: 9.0.2

  loupe@3.1.4: {}

  lru-cache@10.4.3: {}

  lru-cache@5.1.1:
    dependencies:
      yallist: 3.1.1

  lru-cache@6.0.0:
    dependencies:
      yallist: 4.0.0

  lz-string@1.5.0: {}

  magic-string@0.30.17:
    dependencies:
      '@jridgewell/sourcemap-codec': 1.5.5

  magicast@0.3.5:
    dependencies:
      '@babel/parser': 7.28.4
      '@babel/types': 7.28.4
      source-map-js: 1.2.1

  make-dir@4.0.0:
    dependencies:
      semver: 7.7.2

  merge2@1.4.1: {}

  micromatch@4.0.8:
    dependencies:
      braces: 3.0.3
      picomatch: 2.3.1

  mimic-function@5.0.1: {}

  min-indent@1.0.1: {}

  minimatch@3.0.8:
    dependencies:
      brace-expansion: 1.1.12

  minimatch@3.1.2:
    dependencies:
      brace-expansion: 1.1.12

  minimatch@9.0.5:
    dependencies:
      brace-expansion: 2.0.2

  minipass@7.1.2: {}

  mlly@1.7.4:
    dependencies:
      acorn: 8.15.0
      pathe: 2.0.3
      pkg-types: 1.3.1
      ufo: 1.6.1

  mobx-react-lite@4.1.0(mobx@6.13.7)(react-dom@19.1.1(react@19.1.1))(react@19.1.1):
    dependencies:
      mobx: 6.13.7
      react: 19.1.1
      use-sync-external-store: 1.5.0(react@19.1.1)
    optionalDependencies:
      react-dom: 19.1.1(react@19.1.1)

  mobx@6.13.7: {}

  ms@2.1.3: {}

  muggle-string@0.4.1: {}

  nano-spawn@1.0.3: {}

  nanoid@3.3.11: {}

  natural-compare@1.4.0: {}

  node-releases@2.0.21: {}

  onetime@7.0.0:
    dependencies:
      mimic-function: 5.0.1

  optionator@0.9.4:
    dependencies:
      deep-is: 0.1.4
      fast-levenshtein: 2.0.6
      levn: 0.4.1
      prelude-ls: 1.2.1
      type-check: 0.4.0
      word-wrap: 1.2.5

  p-limit@3.1.0:
    dependencies:
      yocto-queue: 0.1.0

  p-locate@5.0.0:
    dependencies:
      p-limit: 3.1.0

  package-json-from-dist@1.0.1: {}

  parent-module@1.0.1:
    dependencies:
      callsites: 3.1.0

  path-browserify@1.0.1: {}

  path-exists@4.0.0: {}

  path-key@3.1.1: {}

  path-parse@1.0.7: {}

  path-scurry@1.11.1:
    dependencies:
      lru-cache: 10.4.3
      minipass: 7.1.2

  pathe@2.0.3: {}

  pathval@2.0.1: {}

  picocolors@1.1.1: {}

  picomatch@2.3.1: {}

  picomatch@4.0.3: {}

  pidtree@0.6.0: {}

  pkg-types@1.3.1:
    dependencies:
      confbox: 0.1.8
      mlly: 1.7.4
      pathe: 2.0.3

  pkg-types@2.2.0:
    dependencies:
      confbox: 0.2.2
      exsolve: 1.0.7
      pathe: 2.0.3

  postcss@8.5.6:
    dependencies:
      nanoid: 3.3.11
      picocolors: 1.1.1
      source-map-js: 1.2.1

  prelude-ls@1.2.1: {}

  prettier@3.6.2: {}

  pretty-format@27.5.1:
    dependencies:
      ansi-regex: 5.0.1
      ansi-styles: 5.2.0
      react-is: 17.0.2

  punycode@2.3.1: {}

  quansync@0.2.10: {}

  queue-microtask@1.2.3: {}

  react-dom@19.1.1(react@19.1.1):
    dependencies:
      react: 19.1.1
      scheduler: 0.26.0

  react-is@17.0.2: {}

  react-refresh@0.17.0: {}

  react@19.1.1: {}

  redent@3.0.0:
    dependencies:
      indent-string: 4.0.0
      strip-indent: 3.0.0

  require-from-string@2.0.2: {}

  resolve-from@4.0.0: {}

  resolve@1.22.10:
    dependencies:
      is-core-module: 2.16.1
      path-parse: 1.0.7
      supports-preserve-symlinks-flag: 1.0.0

  restore-cursor@5.1.0:
    dependencies:
      onetime: 7.0.0
      signal-exit: 4.1.0

  reusify@1.1.0: {}

  rfdc@1.4.1: {}

  rollup@4.52.0:
    dependencies:
      '@types/estree': 1.0.8
    optionalDependencies:
      '@rollup/rollup-android-arm-eabi': 4.52.0
      '@rollup/rollup-android-arm64': 4.52.0
      '@rollup/rollup-darwin-arm64': 4.52.0
      '@rollup/rollup-darwin-x64': 4.52.0
      '@rollup/rollup-freebsd-arm64': 4.52.0
      '@rollup/rollup-freebsd-x64': 4.52.0
      '@rollup/rollup-linux-arm-gnueabihf': 4.52.0
      '@rollup/rollup-linux-arm-musleabihf': 4.52.0
      '@rollup/rollup-linux-arm64-gnu': 4.52.0
      '@rollup/rollup-linux-arm64-musl': 4.52.0
      '@rollup/rollup-linux-loong64-gnu': 4.52.0
      '@rollup/rollup-linux-ppc64-gnu': 4.52.0
      '@rollup/rollup-linux-riscv64-gnu': 4.52.0
      '@rollup/rollup-linux-riscv64-musl': 4.52.0
      '@rollup/rollup-linux-s390x-gnu': 4.52.0
      '@rollup/rollup-linux-x64-gnu': 4.52.0
      '@rollup/rollup-linux-x64-musl': 4.52.0
      '@rollup/rollup-openharmony-arm64': 4.52.0
      '@rollup/rollup-win32-arm64-msvc': 4.52.0
      '@rollup/rollup-win32-ia32-msvc': 4.52.0
      '@rollup/rollup-win32-x64-gnu': 4.52.0
      '@rollup/rollup-win32-x64-msvc': 4.52.0
      fsevents: 2.3.3

  run-parallel@1.2.0:
    dependencies:
      queue-microtask: 1.2.3

  scheduler@0.26.0: {}

  semver@6.3.1: {}

  semver@7.5.4:
    dependencies:
      lru-cache: 6.0.0

  semver@7.7.2: {}

  shebang-command@2.0.0:
    dependencies:
      shebang-regex: 3.0.0

  shebang-regex@3.0.0: {}

  siginfo@2.0.0: {}

  signal-exit@4.1.0: {}

  slice-ansi@7.1.2:
    dependencies:
      ansi-styles: 6.2.3
      is-fullwidth-code-point: 5.1.0

  source-map-js@1.2.1: {}

  source-map@0.6.1: {}

  sprintf-js@1.0.3: {}

  stackback@0.0.2: {}

  std-env@3.9.0: {}

  string-argv@0.3.2: {}

  string-width@4.2.3:
    dependencies:
      emoji-regex: 8.0.0
      is-fullwidth-code-point: 3.0.0
      strip-ansi: 6.0.1

  string-width@5.1.2:
    dependencies:
      eastasianwidth: 0.2.0
      emoji-regex: 9.2.2
      strip-ansi: 7.1.2

  string-width@7.2.0:
    dependencies:
      emoji-regex: 10.5.0
      get-east-asian-width: 1.4.0
      strip-ansi: 7.1.2

  string-width@8.1.0:
    dependencies:
      get-east-asian-width: 1.4.0
      strip-ansi: 7.1.2

  strip-ansi@6.0.1:
    dependencies:
      ansi-regex: 5.0.1

  strip-ansi@7.1.2:
    dependencies:
      ansi-regex: 6.2.2

  strip-indent@3.0.0:
    dependencies:
      min-indent: 1.0.1

  strip-json-comments@3.1.1: {}

  strip-literal@3.0.0:
    dependencies:
      js-tokens: 9.0.1

  supports-color@7.2.0:
    dependencies:
      has-flag: 4.0.0

  supports-color@8.1.1:
    dependencies:
      has-flag: 4.0.0

  supports-preserve-symlinks-flag@1.0.0: {}

  test-exclude@7.0.1:
    dependencies:
      '@istanbuljs/schema': 0.1.3
      glob: 10.4.5
      minimatch: 9.0.5

  tinybench@2.9.0: {}

  tinyexec@0.3.2: {}

  tinyglobby@0.2.15:
    dependencies:
      fdir: 6.5.0(picomatch@4.0.3)
      picomatch: 4.0.3

  tinypool@1.1.1: {}

  tinyrainbow@2.0.0: {}

  tinyspy@4.0.3: {}

  to-regex-range@5.0.1:
    dependencies:
      is-number: 7.0.0

  ts-api-utils@2.1.0(typescript@5.9.2):
    dependencies:
      typescript: 5.9.2

  type-check@0.4.0:
    dependencies:
      prelude-ls: 1.2.1

  typescript-eslint@8.44.1(eslint@9.36.0)(typescript@5.9.2):
    dependencies:
      '@typescript-eslint/eslint-plugin': 8.44.1(@typescript-eslint/parser@8.44.1(eslint@9.36.0)(typescript@5.9.2))(eslint@9.36.0)(typescript@5.9.2)
      '@typescript-eslint/parser': 8.44.1(eslint@9.36.0)(typescript@5.9.2)
      '@typescript-eslint/typescript-estree': 8.44.1(typescript@5.9.2)
      '@typescript-eslint/utils': 8.44.1(eslint@9.36.0)(typescript@5.9.2)
      eslint: 9.36.0
      typescript: 5.9.2
    transitivePeerDependencies:
      - supports-color

  typescript@5.8.2: {}

  typescript@5.9.2: {}

  ufo@1.6.1: {}

  undici-types@6.21.0: {}

  undici-types@7.12.0: {}

  universalify@2.0.1: {}

  update-browserslist-db@1.1.3(browserslist@4.26.2):
    dependencies:
      browserslist: 4.26.2
      escalade: 3.2.0
      picocolors: 1.1.1

  uri-js@4.4.1:
    dependencies:
      punycode: 2.3.1

  use-sync-external-store@1.5.0(react@19.1.1):
    dependencies:
      react: 19.1.1

  vite-node@3.2.4(@types/node@24.5.2)(yaml@2.8.1):
    dependencies:
      cac: 6.7.14
      debug: 4.4.3
      es-module-lexer: 1.7.0
      pathe: 2.0.3
<<<<<<< HEAD
      vite: 7.1.5(@types/node@24.5.2)(yaml@2.8.1)
=======
      vite: 7.1.7(@types/node@24.5.0)(yaml@2.8.1)
>>>>>>> eacaeba7
    transitivePeerDependencies:
      - '@types/node'
      - jiti
      - less
      - lightningcss
      - sass
      - sass-embedded
      - stylus
      - sugarss
      - supports-color
      - terser
      - tsx
      - yaml

<<<<<<< HEAD
  vite-plugin-dts@4.5.4(@types/node@24.5.2)(rollup@4.50.2)(typescript@5.9.2)(vite@7.1.5(@types/node@24.5.2)(yaml@2.8.1)):
    dependencies:
      '@microsoft/api-extractor': 7.52.8(@types/node@24.5.2)
      '@rollup/pluginutils': 5.2.0(rollup@4.50.2)
=======
  vite-plugin-dts@4.5.4(@types/node@24.5.0)(rollup@4.52.0)(typescript@5.9.2)(vite@7.1.7(@types/node@24.5.0)(yaml@2.8.1)):
    dependencies:
      '@microsoft/api-extractor': 7.52.8(@types/node@24.5.0)
      '@rollup/pluginutils': 5.2.0(rollup@4.52.0)
>>>>>>> eacaeba7
      '@volar/typescript': 2.4.20
      '@vue/language-core': 2.2.0(typescript@5.9.2)
      compare-versions: 6.1.1
      debug: 4.4.3
      kolorist: 1.8.0
      local-pkg: 1.1.1
      magic-string: 0.30.17
      typescript: 5.9.2
    optionalDependencies:
<<<<<<< HEAD
      vite: 7.1.5(@types/node@24.5.2)(yaml@2.8.1)
=======
      vite: 7.1.7(@types/node@24.5.0)(yaml@2.8.1)
>>>>>>> eacaeba7
    transitivePeerDependencies:
      - '@types/node'
      - rollup
      - supports-color

<<<<<<< HEAD
  vite@7.1.5(@types/node@24.5.2)(yaml@2.8.1):
=======
  vite@7.1.7(@types/node@24.5.0)(yaml@2.8.1):
>>>>>>> eacaeba7
    dependencies:
      esbuild: 0.25.10
      fdir: 6.5.0(picomatch@4.0.3)
      picomatch: 4.0.3
      postcss: 8.5.6
      rollup: 4.52.0
      tinyglobby: 0.2.15
    optionalDependencies:
      '@types/node': 24.5.2
      fsevents: 2.3.3
      yaml: 2.8.1

  vitest@3.2.4(@types/node@24.5.2)(happy-dom@18.0.1)(yaml@2.8.1):
    dependencies:
      '@types/chai': 5.2.2
      '@vitest/expect': 3.2.4
<<<<<<< HEAD
      '@vitest/mocker': 3.2.4(vite@7.1.5(@types/node@24.5.2)(yaml@2.8.1))
=======
      '@vitest/mocker': 3.2.4(vite@7.1.7(@types/node@24.5.0)(yaml@2.8.1))
>>>>>>> eacaeba7
      '@vitest/pretty-format': 3.2.4
      '@vitest/runner': 3.2.4
      '@vitest/snapshot': 3.2.4
      '@vitest/spy': 3.2.4
      '@vitest/utils': 3.2.4
      chai: 5.2.1
      debug: 4.4.3
      expect-type: 1.2.2
      magic-string: 0.30.17
      pathe: 2.0.3
      picomatch: 4.0.3
      std-env: 3.9.0
      tinybench: 2.9.0
      tinyexec: 0.3.2
      tinyglobby: 0.2.15
      tinypool: 1.1.1
      tinyrainbow: 2.0.0
<<<<<<< HEAD
      vite: 7.1.5(@types/node@24.5.2)(yaml@2.8.1)
      vite-node: 3.2.4(@types/node@24.5.2)(yaml@2.8.1)
=======
      vite: 7.1.7(@types/node@24.5.0)(yaml@2.8.1)
      vite-node: 3.2.4(@types/node@24.5.0)(yaml@2.8.1)
>>>>>>> eacaeba7
      why-is-node-running: 2.3.0
    optionalDependencies:
      '@types/node': 24.5.2
      happy-dom: 18.0.1
    transitivePeerDependencies:
      - jiti
      - less
      - lightningcss
      - msw
      - sass
      - sass-embedded
      - stylus
      - sugarss
      - supports-color
      - terser
      - tsx
      - yaml

  vscode-uri@3.1.0: {}

  whatwg-mimetype@3.0.0: {}

  which@2.0.2:
    dependencies:
      isexe: 2.0.0

  why-is-node-running@2.3.0:
    dependencies:
      siginfo: 2.0.0
      stackback: 0.0.2

  word-wrap@1.2.5: {}

  wrap-ansi@7.0.0:
    dependencies:
      ansi-styles: 4.3.0
      string-width: 4.2.3
      strip-ansi: 6.0.1

  wrap-ansi@8.1.0:
    dependencies:
      ansi-styles: 6.2.3
      string-width: 5.1.2
      strip-ansi: 7.1.2

  wrap-ansi@9.0.2:
    dependencies:
      ansi-styles: 6.2.3
      string-width: 7.2.0
      strip-ansi: 7.1.2

  yallist@3.1.1: {}

  yallist@4.0.0: {}

  yaml@2.8.1: {}

  yocto-queue@0.1.0: {}<|MERGE_RESOLUTION|>--- conflicted
+++ resolved
@@ -30,13 +30,8 @@
         specifier: ^19.1.9
         version: 19.1.9(@types/react@19.1.13)
       '@vitejs/plugin-react':
-<<<<<<< HEAD
         specifier: ^5.0.3
-        version: 5.0.3(vite@7.1.5(@types/node@24.5.2)(yaml@2.8.1))
-=======
-        specifier: ^5.0.2
-        version: 5.0.2(vite@7.1.7(@types/node@24.5.0)(yaml@2.8.1))
->>>>>>> eacaeba7
+        version: 5.0.3(vite@7.1.7(@types/node@24.5.2)(yaml@2.8.1))
       '@vitest/coverage-v8':
         specifier: ^3.2.4
         version: 3.2.4(vitest@3.2.4(@types/node@24.5.2)(happy-dom@18.0.1)(yaml@2.8.1))
@@ -83,19 +78,11 @@
         specifier: ^8.44.1
         version: 8.44.1(eslint@9.36.0)(typescript@5.9.2)
       vite:
-<<<<<<< HEAD
-        specifier: ^7.1.5
-        version: 7.1.5(@types/node@24.5.2)(yaml@2.8.1)
+        specifier: ^7.1.7
+        version: 7.1.7(@types/node@24.5.2)(yaml@2.8.1)
       vite-plugin-dts:
         specifier: ^4.5.4
-        version: 4.5.4(@types/node@24.5.2)(rollup@4.50.2)(typescript@5.9.2)(vite@7.1.5(@types/node@24.5.2)(yaml@2.8.1))
-=======
-        specifier: ^7.1.7
-        version: 7.1.7(@types/node@24.5.0)(yaml@2.8.1)
-      vite-plugin-dts:
-        specifier: ^4.5.4
-        version: 4.5.4(@types/node@24.5.0)(rollup@4.52.0)(typescript@5.9.2)(vite@7.1.7(@types/node@24.5.0)(yaml@2.8.1))
->>>>>>> eacaeba7
+        version: 4.5.4(@types/node@24.5.2)(rollup@4.52.0)(typescript@5.9.2)(vite@7.1.7(@types/node@24.5.2)(yaml@2.8.1))
       vitest:
         specifier: ^3.2.4
         version: 3.2.4(@types/node@24.5.2)(happy-dom@18.0.1)(yaml@2.8.1)
@@ -2602,11 +2589,7 @@
       '@typescript-eslint/types': 8.44.1
       eslint-visitor-keys: 4.2.1
 
-<<<<<<< HEAD
-  '@vitejs/plugin-react@5.0.3(vite@7.1.5(@types/node@24.5.2)(yaml@2.8.1))':
-=======
-  '@vitejs/plugin-react@5.0.2(vite@7.1.7(@types/node@24.5.0)(yaml@2.8.1))':
->>>>>>> eacaeba7
+  '@vitejs/plugin-react@5.0.3(vite@7.1.7(@types/node@24.5.2)(yaml@2.8.1))':
     dependencies:
       '@babel/core': 7.28.4
       '@babel/plugin-transform-react-jsx-self': 7.27.1(@babel/core@7.28.4)
@@ -2614,11 +2597,7 @@
       '@rolldown/pluginutils': 1.0.0-beta.35
       '@types/babel__core': 7.20.5
       react-refresh: 0.17.0
-<<<<<<< HEAD
-      vite: 7.1.5(@types/node@24.5.2)(yaml@2.8.1)
-=======
-      vite: 7.1.7(@types/node@24.5.0)(yaml@2.8.1)
->>>>>>> eacaeba7
+      vite: 7.1.7(@types/node@24.5.2)(yaml@2.8.1)
     transitivePeerDependencies:
       - supports-color
 
@@ -2649,21 +2628,13 @@
       chai: 5.2.1
       tinyrainbow: 2.0.0
 
-<<<<<<< HEAD
-  '@vitest/mocker@3.2.4(vite@7.1.5(@types/node@24.5.2)(yaml@2.8.1))':
-=======
-  '@vitest/mocker@3.2.4(vite@7.1.7(@types/node@24.5.0)(yaml@2.8.1))':
->>>>>>> eacaeba7
+  '@vitest/mocker@3.2.4(vite@7.1.7(@types/node@24.5.2)(yaml@2.8.1))':
     dependencies:
       '@vitest/spy': 3.2.4
       estree-walker: 3.0.3
       magic-string: 0.30.17
     optionalDependencies:
-<<<<<<< HEAD
-      vite: 7.1.5(@types/node@24.5.2)(yaml@2.8.1)
-=======
-      vite: 7.1.7(@types/node@24.5.0)(yaml@2.8.1)
->>>>>>> eacaeba7
+      vite: 7.1.7(@types/node@24.5.2)(yaml@2.8.1)
 
   '@vitest/pretty-format@3.2.4':
     dependencies:
@@ -3694,11 +3665,7 @@
       debug: 4.4.3
       es-module-lexer: 1.7.0
       pathe: 2.0.3
-<<<<<<< HEAD
-      vite: 7.1.5(@types/node@24.5.2)(yaml@2.8.1)
-=======
-      vite: 7.1.7(@types/node@24.5.0)(yaml@2.8.1)
->>>>>>> eacaeba7
+      vite: 7.1.7(@types/node@24.5.2)(yaml@2.8.1)
     transitivePeerDependencies:
       - '@types/node'
       - jiti
@@ -3713,17 +3680,10 @@
       - tsx
       - yaml
 
-<<<<<<< HEAD
-  vite-plugin-dts@4.5.4(@types/node@24.5.2)(rollup@4.50.2)(typescript@5.9.2)(vite@7.1.5(@types/node@24.5.2)(yaml@2.8.1)):
+  vite-plugin-dts@4.5.4(@types/node@24.5.2)(rollup@4.52.0)(typescript@5.9.2)(vite@7.1.7(@types/node@24.5.2)(yaml@2.8.1)):
     dependencies:
       '@microsoft/api-extractor': 7.52.8(@types/node@24.5.2)
-      '@rollup/pluginutils': 5.2.0(rollup@4.50.2)
-=======
-  vite-plugin-dts@4.5.4(@types/node@24.5.0)(rollup@4.52.0)(typescript@5.9.2)(vite@7.1.7(@types/node@24.5.0)(yaml@2.8.1)):
-    dependencies:
-      '@microsoft/api-extractor': 7.52.8(@types/node@24.5.0)
       '@rollup/pluginutils': 5.2.0(rollup@4.52.0)
->>>>>>> eacaeba7
       '@volar/typescript': 2.4.20
       '@vue/language-core': 2.2.0(typescript@5.9.2)
       compare-versions: 6.1.1
@@ -3733,21 +3693,13 @@
       magic-string: 0.30.17
       typescript: 5.9.2
     optionalDependencies:
-<<<<<<< HEAD
-      vite: 7.1.5(@types/node@24.5.2)(yaml@2.8.1)
-=======
-      vite: 7.1.7(@types/node@24.5.0)(yaml@2.8.1)
->>>>>>> eacaeba7
+      vite: 7.1.7(@types/node@24.5.2)(yaml@2.8.1)
     transitivePeerDependencies:
       - '@types/node'
       - rollup
       - supports-color
 
-<<<<<<< HEAD
-  vite@7.1.5(@types/node@24.5.2)(yaml@2.8.1):
-=======
-  vite@7.1.7(@types/node@24.5.0)(yaml@2.8.1):
->>>>>>> eacaeba7
+  vite@7.1.7(@types/node@24.5.2)(yaml@2.8.1):
     dependencies:
       esbuild: 0.25.10
       fdir: 6.5.0(picomatch@4.0.3)
@@ -3764,11 +3716,7 @@
     dependencies:
       '@types/chai': 5.2.2
       '@vitest/expect': 3.2.4
-<<<<<<< HEAD
-      '@vitest/mocker': 3.2.4(vite@7.1.5(@types/node@24.5.2)(yaml@2.8.1))
-=======
-      '@vitest/mocker': 3.2.4(vite@7.1.7(@types/node@24.5.0)(yaml@2.8.1))
->>>>>>> eacaeba7
+      '@vitest/mocker': 3.2.4(vite@7.1.7(@types/node@24.5.2)(yaml@2.8.1))
       '@vitest/pretty-format': 3.2.4
       '@vitest/runner': 3.2.4
       '@vitest/snapshot': 3.2.4
@@ -3786,13 +3734,8 @@
       tinyglobby: 0.2.15
       tinypool: 1.1.1
       tinyrainbow: 2.0.0
-<<<<<<< HEAD
-      vite: 7.1.5(@types/node@24.5.2)(yaml@2.8.1)
+      vite: 7.1.7(@types/node@24.5.2)(yaml@2.8.1)
       vite-node: 3.2.4(@types/node@24.5.2)(yaml@2.8.1)
-=======
-      vite: 7.1.7(@types/node@24.5.0)(yaml@2.8.1)
-      vite-node: 3.2.4(@types/node@24.5.0)(yaml@2.8.1)
->>>>>>> eacaeba7
       why-is-node-running: 2.3.0
     optionalDependencies:
       '@types/node': 24.5.2
