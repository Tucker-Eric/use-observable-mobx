lockfileVersion: '9.0'

settings:
  autoInstallPeers: true
  excludeLinksFromLockfile: false

importers:

  .:
    devDependencies:
      '@eslint/js':
        specifier: ^9.35.0
        version: 9.35.0
      '@testing-library/jest-dom':
        specifier: ^6.8.0
        version: 6.8.0
      '@testing-library/react':
        specifier: ^16.3.0
        version: 16.3.0(@testing-library/dom@10.4.0)(@types/react-dom@19.1.9(@types/react@19.1.13))(@types/react@19.1.13)(react-dom@19.1.1(react@19.1.1))(react@19.1.1)
      '@trivago/prettier-plugin-sort-imports':
        specifier: ^5.2.2
        version: 5.2.2(prettier@3.6.2)
      '@types/node':
        specifier: ^24.5.0
        version: 24.5.0
      '@types/react':
        specifier: ^19.1.13
        version: 19.1.13
      '@types/react-dom':
        specifier: ^19.1.9
        version: 19.1.9(@types/react@19.1.13)
      '@vitejs/plugin-react':
        specifier: ^5.0.2
        version: 5.0.2(vite@7.1.5(@types/node@24.5.0)(yaml@2.8.1))
      '@vitest/coverage-v8':
        specifier: ^3.2.4
        version: 3.2.4(vitest@3.2.4(@types/node@24.5.0)(happy-dom@18.0.1)(yaml@2.8.1))
      eslint:
        specifier: ^9.35.0
        version: 9.35.0
      eslint-plugin-react-hooks:
        specifier: ^5.2.0
        version: 5.2.0(eslint@9.35.0)
      eslint-plugin-react-refresh:
        specifier: ^0.4.20
        version: 0.4.20(eslint@9.35.0)
      globals:
        specifier: ^16.4.0
        version: 16.4.0
      happy-dom:
        specifier: ^18.0.1
        version: 18.0.1
      husky:
        specifier: ^9.1.7
        version: 9.1.7
      lint-staged:
        specifier: ^16.1.6
        version: 16.1.6
      mobx:
        specifier: ^6.13.7
        version: 6.13.7
      mobx-react-lite:
        specifier: ^4.1.0
        version: 4.1.0(mobx@6.13.7)(react-dom@19.1.1(react@19.1.1))(react@19.1.1)
      prettier:
        specifier: ^3.6.2
        version: 3.6.2
      react:
        specifier: ^19.1.1
        version: 19.1.1
      react-dom:
        specifier: ^19.1.1
        version: 19.1.1(react@19.1.1)
      typescript:
        specifier: ~5.9.2
        version: 5.9.2
      typescript-eslint:
<<<<<<< HEAD
        specifier: ^8.41.0
        version: 8.41.0(eslint@9.35.0)(typescript@5.9.2)
=======
        specifier: ^8.44.0
        version: 8.44.0(eslint@9.34.0)(typescript@5.9.2)
>>>>>>> c23cd212
      vite:
        specifier: ^7.1.5
        version: 7.1.5(@types/node@24.5.0)(yaml@2.8.1)
      vite-plugin-dts:
        specifier: ^4.5.4
        version: 4.5.4(@types/node@24.5.0)(rollup@4.50.2)(typescript@5.9.2)(vite@7.1.5(@types/node@24.5.0)(yaml@2.8.1))
      vitest:
        specifier: ^3.2.4
        version: 3.2.4(@types/node@24.5.0)(happy-dom@18.0.1)(yaml@2.8.1)

packages:

  '@adobe/css-tools@4.4.4':
    resolution: {integrity: sha512-Elp+iwUx5rN5+Y8xLt5/GRoG20WGoDCQ/1Fb+1LiGtvwbDavuSk0jhD/eZdckHAuzcDzccnkv+rEjyWfRx18gg==}

  '@ampproject/remapping@2.3.0':
    resolution: {integrity: sha512-30iZtAPgz+LTIYoeivqYo853f02jBYSd5uGnGpkFV0M3xOt9aN73erkgYAmZU43x4VfqcnLxW9Kpg3R5LC4YYw==}
    engines: {node: '>=6.0.0'}

  '@babel/code-frame@7.27.1':
    resolution: {integrity: sha512-cjQ7ZlQ0Mv3b47hABuTevyTuYN4i+loJKGeV9flcCgIK37cCXRh+L1bd3iBHlynerhQ7BhCkn2BPbQUL+rGqFg==}
    engines: {node: '>=6.9.0'}

  '@babel/compat-data@7.28.0':
    resolution: {integrity: sha512-60X7qkglvrap8mn1lh2ebxXdZYtUcpd7gsmy9kLaBJ4i/WdY8PqTSdxyA8qraikqKQK5C1KRBKXqznrVapyNaw==}
    engines: {node: '>=6.9.0'}

  '@babel/core@7.28.3':
    resolution: {integrity: sha512-yDBHV9kQNcr2/sUr9jghVyz9C3Y5G2zUM2H2lo+9mKv4sFgbA8s8Z9t8D1jiTkGoO/NoIfKMyKWr4s6CN23ZwQ==}
    engines: {node: '>=6.9.0'}

  '@babel/generator@7.28.3':
    resolution: {integrity: sha512-3lSpxGgvnmZznmBkCRnVREPUFJv2wrv9iAoFDvADJc0ypmdOxdUtcLeBgBJ6zE0PMeTKnxeQzyk0xTBq4Ep7zw==}
    engines: {node: '>=6.9.0'}

  '@babel/helper-compilation-targets@7.27.2':
    resolution: {integrity: sha512-2+1thGUUWWjLTYTHZWK1n8Yga0ijBz1XAhUXcKy81rd5g6yh7hGqMp45v7cadSbEHc9G3OTv45SyneRN3ps4DQ==}
    engines: {node: '>=6.9.0'}

  '@babel/helper-globals@7.28.0':
    resolution: {integrity: sha512-+W6cISkXFa1jXsDEdYA8HeevQT/FULhxzR99pxphltZcVaugps53THCeiWA8SguxxpSp3gKPiuYfSWopkLQ4hw==}
    engines: {node: '>=6.9.0'}

  '@babel/helper-module-imports@7.27.1':
    resolution: {integrity: sha512-0gSFWUPNXNopqtIPQvlD5WgXYI5GY2kP2cCvoT8kczjbfcfuIljTbcWrulD1CIPIX2gt1wghbDy08yE1p+/r3w==}
    engines: {node: '>=6.9.0'}

  '@babel/helper-module-transforms@7.28.3':
    resolution: {integrity: sha512-gytXUbs8k2sXS9PnQptz5o0QnpLL51SwASIORY6XaBKF88nsOT0Zw9szLqlSGQDP/4TljBAD5y98p2U1fqkdsw==}
    engines: {node: '>=6.9.0'}
    peerDependencies:
      '@babel/core': ^7.0.0

  '@babel/helper-plugin-utils@7.27.1':
    resolution: {integrity: sha512-1gn1Up5YXka3YYAHGKpbideQ5Yjf1tDa9qYcgysz+cNCXukyLl6DjPXhD3VRwSb8c0J9tA4b2+rHEZtc6R0tlw==}
    engines: {node: '>=6.9.0'}

  '@babel/helper-string-parser@7.27.1':
    resolution: {integrity: sha512-qMlSxKbpRlAridDExk92nSobyDdpPijUq2DW6oDnUqd0iOGxmQjyqhMIihI9+zv4LPyZdRje2cavWPbCbWm3eA==}
    engines: {node: '>=6.9.0'}

  '@babel/helper-validator-identifier@7.27.1':
    resolution: {integrity: sha512-D2hP9eA+Sqx1kBZgzxZh0y1trbuU+JoDkiEwqhQ36nodYqJwyEIhPSdMNd7lOm/4io72luTPWH20Yda0xOuUow==}
    engines: {node: '>=6.9.0'}

  '@babel/helper-validator-option@7.27.1':
    resolution: {integrity: sha512-YvjJow9FxbhFFKDSuFnVCe2WxXk1zWc22fFePVNEaWJEu8IrZVlda6N0uHwzZrUM1il7NC9Mlp4MaJYbYd9JSg==}
    engines: {node: '>=6.9.0'}

  '@babel/helpers@7.28.3':
    resolution: {integrity: sha512-PTNtvUQihsAsDHMOP5pfobP8C6CM4JWXmP8DrEIt46c3r2bf87Ua1zoqevsMo9g+tWDwgWrFP5EIxuBx5RudAw==}
    engines: {node: '>=6.9.0'}

  '@babel/parser@7.28.3':
    resolution: {integrity: sha512-7+Ey1mAgYqFAx2h0RuoxcQT5+MlG3GTV0TQrgr7/ZliKsm/MNDxVVutlWaziMq7wJNAz8MTqz55XLpWvva6StA==}
    engines: {node: '>=6.0.0'}
    hasBin: true

  '@babel/plugin-transform-react-jsx-self@7.27.1':
    resolution: {integrity: sha512-6UzkCs+ejGdZ5mFFC/OCUrv028ab2fp1znZmCZjAOBKiBK2jXD1O+BPSfX8X2qjJ75fZBMSnQn3Rq2mrBJK2mw==}
    engines: {node: '>=6.9.0'}
    peerDependencies:
      '@babel/core': ^7.0.0-0

  '@babel/plugin-transform-react-jsx-source@7.27.1':
    resolution: {integrity: sha512-zbwoTsBruTeKB9hSq73ha66iFeJHuaFkUbwvqElnygoNbj/jHRsSeokowZFN3CZ64IvEqcmmkVe89OPXc7ldAw==}
    engines: {node: '>=6.9.0'}
    peerDependencies:
      '@babel/core': ^7.0.0-0

  '@babel/runtime@7.28.4':
    resolution: {integrity: sha512-Q/N6JNWvIvPnLDvjlE1OUBLPQHH6l3CltCEsHIujp45zQUSSh8K+gHnaEX45yAT1nyngnINhvWtzN+Nb9D8RAQ==}
    engines: {node: '>=6.9.0'}

  '@babel/runtime@7.28.4':
    resolution: {integrity: sha512-Q/N6JNWvIvPnLDvjlE1OUBLPQHH6l3CltCEsHIujp45zQUSSh8K+gHnaEX45yAT1nyngnINhvWtzN+Nb9D8RAQ==}
    engines: {node: '>=6.9.0'}

  '@babel/template@7.27.2':
    resolution: {integrity: sha512-LPDZ85aEJyYSd18/DkjNh4/y1ntkE5KwUHWTiqgRxruuZL2F1yuHligVHLvcHY2vMHXttKFpJn6LwfI7cw7ODw==}
    engines: {node: '>=6.9.0'}

  '@babel/traverse@7.28.3':
    resolution: {integrity: sha512-7w4kZYHneL3A6NP2nxzHvT3HCZ7puDZZjFMqDpBPECub79sTtSO5CGXDkKrTQq8ksAwfD/XI2MRFX23njdDaIQ==}
    engines: {node: '>=6.9.0'}

  '@babel/types@7.28.2':
    resolution: {integrity: sha512-ruv7Ae4J5dUYULmeXw1gmb7rYRz57OWCPM57pHojnLq/3Z1CK2lNSLTCVjxVk1F/TZHwOZZrOWi0ur95BbLxNQ==}
    engines: {node: '>=6.9.0'}

  '@bcoe/v8-coverage@1.0.2':
    resolution: {integrity: sha512-6zABk/ECA/QYSCQ1NGiVwwbQerUCZ+TQbp64Q3AgmfNvurHH0j8TtXa1qbShXA6qqkpAj4V5W8pP6mLe1mcMqA==}
    engines: {node: '>=18'}

  '@esbuild/aix-ppc64@0.25.9':
    resolution: {integrity: sha512-OaGtL73Jck6pBKjNIe24BnFE6agGl+6KxDtTfHhy1HmhthfKouEcOhqpSL64K4/0WCtbKFLOdzD/44cJ4k9opA==}
    engines: {node: '>=18'}
    cpu: [ppc64]
    os: [aix]

  '@esbuild/android-arm64@0.25.9':
    resolution: {integrity: sha512-IDrddSmpSv51ftWslJMvl3Q2ZT98fUSL2/rlUXuVqRXHCs5EUF1/f+jbjF5+NG9UffUDMCiTyh8iec7u8RlTLg==}
    engines: {node: '>=18'}
    cpu: [arm64]
    os: [android]

  '@esbuild/android-arm@0.25.9':
    resolution: {integrity: sha512-5WNI1DaMtxQ7t7B6xa572XMXpHAaI/9Hnhk8lcxF4zVN4xstUgTlvuGDorBguKEnZO70qwEcLpfifMLoxiPqHQ==}
    engines: {node: '>=18'}
    cpu: [arm]
    os: [android]

  '@esbuild/android-x64@0.25.9':
    resolution: {integrity: sha512-I853iMZ1hWZdNllhVZKm34f4wErd4lMyeV7BLzEExGEIZYsOzqDWDf+y082izYUE8gtJnYHdeDpN/6tUdwvfiw==}
    engines: {node: '>=18'}
    cpu: [x64]
    os: [android]

  '@esbuild/darwin-arm64@0.25.9':
    resolution: {integrity: sha512-XIpIDMAjOELi/9PB30vEbVMs3GV1v2zkkPnuyRRURbhqjyzIINwj+nbQATh4H9GxUgH1kFsEyQMxwiLFKUS6Rg==}
    engines: {node: '>=18'}
    cpu: [arm64]
    os: [darwin]

  '@esbuild/darwin-x64@0.25.9':
    resolution: {integrity: sha512-jhHfBzjYTA1IQu8VyrjCX4ApJDnH+ez+IYVEoJHeqJm9VhG9Dh2BYaJritkYK3vMaXrf7Ogr/0MQ8/MeIefsPQ==}
    engines: {node: '>=18'}
    cpu: [x64]
    os: [darwin]

  '@esbuild/freebsd-arm64@0.25.9':
    resolution: {integrity: sha512-z93DmbnY6fX9+KdD4Ue/H6sYs+bhFQJNCPZsi4XWJoYblUqT06MQUdBCpcSfuiN72AbqeBFu5LVQTjfXDE2A6Q==}
    engines: {node: '>=18'}
    cpu: [arm64]
    os: [freebsd]

  '@esbuild/freebsd-x64@0.25.9':
    resolution: {integrity: sha512-mrKX6H/vOyo5v71YfXWJxLVxgy1kyt1MQaD8wZJgJfG4gq4DpQGpgTB74e5yBeQdyMTbgxp0YtNj7NuHN0PoZg==}
    engines: {node: '>=18'}
    cpu: [x64]
    os: [freebsd]

  '@esbuild/linux-arm64@0.25.9':
    resolution: {integrity: sha512-BlB7bIcLT3G26urh5Dmse7fiLmLXnRlopw4s8DalgZ8ef79Jj4aUcYbk90g8iCa2467HX8SAIidbL7gsqXHdRw==}
    engines: {node: '>=18'}
    cpu: [arm64]
    os: [linux]

  '@esbuild/linux-arm@0.25.9':
    resolution: {integrity: sha512-HBU2Xv78SMgaydBmdor38lg8YDnFKSARg1Q6AT0/y2ezUAKiZvc211RDFHlEZRFNRVhcMamiToo7bDx3VEOYQw==}
    engines: {node: '>=18'}
    cpu: [arm]
    os: [linux]

  '@esbuild/linux-ia32@0.25.9':
    resolution: {integrity: sha512-e7S3MOJPZGp2QW6AK6+Ly81rC7oOSerQ+P8L0ta4FhVi+/j/v2yZzx5CqqDaWjtPFfYz21Vi1S0auHrap3Ma3A==}
    engines: {node: '>=18'}
    cpu: [ia32]
    os: [linux]

  '@esbuild/linux-loong64@0.25.9':
    resolution: {integrity: sha512-Sbe10Bnn0oUAB2AalYztvGcK+o6YFFA/9829PhOCUS9vkJElXGdphz0A3DbMdP8gmKkqPmPcMJmJOrI3VYB1JQ==}
    engines: {node: '>=18'}
    cpu: [loong64]
    os: [linux]

  '@esbuild/linux-mips64el@0.25.9':
    resolution: {integrity: sha512-YcM5br0mVyZw2jcQeLIkhWtKPeVfAerES5PvOzaDxVtIyZ2NUBZKNLjC5z3/fUlDgT6w89VsxP2qzNipOaaDyA==}
    engines: {node: '>=18'}
    cpu: [mips64el]
    os: [linux]

  '@esbuild/linux-ppc64@0.25.9':
    resolution: {integrity: sha512-++0HQvasdo20JytyDpFvQtNrEsAgNG2CY1CLMwGXfFTKGBGQT3bOeLSYE2l1fYdvML5KUuwn9Z8L1EWe2tzs1w==}
    engines: {node: '>=18'}
    cpu: [ppc64]
    os: [linux]

  '@esbuild/linux-riscv64@0.25.9':
    resolution: {integrity: sha512-uNIBa279Y3fkjV+2cUjx36xkx7eSjb8IvnL01eXUKXez/CBHNRw5ekCGMPM0BcmqBxBcdgUWuUXmVWwm4CH9kg==}
    engines: {node: '>=18'}
    cpu: [riscv64]
    os: [linux]

  '@esbuild/linux-s390x@0.25.9':
    resolution: {integrity: sha512-Mfiphvp3MjC/lctb+7D287Xw1DGzqJPb/J2aHHcHxflUo+8tmN/6d4k6I2yFR7BVo5/g7x2Monq4+Yew0EHRIA==}
    engines: {node: '>=18'}
    cpu: [s390x]
    os: [linux]

  '@esbuild/linux-x64@0.25.9':
    resolution: {integrity: sha512-iSwByxzRe48YVkmpbgoxVzn76BXjlYFXC7NvLYq+b+kDjyyk30J0JY47DIn8z1MO3K0oSl9fZoRmZPQI4Hklzg==}
    engines: {node: '>=18'}
    cpu: [x64]
    os: [linux]

  '@esbuild/netbsd-arm64@0.25.9':
    resolution: {integrity: sha512-9jNJl6FqaUG+COdQMjSCGW4QiMHH88xWbvZ+kRVblZsWrkXlABuGdFJ1E9L7HK+T0Yqd4akKNa/lO0+jDxQD4Q==}
    engines: {node: '>=18'}
    cpu: [arm64]
    os: [netbsd]

  '@esbuild/netbsd-x64@0.25.9':
    resolution: {integrity: sha512-RLLdkflmqRG8KanPGOU7Rpg829ZHu8nFy5Pqdi9U01VYtG9Y0zOG6Vr2z4/S+/3zIyOxiK6cCeYNWOFR9QP87g==}
    engines: {node: '>=18'}
    cpu: [x64]
    os: [netbsd]

  '@esbuild/openbsd-arm64@0.25.9':
    resolution: {integrity: sha512-YaFBlPGeDasft5IIM+CQAhJAqS3St3nJzDEgsgFixcfZeyGPCd6eJBWzke5piZuZ7CtL656eOSYKk4Ls2C0FRQ==}
    engines: {node: '>=18'}
    cpu: [arm64]
    os: [openbsd]

  '@esbuild/openbsd-x64@0.25.9':
    resolution: {integrity: sha512-1MkgTCuvMGWuqVtAvkpkXFmtL8XhWy+j4jaSO2wxfJtilVCi0ZE37b8uOdMItIHz4I6z1bWWtEX4CJwcKYLcuA==}
    engines: {node: '>=18'}
    cpu: [x64]
    os: [openbsd]

  '@esbuild/openharmony-arm64@0.25.9':
    resolution: {integrity: sha512-4Xd0xNiMVXKh6Fa7HEJQbrpP3m3DDn43jKxMjxLLRjWnRsfxjORYJlXPO4JNcXtOyfajXorRKY9NkOpTHptErg==}
    engines: {node: '>=18'}
    cpu: [arm64]
    os: [openharmony]

  '@esbuild/sunos-x64@0.25.9':
    resolution: {integrity: sha512-WjH4s6hzo00nNezhp3wFIAfmGZ8U7KtrJNlFMRKxiI9mxEK1scOMAaa9i4crUtu+tBr+0IN6JCuAcSBJZfnphw==}
    engines: {node: '>=18'}
    cpu: [x64]
    os: [sunos]

  '@esbuild/win32-arm64@0.25.9':
    resolution: {integrity: sha512-mGFrVJHmZiRqmP8xFOc6b84/7xa5y5YvR1x8djzXpJBSv/UsNK6aqec+6JDjConTgvvQefdGhFDAs2DLAds6gQ==}
    engines: {node: '>=18'}
    cpu: [arm64]
    os: [win32]

  '@esbuild/win32-ia32@0.25.9':
    resolution: {integrity: sha512-b33gLVU2k11nVx1OhX3C8QQP6UHQK4ZtN56oFWvVXvz2VkDoe6fbG8TOgHFxEvqeqohmRnIHe5A1+HADk4OQww==}
    engines: {node: '>=18'}
    cpu: [ia32]
    os: [win32]

  '@esbuild/win32-x64@0.25.9':
    resolution: {integrity: sha512-PPOl1mi6lpLNQxnGoyAfschAodRFYXJ+9fs6WHXz7CSWKbOqiMZsubC+BQsVKuul+3vKLuwTHsS2c2y9EoKwxQ==}
    engines: {node: '>=18'}
    cpu: [x64]
    os: [win32]

  '@eslint-community/eslint-utils@4.9.0':
    resolution: {integrity: sha512-ayVFHdtZ+hsq1t2Dy24wCmGXGe4q9Gu3smhLYALJrr473ZH27MsnSL+LKUlimp4BWJqMDMLmPpx/Q9R3OAlL4g==}
    engines: {node: ^12.22.0 || ^14.17.0 || >=16.0.0}
    peerDependencies:
      eslint: ^6.0.0 || ^7.0.0 || >=8.0.0

  '@eslint-community/eslint-utils@4.9.0':
    resolution: {integrity: sha512-ayVFHdtZ+hsq1t2Dy24wCmGXGe4q9Gu3smhLYALJrr473ZH27MsnSL+LKUlimp4BWJqMDMLmPpx/Q9R3OAlL4g==}
    engines: {node: ^12.22.0 || ^14.17.0 || >=16.0.0}
    peerDependencies:
      eslint: ^6.0.0 || ^7.0.0 || >=8.0.0

  '@eslint-community/regexpp@4.12.1':
    resolution: {integrity: sha512-CCZCDJuduB9OUkFkY2IgppNZMi2lBQgD2qzwXkEia16cge2pijY/aXi96CJMquDMn3nJdlPV1A5KrJEXwfLNzQ==}
    engines: {node: ^12.0.0 || ^14.0.0 || >=16.0.0}

  '@eslint/config-array@0.21.0':
    resolution: {integrity: sha512-ENIdc4iLu0d93HeYirvKmrzshzofPw6VkZRKQGe9Nv46ZnWUzcF1xV01dcvEg/1wXUR61OmmlSfyeyO7EvjLxQ==}
    engines: {node: ^18.18.0 || ^20.9.0 || >=21.1.0}

  '@eslint/config-helpers@0.3.1':
    resolution: {integrity: sha512-xR93k9WhrDYpXHORXpxVL5oHj3Era7wo6k/Wd8/IsQNnZUTzkGS29lyn3nAT05v6ltUuTFVCCYDEGfy2Or/sPA==}
    engines: {node: ^18.18.0 || ^20.9.0 || >=21.1.0}

  '@eslint/core@0.15.2':
    resolution: {integrity: sha512-78Md3/Rrxh83gCxoUc0EiciuOHsIITzLy53m3d9UyiW8y9Dj2D29FeETqyKA+BRK76tnTp6RXWb3pCay8Oyomg==}
    engines: {node: ^18.18.0 || ^20.9.0 || >=21.1.0}

  '@eslint/eslintrc@3.3.1':
    resolution: {integrity: sha512-gtF186CXhIl1p4pJNGZw8Yc6RlshoePRvE0X91oPGb3vZ8pM3qOS9W9NGPat9LziaBV7XrJWGylNQXkGcnM3IQ==}
    engines: {node: ^18.18.0 || ^20.9.0 || >=21.1.0}

  '@eslint/js@9.35.0':
    resolution: {integrity: sha512-30iXE9whjlILfWobBkNerJo+TXYsgVM5ERQwMcMKCHckHflCmf7wXDAHlARoWnh0s1U72WqlbeyE7iAcCzuCPw==}
    engines: {node: ^18.18.0 || ^20.9.0 || >=21.1.0}

  '@eslint/object-schema@2.1.6':
    resolution: {integrity: sha512-RBMg5FRL0I0gs51M/guSAj5/e14VQ4tpZnQNWwuDT66P14I43ItmPfIZRhO9fUVIPOAQXU47atlywZ/czoqFPA==}
    engines: {node: ^18.18.0 || ^20.9.0 || >=21.1.0}

  '@eslint/plugin-kit@0.3.5':
    resolution: {integrity: sha512-Z5kJ+wU3oA7MMIqVR9tyZRtjYPr4OC004Q4Rw7pgOKUOKkJfZ3O24nz3WYfGRpMDNmcOi3TwQOmgm7B7Tpii0w==}
    engines: {node: ^18.18.0 || ^20.9.0 || >=21.1.0}

  '@humanfs/core@0.19.1':
    resolution: {integrity: sha512-5DyQ4+1JEUzejeK1JGICcideyfUbGixgS9jNgex5nqkW+cY7WZhxBigmieN5Qnw9ZosSNVC9KQKyb+GUaGyKUA==}
    engines: {node: '>=18.18.0'}

  '@humanfs/node@0.16.7':
    resolution: {integrity: sha512-/zUx+yOsIrG4Y43Eh2peDeKCxlRt/gET6aHfaKpuq267qXdYDFViVHfMaLyygZOnl0kGWxFIgsBy8QFuTLUXEQ==}
    engines: {node: '>=18.18.0'}

  '@humanwhocodes/module-importer@1.0.1':
    resolution: {integrity: sha512-bxveV4V8v5Yb4ncFTT3rPSgZBOpCkjfK0y4oVVVJwIuDVBRMDXrPyXRL988i5ap9m9bnyEEjWfm5WkBmtffLfA==}
    engines: {node: '>=12.22'}

  '@humanwhocodes/retry@0.4.3':
    resolution: {integrity: sha512-bV0Tgo9K4hfPCek+aMAn81RppFKv2ySDQeMoSZuvTASywNTnVJCArCZE2FWqpvIatKu7VMRLWlR1EazvVhDyhQ==}
    engines: {node: '>=18.18'}

  '@isaacs/cliui@8.0.2':
    resolution: {integrity: sha512-O8jcjabXaleOG9DQ0+ARXWZBTfnP4WNAqzuiJK7ll44AmxGKv/J2M4TPjxjY3znBCfvBXFzucm1twdyFybFqEA==}
    engines: {node: '>=12'}

  '@istanbuljs/schema@0.1.3':
    resolution: {integrity: sha512-ZXRY4jNvVgSVQ8DL3LTcakaAtXwTVUxE81hslsyD2AtoXW/wVob10HkOJ1X/pAlcI7D+2YoZKg5do8G/w6RYgA==}
    engines: {node: '>=8'}

  '@jridgewell/gen-mapping@0.3.13':
    resolution: {integrity: sha512-2kkt/7niJ6MgEPxF0bYdQ6etZaA+fQvDcLKckhy1yIQOzaoKjBBjSj63/aLVjYE3qhRt5dvM+uUyfCg6UKCBbA==}

  '@jridgewell/resolve-uri@3.1.2':
    resolution: {integrity: sha512-bRISgCIjP20/tbWSPWMEi54QVPRZExkuD9lJL+UIxUKtwVJA8wW1Trb1jMs1RFXo1CBTNZ/5hpC9QvmKWdopKw==}
    engines: {node: '>=6.0.0'}

  '@jridgewell/sourcemap-codec@1.5.5':
    resolution: {integrity: sha512-cYQ9310grqxueWbl+WuIUIaiUaDcj7WOq5fVhEljNVgRfOUhY9fy2zTvfoqWsnebh8Sl70VScFbICvJnLKB0Og==}

  '@jridgewell/trace-mapping@0.3.30':
    resolution: {integrity: sha512-GQ7Nw5G2lTu/BtHTKfXhKHok2WGetd4XYcVKGx00SjAk8GMwgJM3zr6zORiPGuOE+/vkc90KtTosSSvaCjKb2Q==}

  '@microsoft/api-extractor-model@7.30.6':
    resolution: {integrity: sha512-znmFn69wf/AIrwHya3fxX6uB5etSIn6vg4Q4RB/tb5VDDs1rqREc+AvMC/p19MUN13CZ7+V/8pkYPTj7q8tftg==}

  '@microsoft/api-extractor@7.52.8':
    resolution: {integrity: sha512-cszYIcjiNscDoMB1CIKZ3My61+JOhpERGlGr54i6bocvGLrcL/wo9o+RNXMBrb7XgLtKaizZWUpqRduQuHQLdg==}
    hasBin: true

  '@microsoft/tsdoc-config@0.17.1':
    resolution: {integrity: sha512-UtjIFe0C6oYgTnad4q1QP4qXwLhe6tIpNTRStJ2RZEPIkqQPREAwE5spzVxsdn9UaEMUqhh0AqSx3X4nWAKXWw==}

  '@microsoft/tsdoc@0.15.1':
    resolution: {integrity: sha512-4aErSrCR/On/e5G2hDP0wjooqDdauzEbIq8hIkIe5pXV0rtWJZvdCEKL0ykZxex+IxIwBp0eGeV48hQN07dXtw==}

  '@nodelib/fs.scandir@2.1.5':
    resolution: {integrity: sha512-vq24Bq3ym5HEQm2NKCr3yXDwjc7vTsEThRDnkp2DK9p1uqLR+DHurm/NOTo0KG7HYHU7eppKZj3MyqYuMBf62g==}
    engines: {node: '>= 8'}

  '@nodelib/fs.stat@2.0.5':
    resolution: {integrity: sha512-RkhPPp2zrqDAQA/2jNhnztcPAlv64XdhIp7a7454A5ovI7Bukxgt7MX7udwAu3zg1DcpPU0rz3VV1SeaqvY4+A==}
    engines: {node: '>= 8'}

  '@nodelib/fs.walk@1.2.8':
    resolution: {integrity: sha512-oGB+UxlgWcgQkgwo8GcEGwemoTFt3FIO9ababBmaGwXIoBKZ+GTy0pP185beGg7Llih/NSHSV2XAs1lnznocSg==}
    engines: {node: '>= 8'}

  '@pkgjs/parseargs@0.11.0':
    resolution: {integrity: sha512-+1VkjdD0QBLPodGrJUeqarH8VAIvQODIbwh9XpP5Syisf7YoQgsJKPNFoqqLQlu+VQ/tVSshMR6loPMn8U+dPg==}
    engines: {node: '>=14'}

  '@rolldown/pluginutils@1.0.0-beta.34':
    resolution: {integrity: sha512-LyAREkZHP5pMom7c24meKmJCdhf2hEyvam2q0unr3or9ydwDL+DJ8chTF6Av/RFPb3rH8UFBdMzO5MxTZW97oA==}

  '@rollup/pluginutils@5.2.0':
    resolution: {integrity: sha512-qWJ2ZTbmumwiLFomfzTyt5Kng4hwPi9rwCYN4SHb6eaRU1KNO4ccxINHr/VhH4GgPlt1XfSTLX2LBTme8ne4Zw==}
    engines: {node: '>=14.0.0'}
    peerDependencies:
      rollup: ^1.20.0||^2.0.0||^3.0.0||^4.0.0
    peerDependenciesMeta:
      rollup:
        optional: true

  '@rollup/rollup-android-arm-eabi@4.50.2':
    resolution: {integrity: sha512-uLN8NAiFVIRKX9ZQha8wy6UUs06UNSZ32xj6giK/rmMXAgKahwExvK6SsmgU5/brh4w/nSgj8e0k3c1HBQpa0A==}
    cpu: [arm]
    os: [android]

  '@rollup/rollup-android-arm64@4.50.2':
    resolution: {integrity: sha512-oEouqQk2/zxxj22PNcGSskya+3kV0ZKH+nQxuCCOGJ4oTXBdNTbv+f/E3c74cNLeMO1S5wVWacSws10TTSB77g==}
    cpu: [arm64]
    os: [android]

  '@rollup/rollup-darwin-arm64@4.50.2':
    resolution: {integrity: sha512-OZuTVTpj3CDSIxmPgGH8en/XtirV5nfljHZ3wrNwvgkT5DQLhIKAeuFSiwtbMto6oVexV0k1F1zqURPKf5rI1Q==}
    cpu: [arm64]
    os: [darwin]

  '@rollup/rollup-darwin-x64@4.50.2':
    resolution: {integrity: sha512-Wa/Wn8RFkIkr1vy1k1PB//VYhLnlnn5eaJkfTQKivirOvzu5uVd2It01ukeQstMursuz7S1bU+8WW+1UPXpa8A==}
    cpu: [x64]
    os: [darwin]

  '@rollup/rollup-freebsd-arm64@4.50.2':
    resolution: {integrity: sha512-QkzxvH3kYN9J1w7D1A+yIMdI1pPekD+pWx7G5rXgnIlQ1TVYVC6hLl7SOV9pi5q9uIDF9AuIGkuzcbF7+fAhow==}
    cpu: [arm64]
    os: [freebsd]

  '@rollup/rollup-freebsd-x64@4.50.2':
    resolution: {integrity: sha512-dkYXB0c2XAS3a3jmyDkX4Jk0m7gWLFzq1C3qUnJJ38AyxIF5G/dyS4N9B30nvFseCfgtCEdbYFhk0ChoCGxPog==}
    cpu: [x64]
    os: [freebsd]

  '@rollup/rollup-linux-arm-gnueabihf@4.50.2':
    resolution: {integrity: sha512-9VlPY/BN3AgbukfVHAB8zNFWB/lKEuvzRo1NKev0Po8sYFKx0i+AQlCYftgEjcL43F2h9Ui1ZSdVBc4En/sP2w==}
    cpu: [arm]
    os: [linux]

  '@rollup/rollup-linux-arm-musleabihf@4.50.2':
    resolution: {integrity: sha512-+GdKWOvsifaYNlIVf07QYan1J5F141+vGm5/Y8b9uCZnG/nxoGqgCmR24mv0koIWWuqvFYnbURRqw1lv7IBINw==}
    cpu: [arm]
    os: [linux]

  '@rollup/rollup-linux-arm64-gnu@4.50.2':
    resolution: {integrity: sha512-df0Eou14ojtUdLQdPFnymEQteENwSJAdLf5KCDrmZNsy1c3YaCNaJvYsEUHnrg+/DLBH612/R0xd3dD03uz2dg==}
    cpu: [arm64]
    os: [linux]

  '@rollup/rollup-linux-arm64-musl@4.50.2':
    resolution: {integrity: sha512-iPeouV0UIDtz8j1YFR4OJ/zf7evjauqv7jQ/EFs0ClIyL+by++hiaDAfFipjOgyz6y6xbDvJuiU4HwpVMpRFDQ==}
    cpu: [arm64]
    os: [linux]

  '@rollup/rollup-linux-loong64-gnu@4.50.2':
    resolution: {integrity: sha512-OL6KaNvBopLlj5fTa5D5bau4W82f+1TyTZRr2BdnfsrnQnmdxh4okMxR2DcDkJuh4KeoQZVuvHvzuD/lyLn2Kw==}
    cpu: [loong64]
    os: [linux]

  '@rollup/rollup-linux-ppc64-gnu@4.50.2':
    resolution: {integrity: sha512-I21VJl1w6z/K5OTRl6aS9DDsqezEZ/yKpbqlvfHbW0CEF5IL8ATBMuUx6/mp683rKTK8thjs/0BaNrZLXetLag==}
    cpu: [ppc64]
    os: [linux]

  '@rollup/rollup-linux-riscv64-gnu@4.50.2':
    resolution: {integrity: sha512-Hq6aQJT/qFFHrYMjS20nV+9SKrXL2lvFBENZoKfoTH2kKDOJqff5OSJr4x72ZaG/uUn+XmBnGhfr4lwMRrmqCQ==}
    cpu: [riscv64]
    os: [linux]

  '@rollup/rollup-linux-riscv64-musl@4.50.2':
    resolution: {integrity: sha512-82rBSEXRv5qtKyr0xZ/YMF531oj2AIpLZkeNYxmKNN6I2sVE9PGegN99tYDLK2fYHJITL1P2Lgb4ZXnv0PjQvw==}
    cpu: [riscv64]
    os: [linux]

  '@rollup/rollup-linux-s390x-gnu@4.50.2':
    resolution: {integrity: sha512-4Q3S3Hy7pC6uaRo9gtXUTJ+EKo9AKs3BXKc2jYypEcMQ49gDPFU2P1ariX9SEtBzE5egIX6fSUmbmGazwBVF9w==}
    cpu: [s390x]
    os: [linux]

  '@rollup/rollup-linux-x64-gnu@4.50.2':
    resolution: {integrity: sha512-9Jie/At6qk70dNIcopcL4p+1UirusEtznpNtcq/u/C5cC4HBX7qSGsYIcG6bdxj15EYWhHiu02YvmdPzylIZlA==}
    cpu: [x64]
    os: [linux]

  '@rollup/rollup-linux-x64-musl@4.50.2':
    resolution: {integrity: sha512-HPNJwxPL3EmhzeAnsWQCM3DcoqOz3/IC6de9rWfGR8ZCuEHETi9km66bH/wG3YH0V3nyzyFEGUZeL5PKyy4xvw==}
    cpu: [x64]
    os: [linux]

  '@rollup/rollup-openharmony-arm64@4.50.2':
    resolution: {integrity: sha512-nMKvq6FRHSzYfKLHZ+cChowlEkR2lj/V0jYj9JnGUVPL2/mIeFGmVM2mLaFeNa5Jev7W7TovXqXIG2d39y1KYA==}
    cpu: [arm64]
    os: [openharmony]

  '@rollup/rollup-win32-arm64-msvc@4.50.2':
    resolution: {integrity: sha512-eFUvvnTYEKeTyHEijQKz81bLrUQOXKZqECeiWH6tb8eXXbZk+CXSG2aFrig2BQ/pjiVRj36zysjgILkqarS2YA==}
    cpu: [arm64]
    os: [win32]

  '@rollup/rollup-win32-ia32-msvc@4.50.2':
    resolution: {integrity: sha512-cBaWmXqyfRhH8zmUxK3d3sAhEWLrtMjWBRwdMMHJIXSjvjLKvv49adxiEz+FJ8AP90apSDDBx2Tyd/WylV6ikA==}
    cpu: [ia32]
    os: [win32]

  '@rollup/rollup-win32-x64-msvc@4.50.2':
    resolution: {integrity: sha512-APwKy6YUhvZaEoHyM+9xqmTpviEI+9eL7LoCH+aLcvWYHJ663qG5zx7WzWZY+a9qkg5JtzcMyJ9z0WtQBMDmgA==}
    cpu: [x64]
    os: [win32]

  '@rushstack/node-core-library@5.13.1':
    resolution: {integrity: sha512-5yXhzPFGEkVc9Fu92wsNJ9jlvdwz4RNb2bMso+/+TH0nMm1jDDDsOIf4l8GAkPxGuwPw5DH24RliWVfSPhlW/Q==}
    peerDependencies:
      '@types/node': '*'
    peerDependenciesMeta:
      '@types/node':
        optional: true

  '@rushstack/rig-package@0.5.3':
    resolution: {integrity: sha512-olzSSjYrvCNxUFZowevC3uz8gvKr3WTpHQ7BkpjtRpA3wK+T0ybep/SRUMfr195gBzJm5gaXw0ZMgjIyHqJUow==}

  '@rushstack/terminal@0.15.3':
    resolution: {integrity: sha512-DGJ0B2Vm69468kZCJkPj3AH5nN+nR9SPmC0rFHtzsS4lBQ7/dgOwtwVxYP7W9JPDMuRBkJ4KHmWKr036eJsj9g==}
    peerDependencies:
      '@types/node': '*'
    peerDependenciesMeta:
      '@types/node':
        optional: true

  '@rushstack/ts-command-line@5.0.1':
    resolution: {integrity: sha512-bsbUucn41UXrQK7wgM8CNM/jagBytEyJqXw/umtI8d68vFm1Jwxh1OtLrlW7uGZgjCWiiPH6ooUNa1aVsuVr3Q==}

  '@testing-library/dom@10.4.0':
    resolution: {integrity: sha512-pemlzrSESWbdAloYml3bAJMEfNh1Z7EduzqPKprCH5S341frlpYnUEW0H72dLxa6IsYr+mPno20GiSm+h9dEdQ==}
    engines: {node: '>=18'}

  '@testing-library/jest-dom@6.8.0':
    resolution: {integrity: sha512-WgXcWzVM6idy5JaftTVC8Vs83NKRmGJz4Hqs4oyOuO2J4r/y79vvKZsb+CaGyCSEbUPI6OsewfPd0G1A0/TUZQ==}
    engines: {node: '>=14', npm: '>=6', yarn: '>=1'}

  '@testing-library/react@16.3.0':
    resolution: {integrity: sha512-kFSyxiEDwv1WLl2fgsq6pPBbw5aWKrsY2/noi1Id0TK0UParSF62oFQFGHXIyaG4pp2tEub/Zlel+fjjZILDsw==}
    engines: {node: '>=18'}
    peerDependencies:
      '@testing-library/dom': ^10.0.0
      '@types/react': ^18.0.0 || ^19.0.0
      '@types/react-dom': ^18.0.0 || ^19.0.0
      react: ^18.0.0 || ^19.0.0
      react-dom: ^18.0.0 || ^19.0.0
    peerDependenciesMeta:
      '@types/react':
        optional: true
      '@types/react-dom':
        optional: true

  '@trivago/prettier-plugin-sort-imports@5.2.2':
    resolution: {integrity: sha512-fYDQA9e6yTNmA13TLVSA+WMQRc5Bn/c0EUBditUHNfMMxN7M82c38b1kEggVE3pLpZ0FwkwJkUEKMiOi52JXFA==}
    engines: {node: '>18.12'}
    peerDependencies:
      '@vue/compiler-sfc': 3.x
      prettier: 2.x - 3.x
      prettier-plugin-svelte: 3.x
      svelte: 4.x || 5.x
    peerDependenciesMeta:
      '@vue/compiler-sfc':
        optional: true
      prettier-plugin-svelte:
        optional: true
      svelte:
        optional: true

  '@types/argparse@1.0.38':
    resolution: {integrity: sha512-ebDJ9b0e702Yr7pWgB0jzm+CX4Srzz8RcXtLJDJB+BSccqMa36uyH/zUsSYao5+BD1ytv3k3rPYCq4mAE1hsXA==}

  '@types/aria-query@5.0.4':
    resolution: {integrity: sha512-rfT93uj5s0PRL7EzccGMs3brplhcrghnDoV26NqKhCAS1hVo+WdNsPvE/yb6ilfr5hi2MEk6d5EWJTKdxg8jVw==}

  '@types/babel__core@7.20.5':
    resolution: {integrity: sha512-qoQprZvz5wQFJwMDqeseRXWv3rqMvhgpbXFfVyWhbx9X47POIA6i/+dXefEmZKoAgOaTdaIgNSMqMIU61yRyzA==}

  '@types/babel__generator@7.27.0':
    resolution: {integrity: sha512-ufFd2Xi92OAVPYsy+P4n7/U7e68fex0+Ee8gSG9KX7eo084CWiQ4sdxktvdl0bOPupXtVJPY19zk6EwWqUQ8lg==}

  '@types/babel__template@7.4.4':
    resolution: {integrity: sha512-h/NUaSyG5EyxBIp8YRxo4RMe2/qQgvyowRwVMzhYhBCONbW8PUsg4lkFMrhgZhUe5z3L3MiLDuvyJ/CaPa2A8A==}

  '@types/babel__traverse@7.28.0':
    resolution: {integrity: sha512-8PvcXf70gTDZBgt9ptxJ8elBeBjcLOAcOtoO/mPJjtji1+CdGbHgm77om1GrsPxsiE+uXIpNSK64UYaIwQXd4Q==}

  '@types/chai@5.2.2':
    resolution: {integrity: sha512-8kB30R7Hwqf40JPiKhVzodJs2Qc1ZJ5zuT3uzw5Hq/dhNCl3G3l83jfpdI1e20BP348+fV7VIL/+FxaXkqBmWg==}

  '@types/deep-eql@4.0.2':
    resolution: {integrity: sha512-c9h9dVVMigMPc4bwTvC5dxqtqJZwQPePsWjPlpSOnojbor6pGqdk541lfA7AqFQr5pB1BRdq0juY9db81BwyFw==}

  '@types/estree@1.0.8':
    resolution: {integrity: sha512-dWHzHa2WqEXI/O1E9OjrocMTKJl2mSrEolh1Iomrv6U+JuNwaHXsXx9bLu5gG7BUWFIN0skIQJQ/L1rIex4X6w==}

  '@types/json-schema@7.0.15':
    resolution: {integrity: sha512-5+fP8P8MFNC+AyZCDxrB2pkZFPGzqQWUzpSeuuVLvm8VMcorNYavBqoFcxK8bQz4Qsbn4oUEEem4wDLfcysGHA==}

  '@types/node@20.19.15':
    resolution: {integrity: sha512-W3bqcbLsRdFDVcmAM5l6oLlcl67vjevn8j1FPZ4nx+K5jNoWCh+FC/btxFoBPnvQlrHHDwfjp1kjIEDfwJ0Mog==}

  '@types/node@24.5.0':
    resolution: {integrity: sha512-y1dMvuvJspJiPSDZUQ+WMBvF7dpnEqN4x9DDC9ie5Fs/HUZJA3wFp7EhHoVaKX/iI0cRoECV8X2jL8zi0xrHCg==}

  '@types/react-dom@19.1.9':
    resolution: {integrity: sha512-qXRuZaOsAdXKFyOhRBg6Lqqc0yay13vN7KrIg4L7N4aaHN68ma9OK3NE1BoDFgFOTfM7zg+3/8+2n8rLUH3OKQ==}
    peerDependencies:
      '@types/react': ^19.0.0

  '@types/react@19.1.13':
    resolution: {integrity: sha512-hHkbU/eoO3EG5/MZkuFSKmYqPbSVk5byPFa3e7y/8TybHiLMACgI8seVYlicwk7H5K/rI2px9xrQp/C+AUDTiQ==}

  '@types/whatwg-mimetype@3.0.2':
    resolution: {integrity: sha512-c2AKvDT8ToxLIOUlN51gTiHXflsfIFisS4pO7pDPoKouJCESkhZnEy623gwP9laCy5lnLDAw1vAzu2vM2YLOrA==}

  '@typescript-eslint/eslint-plugin@8.44.0':
    resolution: {integrity: sha512-EGDAOGX+uwwekcS0iyxVDmRV9HX6FLSM5kzrAToLTsr9OWCIKG/y3lQheCq18yZ5Xh78rRKJiEpP0ZaCs4ryOQ==}
    engines: {node: ^18.18.0 || ^20.9.0 || >=21.1.0}
    peerDependencies:
      '@typescript-eslint/parser': ^8.44.0
      eslint: ^8.57.0 || ^9.0.0
      typescript: '>=4.8.4 <6.0.0'

  '@typescript-eslint/parser@8.44.0':
    resolution: {integrity: sha512-VGMpFQGUQWYT9LfnPcX8ouFojyrZ/2w3K5BucvxL/spdNehccKhB4jUyB1yBCXpr2XFm0jkECxgrpXBW2ipoAw==}
    engines: {node: ^18.18.0 || ^20.9.0 || >=21.1.0}
    peerDependencies:
      eslint: ^8.57.0 || ^9.0.0
      typescript: '>=4.8.4 <6.0.0'

  '@typescript-eslint/project-service@8.44.0':
    resolution: {integrity: sha512-ZeaGNraRsq10GuEohKTo4295Z/SuGcSq2LzfGlqiuEvfArzo/VRrT0ZaJsVPuKZ55lVbNk8U6FcL+ZMH8CoyVA==}
    engines: {node: ^18.18.0 || ^20.9.0 || >=21.1.0}
    peerDependencies:
      typescript: '>=4.8.4 <6.0.0'

  '@typescript-eslint/scope-manager@8.44.0':
    resolution: {integrity: sha512-87Jv3E+al8wpD+rIdVJm/ItDBe/Im09zXIjFoipOjr5gHUhJmTzfFLuTJ/nPTMc2Srsroy4IBXwcTCHyRR7KzA==}
    engines: {node: ^18.18.0 || ^20.9.0 || >=21.1.0}

  '@typescript-eslint/tsconfig-utils@8.44.0':
    resolution: {integrity: sha512-x5Y0+AuEPqAInc6yd0n5DAcvtoQ/vyaGwuX5HE9n6qAefk1GaedqrLQF8kQGylLUb9pnZyLf+iEiL9fr8APDtQ==}
    engines: {node: ^18.18.0 || ^20.9.0 || >=21.1.0}
    peerDependencies:
      typescript: '>=4.8.4 <6.0.0'

  '@typescript-eslint/type-utils@8.44.0':
    resolution: {integrity: sha512-9cwsoSxJ8Sak67Be/hD2RNt/fsqmWnNE1iHohG8lxqLSNY8xNfyY7wloo5zpW3Nu9hxVgURevqfcH6vvKCt6yg==}
    engines: {node: ^18.18.0 || ^20.9.0 || >=21.1.0}
    peerDependencies:
      eslint: ^8.57.0 || ^9.0.0
      typescript: '>=4.8.4 <6.0.0'

  '@typescript-eslint/types@8.44.0':
    resolution: {integrity: sha512-ZSl2efn44VsYM0MfDQe68RKzBz75NPgLQXuGypmym6QVOWL5kegTZuZ02xRAT9T+onqvM6T8CdQk0OwYMB6ZvA==}
    engines: {node: ^18.18.0 || ^20.9.0 || >=21.1.0}

  '@typescript-eslint/typescript-estree@8.44.0':
    resolution: {integrity: sha512-lqNj6SgnGcQZwL4/SBJ3xdPEfcBuhCG8zdcwCPgYcmiPLgokiNDKlbPzCwEwu7m279J/lBYWtDYL+87OEfn8Jw==}
    engines: {node: ^18.18.0 || ^20.9.0 || >=21.1.0}
    peerDependencies:
      typescript: '>=4.8.4 <6.0.0'

  '@typescript-eslint/utils@8.44.0':
    resolution: {integrity: sha512-nktOlVcg3ALo0mYlV+L7sWUD58KG4CMj1rb2HUVOO4aL3K/6wcD+NERqd0rrA5Vg06b42YhF6cFxeixsp9Riqg==}
    engines: {node: ^18.18.0 || ^20.9.0 || >=21.1.0}
    peerDependencies:
      eslint: ^8.57.0 || ^9.0.0
      typescript: '>=4.8.4 <6.0.0'

  '@typescript-eslint/visitor-keys@8.44.0':
    resolution: {integrity: sha512-zaz9u8EJ4GBmnehlrpoKvj/E3dNbuQ7q0ucyZImm3cLqJ8INTc970B1qEqDX/Rzq65r3TvVTN7kHWPBoyW7DWw==}
    engines: {node: ^18.18.0 || ^20.9.0 || >=21.1.0}

  '@vitejs/plugin-react@5.0.2':
    resolution: {integrity: sha512-tmyFgixPZCx2+e6VO9TNITWcCQl8+Nl/E8YbAyPVv85QCc7/A3JrdfG2A8gIzvVhWuzMOVrFW1aReaNxrI6tbw==}
    engines: {node: ^20.19.0 || >=22.12.0}
    peerDependencies:
      vite: ^4.2.0 || ^5.0.0 || ^6.0.0 || ^7.0.0

  '@vitest/coverage-v8@3.2.4':
    resolution: {integrity: sha512-EyF9SXU6kS5Ku/U82E259WSnvg6c8KTjppUncuNdm5QHpe17mwREHnjDzozC8x9MZ0xfBUFSaLkRv4TMA75ALQ==}
    peerDependencies:
      '@vitest/browser': 3.2.4
      vitest: 3.2.4
    peerDependenciesMeta:
      '@vitest/browser':
        optional: true

  '@vitest/expect@3.2.4':
    resolution: {integrity: sha512-Io0yyORnB6sikFlt8QW5K7slY4OjqNX9jmJQ02QDda8lyM6B5oNgVWoSoKPac8/kgnCUzuHQKrSLtu/uOqqrig==}

  '@vitest/mocker@3.2.4':
    resolution: {integrity: sha512-46ryTE9RZO/rfDd7pEqFl7etuyzekzEhUbTW3BvmeO/BcCMEgq59BKhek3dXDWgAj4oMK6OZi+vRr1wPW6qjEQ==}
    peerDependencies:
      msw: ^2.4.9
      vite: ^5.0.0 || ^6.0.0 || ^7.0.0-0
    peerDependenciesMeta:
      msw:
        optional: true
      vite:
        optional: true

  '@vitest/pretty-format@3.2.4':
    resolution: {integrity: sha512-IVNZik8IVRJRTr9fxlitMKeJeXFFFN0JaB9PHPGQ8NKQbGpfjlTx9zO4RefN8gp7eqjNy8nyK3NZmBzOPeIxtA==}

  '@vitest/runner@3.2.4':
    resolution: {integrity: sha512-oukfKT9Mk41LreEW09vt45f8wx7DordoWUZMYdY/cyAk7w5TWkTRCNZYF7sX7n2wB7jyGAl74OxgwhPgKaqDMQ==}

  '@vitest/snapshot@3.2.4':
    resolution: {integrity: sha512-dEYtS7qQP2CjU27QBC5oUOxLE/v5eLkGqPE0ZKEIDGMs4vKWe7IjgLOeauHsR0D5YuuycGRO5oSRXnwnmA78fQ==}

  '@vitest/spy@3.2.4':
    resolution: {integrity: sha512-vAfasCOe6AIK70iP5UD11Ac4siNUNJ9i/9PZ3NKx07sG6sUxeag1LWdNrMWeKKYBLlzuK+Gn65Yd5nyL6ds+nw==}

  '@vitest/utils@3.2.4':
    resolution: {integrity: sha512-fB2V0JFrQSMsCo9HiSq3Ezpdv4iYaXRG1Sx8edX3MwxfyNn83mKiGzOcH+Fkxt4MHxr3y42fQi1oeAInqgX2QA==}

  '@volar/language-core@2.4.20':
    resolution: {integrity: sha512-dRDF1G33xaAIDqR6+mXUIjXYdu9vzSxlMGfMEwBxQsfY/JMUEXSpLTR057oTKlUQ2nIvCmP9k94A8h8z2VrNSA==}

  '@volar/source-map@2.4.20':
    resolution: {integrity: sha512-mVjmFQH8mC+nUaVwmbxoYUy8cww+abaO8dWzqPUjilsavjxH0jCJ3Mp8HFuHsdewZs2c+SP+EO7hCd8Z92whJg==}

  '@volar/typescript@2.4.20':
    resolution: {integrity: sha512-Oc4DczPwQyXcVbd+5RsNEqX6ia0+w3p+klwdZQ6ZKhFjWoBP9PCPQYlKYRi/tDemWphW93P/Vv13vcE9I9D2GQ==}

  '@vue/compiler-core@3.5.17':
    resolution: {integrity: sha512-Xe+AittLbAyV0pabcN7cP7/BenRBNcteM4aSDCtRvGw0d9OL+HG1u/XHLY/kt1q4fyMeZYXyIYrsHuPSiDPosA==}

  '@vue/compiler-dom@3.5.17':
    resolution: {integrity: sha512-+2UgfLKoaNLhgfhV5Ihnk6wB4ljyW1/7wUIog2puUqajiC29Lp5R/IKDdkebh9jTbTogTbsgB+OY9cEWzG95JQ==}

  '@vue/compiler-vue2@2.7.16':
    resolution: {integrity: sha512-qYC3Psj9S/mfu9uVi5WvNZIzq+xnXMhOwbTFKKDD7b1lhpnn71jXSFdTQ+WsIEk0ONCd7VV2IMm7ONl6tbQ86A==}

  '@vue/language-core@2.2.0':
    resolution: {integrity: sha512-O1ZZFaaBGkKbsRfnVH1ifOK1/1BUkyK+3SQsfnh6PmMmD4qJcTU8godCeA96jjDRTL6zgnK7YzCHfaUlH2r0Mw==}
    peerDependencies:
      typescript: '*'
    peerDependenciesMeta:
      typescript:
        optional: true

  '@vue/shared@3.5.17':
    resolution: {integrity: sha512-CabR+UN630VnsJO/jHWYBC1YVXyMq94KKp6iF5MQgZJs5I8cmjw6oVMO1oDbtBkENSHSSn/UadWlW/OAgdmKrg==}

  acorn-jsx@5.3.2:
    resolution: {integrity: sha512-rq9s+JNhf0IChjtDXxllJ7g41oZk5SlXtp0LHwyA5cejwn7vKmKp4pPri6YEePv2PU65sAsegbXtIinmDFDXgQ==}
    peerDependencies:
      acorn: ^6.0.0 || ^7.0.0 || ^8.0.0

  acorn@8.15.0:
    resolution: {integrity: sha512-NZyJarBfL7nWwIq+FDL6Zp/yHEhePMNnnJ0y3qfieCrmNvYct8uvtiV41UvlSe6apAfk0fY1FbWx+NwfmpvtTg==}
    engines: {node: '>=0.4.0'}
    hasBin: true

  ajv-draft-04@1.0.0:
    resolution: {integrity: sha512-mv00Te6nmYbRp5DCwclxtt7yV/joXJPGS7nM+97GdxvuttCOfgI3K4U25zboyeX0O+myI8ERluxQe5wljMmVIw==}
    peerDependencies:
      ajv: ^8.5.0
    peerDependenciesMeta:
      ajv:
        optional: true

  ajv-formats@3.0.1:
    resolution: {integrity: sha512-8iUql50EUR+uUcdRQ3HDqa6EVyo3docL8g5WJ3FNcWmu62IbkGUue/pEyLBW8VGKKucTPgqeks4fIU1DA4yowQ==}
    peerDependencies:
      ajv: ^8.0.0
    peerDependenciesMeta:
      ajv:
        optional: true

  ajv@6.12.6:
    resolution: {integrity: sha512-j3fVLgvTo527anyYyJOGTYJbG+vnnQYvE0m5mmkc1TK+nxAppkCLMIL0aZ4dblVCNoGShhm+kzE4ZUykBoMg4g==}

  ajv@8.12.0:
    resolution: {integrity: sha512-sRu1kpcO9yLtYxBKvqfTeh9KzZEwO3STyX1HT+4CaDzC6HpTGYhIhPIzj9XuKU7KYDwnaeh5hcOwjy1QuJzBPA==}

  ajv@8.13.0:
    resolution: {integrity: sha512-PRA911Blj99jR5RMeTunVbNXMF6Lp4vZXnk5GQjcnUWUTsrXtekg/pnmFFI2u/I36Y/2bITGS30GZCXei6uNkA==}

  alien-signals@0.4.14:
    resolution: {integrity: sha512-itUAVzhczTmP2U5yX67xVpsbbOiquusbWVyA9N+sy6+r6YVbFkahXvNCeEPWEOMhwDYwbVbGHFkVL03N9I5g+Q==}

  ansi-escapes@7.0.0:
    resolution: {integrity: sha512-GdYO7a61mR0fOlAsvC9/rIHf7L96sBc6dEWzeOu+KAea5bZyQRPIpojrVoI4AXGJS/ycu/fBTdLrUkA4ODrvjw==}
    engines: {node: '>=18'}

  ansi-regex@5.0.1:
    resolution: {integrity: sha512-quJQXlTSUGL2LH9SUXo8VwsY4soanhgo6LNSm84E1LBcE8s3O0wpdiRzyR9z/ZZJMlMWv37qOOb9pdJlMUEKFQ==}
    engines: {node: '>=8'}

  ansi-regex@6.2.0:
    resolution: {integrity: sha512-TKY5pyBkHyADOPYlRT9Lx6F544mPl0vS5Ew7BJ45hA08Q+t3GjbueLliBWN3sMICk6+y7HdyxSzC4bWS8baBdg==}
    engines: {node: '>=12'}

  ansi-styles@4.3.0:
    resolution: {integrity: sha512-zbB9rCJAT1rbjiVDb2hqKFHNYLxgtk8NURxZ3IZwD3F6NtxbXZQCnnSi1Lkx+IDohdPlFp222wVALIheZJQSEg==}
    engines: {node: '>=8'}

  ansi-styles@5.2.0:
    resolution: {integrity: sha512-Cxwpt2SfTzTtXcfOlzGEee8O+c+MmUgGrNiBcXnuWxuFJHe6a5Hz7qwhwe5OgaSYI0IJvkLqWX1ASG+cJOkEiA==}
    engines: {node: '>=10'}

  ansi-styles@6.2.3:
    resolution: {integrity: sha512-4Dj6M28JB+oAH8kFkTLUo+a2jwOFkuqb3yucU0CANcRRUbxS0cP0nZYCGjcc3BNXwRIsUVmDGgzawme7zvJHvg==}
    engines: {node: '>=12'}

  argparse@1.0.10:
    resolution: {integrity: sha512-o5Roy6tNG4SL/FOkCAN6RzjiakZS25RLYFrcMttJqbdd8BWrnA+fGz57iN5Pb06pvBGvl5gQ0B48dJlslXvoTg==}

  argparse@2.0.1:
    resolution: {integrity: sha512-8+9WqebbFzpX9OR+Wa6O29asIogeRMzcGtAINdpMHHyAg10f05aSFVBbcEqGf/PXw1EjAZ+q2/bEBg3DvurK3Q==}

  aria-query@5.3.0:
    resolution: {integrity: sha512-b0P0sZPKtyu8HkeRAfCq0IfURZK+SuwMjY1UXGBU27wpAiTwQAIlq56IbIO+ytk/JjS1fMR14ee5WBBfKi5J6A==}

  aria-query@5.3.2:
    resolution: {integrity: sha512-COROpnaoap1E2F000S62r6A60uHZnmlvomhfyT2DlTcrY1OrBKn2UhH7qn5wTC9zMvD0AY7csdPSNwKP+7WiQw==}
    engines: {node: '>= 0.4'}

  assertion-error@2.0.1:
    resolution: {integrity: sha512-Izi8RQcffqCeNVgFigKli1ssklIbpHnCYc6AknXGYoB6grJqyeby7jv12JUQgmTAnIDnbck1uxksT4dzN3PWBA==}
    engines: {node: '>=12'}

  ast-v8-to-istanbul@0.3.3:
    resolution: {integrity: sha512-MuXMrSLVVoA6sYN/6Hke18vMzrT4TZNbZIj/hvh0fnYFpO+/kFXcLIaiPwXXWaQUPg4yJD8fj+lfJ7/1EBconw==}

  balanced-match@1.0.2:
    resolution: {integrity: sha512-3oSeUO0TMV67hN1AmbXsK4yaqU7tjiHlbxRDZOpH0KW9+CeX4bRAaX0Anxt0tx2MrpRpWwQaPwIlISEJhYU5Pw==}

  brace-expansion@1.1.12:
    resolution: {integrity: sha512-9T9UjW3r0UW5c1Q7GTwllptXwhvYmEzFhzMfZ9H7FQWt+uZePjZPjBP/W1ZEyZ1twGWom5/56TF4lPcqjnDHcg==}

  brace-expansion@2.0.2:
    resolution: {integrity: sha512-Jt0vHyM+jmUBqojB7E1NIYadt0vI0Qxjxd2TErW94wDz+E2LAm5vKMXXwg6ZZBTHPuUlDgQHKXvjGBdfcF1ZDQ==}

  braces@3.0.3:
    resolution: {integrity: sha512-yQbXgO/OSZVD2IsiLlro+7Hf6Q18EJrKSEsdoMzKePKXct3gvD8oLcOQdIzGupr5Fj+EDe8gO/lxc1BzfMpxvA==}
    engines: {node: '>=8'}

  browserslist@4.25.4:
    resolution: {integrity: sha512-4jYpcjabC606xJ3kw2QwGEZKX0Aw7sgQdZCvIK9dhVSPh76BKo+C+btT1RRofH7B+8iNpEbgGNVWiLki5q93yg==}
    engines: {node: ^6 || ^7 || ^8 || ^9 || ^10 || ^11 || ^12 || >=13.7}
    hasBin: true

  cac@6.7.14:
    resolution: {integrity: sha512-b6Ilus+c3RrdDk+JhLKUAQfzzgLEPy6wcXqS7f/xe1EETvsDP6GORG7SFuOs6cID5YkqchW/LXZbX5bc8j7ZcQ==}
    engines: {node: '>=8'}

  callsites@3.1.0:
    resolution: {integrity: sha512-P8BjAsXvZS+VIDUI11hHCQEv74YT67YUi5JJFNWIqL235sBmjX4+qx9Muvls5ivyNENctx46xQLQ3aTuE7ssaQ==}
    engines: {node: '>=6'}

  caniuse-lite@1.0.30001739:
    resolution: {integrity: sha512-y+j60d6ulelrNSwpPyrHdl+9mJnQzHBr08xm48Qno0nSk4h3Qojh+ziv2qE6rXf4k3tadF4o1J/1tAbVm1NtnA==}

  chai@5.2.1:
    resolution: {integrity: sha512-5nFxhUrX0PqtyogoYOA8IPswy5sZFTOsBFl/9bNsmDLgsxYTzSZQJDPppDnZPTQbzSEm0hqGjWPzRemQCYbD6A==}
    engines: {node: '>=18'}

  chalk@4.1.2:
    resolution: {integrity: sha512-oKnbhFyRIXpUuez8iBMmyEa4nbj4IOQyuhc/wy9kY7/WVPcwIO9VA668Pu8RkO7+0G76SLROeyw9CpQ061i4mA==}
    engines: {node: '>=10'}

  chalk@5.6.0:
    resolution: {integrity: sha512-46QrSQFyVSEyYAgQ22hQ+zDa60YHA4fBstHmtSApj1Y5vKtG27fWowW03jCk5KcbXEWPZUIR894aARCA/G1kfQ==}
    engines: {node: ^12.17.0 || ^14.13 || >=16.0.0}

  check-error@2.1.1:
    resolution: {integrity: sha512-OAlb+T7V4Op9OwdkjmguYRqncdlx5JiofwOAUkmTF+jNdHwzTaTs4sRAGpzLF3oOz5xAyDGrPgeIDFQmDOTiJw==}
    engines: {node: '>= 16'}

  cli-cursor@5.0.0:
    resolution: {integrity: sha512-aCj4O5wKyszjMmDT4tZj93kxyydN/K5zPWSCe6/0AV/AA1pqe5ZBIw0a2ZfPQV7lL5/yb5HsUreJ6UFAF1tEQw==}
    engines: {node: '>=18'}

  cli-truncate@4.0.0:
    resolution: {integrity: sha512-nPdaFdQ0h/GEigbPClz11D0v/ZJEwxmeVZGeMo3Z5StPtUTkA9o1lD6QwoirYiSDzbcwn2XcjwmCp68W1IS4TA==}
    engines: {node: '>=18'}

  color-convert@2.0.1:
    resolution: {integrity: sha512-RRECPsj7iu/xb5oKYcsFHSppFNnsj/52OVTRKb4zP5onXwVF3zVmmToNcOfGC+CRDpfK/U584fMg38ZHCaElKQ==}
    engines: {node: '>=7.0.0'}

  color-name@1.1.4:
    resolution: {integrity: sha512-dOy+3AuW3a2wNbZHIuMZpTcgjGuLU/uBL/ubcZF9OXbDo8ff4O8yVp5Bf0efS8uEoYo5q4Fx7dY9OgQGXgAsQA==}

  colorette@2.0.20:
    resolution: {integrity: sha512-IfEDxwoWIjkeXL1eXcDiow4UbKjhLdq6/EuSVR9GMN7KVH3r9gQ83e73hsz1Nd1T3ijd5xv1wcWRYO+D6kCI2w==}

  commander@14.0.0:
    resolution: {integrity: sha512-2uM9rYjPvyq39NwLRqaiLtWHyDC1FvryJDa2ATTVims5YAS4PupsEQsDvP14FqhFr0P49CYDugi59xaxJlTXRA==}
    engines: {node: '>=20'}

  compare-versions@6.1.1:
    resolution: {integrity: sha512-4hm4VPpIecmlg59CHXnRDnqGplJFrbLG4aFEl5vl6cK1u76ws3LLvX7ikFnTDl5vo39sjWD6AaDPYodJp/NNHg==}

  concat-map@0.0.1:
    resolution: {integrity: sha512-/Srv4dswyQNBfohGpz9o6Yb3Gz3SrUDqBH5rTuhGR7ahtlbYKnVxw2bCFMRljaA7EXHaXZ8wsHdodFvbkhKmqg==}

  confbox@0.1.8:
    resolution: {integrity: sha512-RMtmw0iFkeR4YV+fUOSucriAQNb9g8zFR52MWCtl+cCZOFRNL6zeB395vPzFhEjjn4fMxXudmELnl/KF/WrK6w==}

  confbox@0.2.2:
    resolution: {integrity: sha512-1NB+BKqhtNipMsov4xI/NnhCKp9XG9NamYp5PVm9klAT0fsrNPjaFICsCFhNhwZJKNh7zB/3q8qXz0E9oaMNtQ==}

  convert-source-map@2.0.0:
    resolution: {integrity: sha512-Kvp459HrV2FEJ1CAsi1Ku+MY3kasH19TFykTz2xWmMeq6bk2NU3XXvfJ+Q61m0xktWwt+1HSYf3JZsTms3aRJg==}

  cross-spawn@7.0.6:
    resolution: {integrity: sha512-uV2QOWP2nWzsy2aMp8aRibhi9dlzF5Hgh5SHaB9OiTGEyDTiJJyx0uy51QXdyWbtAHNua4XJzUKca3OzKUd3vA==}
    engines: {node: '>= 8'}

  css.escape@1.5.1:
    resolution: {integrity: sha512-YUifsXXuknHlUsmlgyY0PKzgPOr7/FjCePfHNt0jxm83wHZi44VDMQ7/fGNkjY3/jV1MC+1CmZbaHzugyeRtpg==}

  csstype@3.1.3:
    resolution: {integrity: sha512-M1uQkMl8rQK/szD0LNhtqxIPLpimGm8sOBwU7lLnCpSbTyY3yeU1Vc7l4KT5zT4s/yOxHH5O7tIuuLOCnLADRw==}

  de-indent@1.0.2:
    resolution: {integrity: sha512-e/1zu3xH5MQryN2zdVaF0OrdNLUbvWxzMbi+iNA6Bky7l1RoP8a2fIbRocyHclXt/arDrrR6lL3TqFD9pMQTsg==}

  debug@4.4.3:
    resolution: {integrity: sha512-RGwwWnwQvkVfavKVt22FGLw+xYSdzARwm0ru6DhTVA3umU5hZc28V3kO4stgYryrTlLpuvgI9GiijltAjNbcqA==}
    engines: {node: '>=6.0'}
    peerDependencies:
      supports-color: '*'
    peerDependenciesMeta:
      supports-color:
        optional: true

  debug@4.4.3:
    resolution: {integrity: sha512-RGwwWnwQvkVfavKVt22FGLw+xYSdzARwm0ru6DhTVA3umU5hZc28V3kO4stgYryrTlLpuvgI9GiijltAjNbcqA==}
    engines: {node: '>=6.0'}
    peerDependencies:
      supports-color: '*'
    peerDependenciesMeta:
      supports-color:
        optional: true

  deep-eql@5.0.2:
    resolution: {integrity: sha512-h5k/5U50IJJFpzfL6nO9jaaumfjO/f2NjK/oYB2Djzm4p9L+3T9qWpZqZ2hAbLPuuYq9wrU08WQyBTL5GbPk5Q==}
    engines: {node: '>=6'}

  deep-is@0.1.4:
    resolution: {integrity: sha512-oIPzksmTg4/MriiaYGO+okXDT7ztn/w3Eptv/+gSIdMdKsJo0u4CfYNFJPy+4SKMuCqGw2wxnA+URMg3t8a/bQ==}

  dequal@2.0.3:
    resolution: {integrity: sha512-0je+qPKHEMohvfRTCEo3CrPG6cAzAYgmzKyxRiYSSDkS6eGJdyVJm7WaYA5ECaAD9wLB2T4EEeymA5aFVcYXCA==}
    engines: {node: '>=6'}

  dom-accessibility-api@0.5.16:
    resolution: {integrity: sha512-X7BJ2yElsnOJ30pZF4uIIDfBEVgF4XEBxL9Bxhy6dnrm5hkzqmsWHGTiHqRiITNhMyFLyAiWndIJP7Z1NTteDg==}

  dom-accessibility-api@0.6.3:
    resolution: {integrity: sha512-7ZgogeTnjuHbo+ct10G9Ffp0mif17idi0IyWNVA/wcwcm7NPOD/WEHVP3n7n3MhXqxoIYm8d6MuZohYWIZ4T3w==}

  eastasianwidth@0.2.0:
    resolution: {integrity: sha512-I88TYZWc9XiYHRQ4/3c5rjjfgkjhLyW2luGIheGERbNQ6OY7yTybanSpDXZa8y7VUP9YmDcYa+eyq4ca7iLqWA==}

  electron-to-chromium@1.5.211:
    resolution: {integrity: sha512-IGBvimJkotaLzFnwIVgW9/UD/AOJ2tByUmeOrtqBfACSbAw5b1G0XpvdaieKyc7ULmbwXVx+4e4Be8pOPBrYkw==}

  emoji-regex@10.5.0:
    resolution: {integrity: sha512-lb49vf1Xzfx080OKA0o6l8DQQpV+6Vg95zyCJX9VB/BqKYlhG7N4wgROUUHRA+ZPUefLnteQOad7z1kT2bV7bg==}

  emoji-regex@8.0.0:
    resolution: {integrity: sha512-MSjYzcWNOA0ewAHpz0MxpYFvwg6yjy1NG3xteoqz644VCo/RPgnr1/GGt+ic3iJTzQ8Eu3TdM14SawnVUmGE6A==}

  emoji-regex@9.2.2:
    resolution: {integrity: sha512-L18DaJsXSUk2+42pv8mLs5jJT2hqFkFE4j21wOmgbUqsZ2hL72NsUU785g9RXgo3s0ZNgVl42TiHp3ZtOv/Vyg==}

  entities@4.5.0:
    resolution: {integrity: sha512-V0hjH4dGPh9Ao5p0MoRY6BVqtwCjhz6vI5LT8AJ55H+4g9/4vbHx1I54fS0XuclLhDHArPQCiMjDxjaL8fPxhw==}
    engines: {node: '>=0.12'}

  environment@1.1.0:
    resolution: {integrity: sha512-xUtoPkMggbz0MPyPiIWr1Kp4aeWJjDZ6SMvURhimjdZgsRuDplF5/s9hcgGhyXMhs+6vpnuoiZ2kFiu3FMnS8Q==}
    engines: {node: '>=18'}

  es-module-lexer@1.7.0:
    resolution: {integrity: sha512-jEQoCwk8hyb2AZziIOLhDqpm5+2ww5uIE6lkO/6jcOCusfk6LhMHpXXfBLXTZ7Ydyt0j4VoUQv6uGNYbdW+kBA==}

  esbuild@0.25.9:
    resolution: {integrity: sha512-CRbODhYyQx3qp7ZEwzxOk4JBqmD/seJrzPa/cGjY1VtIn5E09Oi9/dB4JwctnfZ8Q8iT7rioVv5k/FNT/uf54g==}
    engines: {node: '>=18'}
    hasBin: true

  escalade@3.2.0:
    resolution: {integrity: sha512-WUj2qlxaQtO4g6Pq5c29GTcWGDyd8itL8zTlipgECz3JesAiiOKotd8JU6otB3PACgG6xkJUyVhboMS+bje/jA==}
    engines: {node: '>=6'}

  escape-string-regexp@4.0.0:
    resolution: {integrity: sha512-TtpcNJ3XAzx3Gq8sWRzJaVajRs0uVxA2YAkdb1jm2YkPz4G6egUFAyA3n5vtEIZefPk5Wa4UXbKuS5fKkJWdgA==}
    engines: {node: '>=10'}

  eslint-plugin-react-hooks@5.2.0:
    resolution: {integrity: sha512-+f15FfK64YQwZdJNELETdn5ibXEUQmW1DZL6KXhNnc2heoy/sg9VJJeT7n8TlMWouzWqSWavFkIhHyIbIAEapg==}
    engines: {node: '>=10'}
    peerDependencies:
      eslint: ^3.0.0 || ^4.0.0 || ^5.0.0 || ^6.0.0 || ^7.0.0 || ^8.0.0-0 || ^9.0.0

  eslint-plugin-react-refresh@0.4.20:
    resolution: {integrity: sha512-XpbHQ2q5gUF8BGOX4dHe+71qoirYMhApEPZ7sfhF/dNnOF1UXnCMGZf79SFTBO7Bz5YEIT4TMieSlJBWhP9WBA==}
    peerDependencies:
      eslint: '>=8.40'

  eslint-scope@8.4.0:
    resolution: {integrity: sha512-sNXOfKCn74rt8RICKMvJS7XKV/Xk9kA7DyJr8mJik3S7Cwgy3qlkkmyS2uQB3jiJg6VNdZd/pDBJu0nvG2NlTg==}
    engines: {node: ^18.18.0 || ^20.9.0 || >=21.1.0}

  eslint-visitor-keys@3.4.3:
    resolution: {integrity: sha512-wpc+LXeiyiisxPlEkUzU6svyS1frIO3Mgxj1fdy7Pm8Ygzguax2N3Fa/D/ag1WqbOprdI+uY6wMUl8/a2G+iag==}
    engines: {node: ^12.22.0 || ^14.17.0 || >=16.0.0}

  eslint-visitor-keys@4.2.1:
    resolution: {integrity: sha512-Uhdk5sfqcee/9H/rCOJikYz67o0a2Tw2hGRPOG2Y1R2dg7brRe1uG0yaNQDHu+TO/uQPF/5eCapvYSmHUjt7JQ==}
    engines: {node: ^18.18.0 || ^20.9.0 || >=21.1.0}

  eslint@9.35.0:
    resolution: {integrity: sha512-QePbBFMJFjgmlE+cXAlbHZbHpdFVS2E/6vzCy7aKlebddvl1vadiC4JFV5u/wqTkNUwEV8WrQi257jf5f06hrg==}
    engines: {node: ^18.18.0 || ^20.9.0 || >=21.1.0}
    hasBin: true
    peerDependencies:
      jiti: '*'
    peerDependenciesMeta:
      jiti:
        optional: true

  espree@10.4.0:
    resolution: {integrity: sha512-j6PAQ2uUr79PZhBjP5C5fhl8e39FmRnOjsD5lGnWrFU8i2G776tBK7+nP8KuQUTTyAZUwfQqXAgrVH5MbH9CYQ==}
    engines: {node: ^18.18.0 || ^20.9.0 || >=21.1.0}

  esquery@1.6.0:
    resolution: {integrity: sha512-ca9pw9fomFcKPvFLXhBKUK90ZvGibiGOvRJNbjljY7s7uq/5YO4BOzcYtJqExdx99rF6aAcnRxHmcUHcz6sQsg==}
    engines: {node: '>=0.10'}

  esrecurse@4.3.0:
    resolution: {integrity: sha512-KmfKL3b6G+RXvP8N1vr3Tq1kL/oCFgn2NYXEtqP8/L3pKapUA4G8cFVaoF3SU323CD4XypR/ffioHmkti6/Tag==}
    engines: {node: '>=4.0'}

  estraverse@5.3.0:
    resolution: {integrity: sha512-MMdARuVEQziNTeJD8DgMqmhwR11BRQ/cBP+pLtYdSTnf3MIO8fFeiINEbX36ZdNlfU/7A9f3gUw49B3oQsvwBA==}
    engines: {node: '>=4.0'}

  estree-walker@2.0.2:
    resolution: {integrity: sha512-Rfkk/Mp/DL7JVje3u18FxFujQlTNR2q6QfMSMB7AvCBx91NGj/ba3kCfza0f6dVDbw7YlRf/nDrn7pQrCCyQ/w==}

  estree-walker@3.0.3:
    resolution: {integrity: sha512-7RUKfXgSMMkzt6ZuXmqapOurLGPPfgj6l9uRZ7lRGolvk0y2yocc35LdcxKC5PQZdn2DMqioAQ2NoWcrTKmm6g==}

  esutils@2.0.3:
    resolution: {integrity: sha512-kVscqXk4OCp68SZ0dkgEKVi6/8ij300KBWTJq32P/dYeWTSwK41WyTxalN1eRmA5Z9UU/LX9D7FWSmV9SAYx6g==}
    engines: {node: '>=0.10.0'}

  eventemitter3@5.0.1:
    resolution: {integrity: sha512-GWkBvjiSZK87ELrYOSESUYeVIc9mvLLf/nXalMOS5dYrgZq9o5OVkbZAVM06CVxYsCwH9BDZFPlQTlPA1j4ahA==}

  expect-type@1.2.2:
    resolution: {integrity: sha512-JhFGDVJ7tmDJItKhYgJCGLOWjuK9vPxiXoUFLwLDc99NlmklilbiQJwoctZtt13+xMw91MCk/REan6MWHqDjyA==}
    engines: {node: '>=12.0.0'}

  exsolve@1.0.7:
    resolution: {integrity: sha512-VO5fQUzZtI6C+vx4w/4BWJpg3s/5l+6pRQEHzFRM8WFi4XffSP1Z+4qi7GbjWbvRQEbdIco5mIMq+zX4rPuLrw==}

  fast-deep-equal@3.1.3:
    resolution: {integrity: sha512-f3qQ9oQy9j2AhBe/H9VC91wLmKBCCU/gDOnKNAYG5hswO7BLKj09Hc5HYNz9cGI++xlpDCIgDaitVs03ATR84Q==}

  fast-glob@3.3.3:
    resolution: {integrity: sha512-7MptL8U0cqcFdzIzwOTHoilX9x5BrNqye7Z/LuC7kCMRio1EMSyqRK3BEAUD7sXRq4iT4AzTVuZdhgQ2TCvYLg==}
    engines: {node: '>=8.6.0'}

  fast-json-stable-stringify@2.1.0:
    resolution: {integrity: sha512-lhd/wF+Lk98HZoTCtlVraHtfh5XYijIjalXck7saUtuanSDyLMxnHhSXEDJqHxD7msR8D0uCmqlkwjCV8xvwHw==}

  fast-levenshtein@2.0.6:
    resolution: {integrity: sha512-DCXu6Ifhqcks7TZKY3Hxp3y6qphY5SJZmrWMDrKcERSOXWQdMhU9Ig/PYrzyw/ul9jOIyh0N4M0tbC5hodg8dw==}

  fastq@1.19.1:
    resolution: {integrity: sha512-GwLTyxkCXjXbxqIhTsMI2Nui8huMPtnxg7krajPJAjnEG/iiOS7i+zCtWGZR9G0NBKbXKh6X9m9UIsYX/N6vvQ==}

  fdir@6.5.0:
    resolution: {integrity: sha512-tIbYtZbucOs0BRGqPJkshJUYdL+SDH7dVM8gjy+ERp3WAUjLEFJE+02kanyHtwjWOnwrKYBiwAmM0p4kLJAnXg==}
    engines: {node: '>=12.0.0'}
    peerDependencies:
      picomatch: ^3 || ^4
    peerDependenciesMeta:
      picomatch:
        optional: true

  file-entry-cache@8.0.0:
    resolution: {integrity: sha512-XXTUwCvisa5oacNGRP9SfNtYBNAMi+RPwBFmblZEF7N7swHYQS6/Zfk7SRwx4D5j3CH211YNRco1DEMNVfZCnQ==}
    engines: {node: '>=16.0.0'}

  fill-range@7.1.1:
    resolution: {integrity: sha512-YsGpe3WHLK8ZYi4tWDg2Jy3ebRz2rXowDxnld4bkQB00cc/1Zw9AWnC0i9ztDJitivtQvaI9KaLyKrc+hBW0yg==}
    engines: {node: '>=8'}

  find-up@5.0.0:
    resolution: {integrity: sha512-78/PXT1wlLLDgTzDs7sjq9hzz0vXD+zn+7wypEe4fXQxCmdmqfGsEPQxmiCSQI3ajFV91bVSsvNtrJRiW6nGng==}
    engines: {node: '>=10'}

  flat-cache@4.0.1:
    resolution: {integrity: sha512-f7ccFPK3SXFHpx15UIGyRJ/FJQctuKZ0zVuN3frBo4HnK3cay9VEW0R6yPYFHC0AgqhukPzKjq22t5DmAyqGyw==}
    engines: {node: '>=16'}

  flatted@3.3.3:
    resolution: {integrity: sha512-GX+ysw4PBCz0PzosHDepZGANEuFCMLrnRTiEy9McGjmkCQYwRq4A/X786G/fjM/+OjsWSU1ZrY5qyARZmO/uwg==}

  foreground-child@3.3.1:
    resolution: {integrity: sha512-gIXjKqtFuWEgzFRJA9WCQeSJLZDjgJUOMCMzxtvFq/37KojM1BFGufqsCy0r4qSQmYLsZYMeyRqzIWOMup03sw==}
    engines: {node: '>=14'}

  fs-extra@11.3.0:
    resolution: {integrity: sha512-Z4XaCL6dUDHfP/jT25jJKMmtxvuwbkrD1vNSMFlo9lNLY2c5FHYSQgHPRZUjAB26TpDEoW9HCOgplrdbaPV/ew==}
    engines: {node: '>=14.14'}

  fsevents@2.3.3:
    resolution: {integrity: sha512-5xoDfX+fL7faATnagmWPpbFtwh/R77WmMMqqHGS65C3vvB0YHrgF+B1YmZ3441tMj5n63k0212XNoJwzlhffQw==}
    engines: {node: ^8.16.0 || ^10.6.0 || >=11.0.0}
    os: [darwin]

  function-bind@1.1.2:
    resolution: {integrity: sha512-7XHNxH7qX9xG5mIwxkhumTox/MIRNcOgDrxWsMt2pAr23WHp6MrRlN7FBSFpCpr+oVO0F744iUgR82nJMfG2SA==}

  gensync@1.0.0-beta.2:
    resolution: {integrity: sha512-3hN7NaskYvMDLQY55gnW3NQ+mesEAepTqlg+VEbj7zzqEMBVNhzcGYYeqFo/TlYz6eQiFcp1HcsCZO+nGgS8zg==}
    engines: {node: '>=6.9.0'}

  get-east-asian-width@1.3.1:
    resolution: {integrity: sha512-R1QfovbPsKmosqTnPoRFiJ7CF9MLRgb53ChvMZm+r4p76/+8yKDy17qLL2PKInORy2RkZZekuK0efYgmzTkXyQ==}
    engines: {node: '>=18'}

  glob-parent@5.1.2:
    resolution: {integrity: sha512-AOIgSQCepiJYwP3ARnGx+5VnTu2HBYdzbGP45eLw1vr3zB3vZLeyed1sC9hnbcOc9/SrMyM5RPQrkGz4aS9Zow==}
    engines: {node: '>= 6'}

  glob-parent@6.0.2:
    resolution: {integrity: sha512-XxwI8EOhVQgWp6iDL+3b0r86f4d6AX6zSU55HfB4ydCEuXLXc5FcYeOu+nnGftS4TEju/11rt4KJPTMgbfmv4A==}
    engines: {node: '>=10.13.0'}

  glob@10.4.5:
    resolution: {integrity: sha512-7Bv8RF0k6xjo7d4A/PxYLbUCfb6c+Vpd2/mB2yRDlew7Jb5hEXiCD9ibfO7wpk8i4sevK6DFny9h7EYbM3/sHg==}
    hasBin: true

  globals@14.0.0:
    resolution: {integrity: sha512-oahGvuMGQlPw/ivIYBjVSrWAfWLBeku5tpPE2fOPLi+WHffIWbuh2tCjhyQhTBPMf5E9jDEH4FOmTYgYwbKwtQ==}
    engines: {node: '>=18'}

  globals@16.4.0:
    resolution: {integrity: sha512-ob/2LcVVaVGCYN+r14cnwnoDPUufjiYgSqRhiFD0Q1iI4Odora5RE8Iv1D24hAz5oMophRGkGz+yuvQmmUMnMw==}
    engines: {node: '>=18'}

  graceful-fs@4.2.11:
    resolution: {integrity: sha512-RbJ5/jmFcNNCcDV5o9eTnBLJ/HszWV0P73bc+Ff4nS/rJj+YaS6IGyiOL0VoBYX+l1Wrl3k63h/KrH+nhJ0XvQ==}

  graphemer@1.4.0:
    resolution: {integrity: sha512-EtKwoO6kxCL9WO5xipiHTZlSzBm7WLT627TqC/uVRd0HKmq8NXyebnNYxDoBi7wt8eTWrUrKXCOVaFq9x1kgag==}

  happy-dom@18.0.1:
    resolution: {integrity: sha512-qn+rKOW7KWpVTtgIUi6RVmTBZJSe2k0Db0vh1f7CWrWclkkc7/Q+FrOfkZIb2eiErLyqu5AXEzE7XthO9JVxRA==}
    engines: {node: '>=20.0.0'}

  has-flag@4.0.0:
    resolution: {integrity: sha512-EykJT/Q1KjTWctppgIAgfSO0tKVuZUjhgMr17kqTumMl6Afv3EISleU7qZUzoXDFTAHTDC4NOoG/ZxU3EvlMPQ==}
    engines: {node: '>=8'}

  hasown@2.0.2:
    resolution: {integrity: sha512-0hJU9SCPvmMzIBdZFqNPXWa6dqh7WdH0cII9y+CyS8rG3nL48Bclra9HmKhVVUHyPWNH5Y7xDwAB7bfgSjkUMQ==}
    engines: {node: '>= 0.4'}

  he@1.2.0:
    resolution: {integrity: sha512-F/1DnUGPopORZi0ni+CvrCgHQ5FyEAHRLSApuYWMmrbSwoN2Mn/7k+Gl38gJnR7yyDZk6WLXwiGod1JOWNDKGw==}
    hasBin: true

  html-escaper@2.0.2:
    resolution: {integrity: sha512-H2iMtd0I4Mt5eYiapRdIDjp+XzelXQ0tFE4JS7YFwFevXXMmOp9myNrUvCg0D6ws8iqkRPBfKHgbwig1SmlLfg==}

  husky@9.1.7:
    resolution: {integrity: sha512-5gs5ytaNjBrh5Ow3zrvdUUY+0VxIuWVL4i9irt6friV+BqdCfmV11CQTWMiBYWHbXhco+J1kHfTOUkePhCDvMA==}
    engines: {node: '>=18'}
    hasBin: true

  ignore@5.3.2:
    resolution: {integrity: sha512-hsBTNUqQTDwkWtcdYI2i06Y/nUBEsNEDJKjWdigLvegy8kDuJAS8uRlpkkcQpyEXL0Z/pjDy5HBmMjRCJ2gq+g==}
    engines: {node: '>= 4'}

  ignore@7.0.5:
    resolution: {integrity: sha512-Hs59xBNfUIunMFgWAbGX5cq6893IbWg4KnrjbYwX3tx0ztorVgTDA6B2sxf8ejHJ4wz8BqGUMYlnzNBer5NvGg==}
    engines: {node: '>= 4'}

  import-fresh@3.3.1:
    resolution: {integrity: sha512-TR3KfrTZTYLPB6jUjfx6MF9WcWrHL9su5TObK4ZkYgBdWKPOFoSoQIdEuTuR82pmtxH2spWG9h6etwfr1pLBqQ==}
    engines: {node: '>=6'}

  import-lazy@4.0.0:
    resolution: {integrity: sha512-rKtvo6a868b5Hu3heneU+L4yEQ4jYKLtjpnPeUdK7h0yzXGmyBTypknlkCvHFBqfX9YlorEiMM6Dnq/5atfHkw==}
    engines: {node: '>=8'}

  imurmurhash@0.1.4:
    resolution: {integrity: sha512-JmXMZ6wuvDmLiHEml9ykzqO6lwFbof0GG4IkcGaENdCRDDmMVnny7s5HsIgHCbaq0w2MyPhDqkhTUgS2LU2PHA==}
    engines: {node: '>=0.8.19'}

  indent-string@4.0.0:
    resolution: {integrity: sha512-EdDDZu4A2OyIK7Lr/2zG+w5jmbuk1DVBnEwREQvBzspBJkCEbRa8GxU1lghYcaGJCnRWibjDXlq779X1/y5xwg==}
    engines: {node: '>=8'}

  is-core-module@2.16.1:
    resolution: {integrity: sha512-UfoeMA6fIJ8wTYFEUjelnaGI67v6+N7qXJEvQuIGa99l4xsCruSYOVSQ0uPANn4dAzm8lkYPaKLrrijLq7x23w==}
    engines: {node: '>= 0.4'}

  is-extglob@2.1.1:
    resolution: {integrity: sha512-SbKbANkN603Vi4jEZv49LeVJMn4yGwsbzZworEoyEiutsN3nJYdbO36zfhGJ6QEDpOZIFkDtnq5JRxmvl3jsoQ==}
    engines: {node: '>=0.10.0'}

  is-fullwidth-code-point@3.0.0:
    resolution: {integrity: sha512-zymm5+u+sCsSWyD9qNaejV3DFvhCKclKdizYaJUuHA83RLjb7nSuGnddCHGv0hk+KY7BMAlsWeK4Ueg6EV6XQg==}
    engines: {node: '>=8'}

  is-fullwidth-code-point@4.0.0:
    resolution: {integrity: sha512-O4L094N2/dZ7xqVdrXhh9r1KODPJpFms8B5sGdJLPy664AgvXsreZUyCQQNItZRDlYug4xStLjNp/sz3HvBowQ==}
    engines: {node: '>=12'}

  is-fullwidth-code-point@5.1.0:
    resolution: {integrity: sha512-5XHYaSyiqADb4RnZ1Bdad6cPp8Toise4TzEjcOYDHZkTCbKgiUl7WTUCpNWHuxmDt91wnsZBc9xinNzopv3JMQ==}
    engines: {node: '>=18'}

  is-glob@4.0.3:
    resolution: {integrity: sha512-xelSayHH36ZgE7ZWhli7pW34hNbNl8Ojv5KVmkJD4hBdD3th8Tfk9vYasLM+mXWOZhFkgZfxhLSnrwRr4elSSg==}
    engines: {node: '>=0.10.0'}

  is-number@7.0.0:
    resolution: {integrity: sha512-41Cifkg6e8TylSpdtTpeLVMqvSBEVzTttHvERD741+pnZ8ANv0004MRL43QKPDlK9cGvNp6NZWZUBlbGXYxxng==}
    engines: {node: '>=0.12.0'}

  isexe@2.0.0:
    resolution: {integrity: sha512-RHxMLp9lnKHGHRng9QFhRCMbYAcVpn69smSGcq3f36xjgVVWThj4qqLbTLlq7Ssj8B+fIQ1EuCEGI2lKsyQeIw==}

  istanbul-lib-coverage@3.2.2:
    resolution: {integrity: sha512-O8dpsF+r0WV/8MNRKfnmrtCWhuKjxrq2w+jpzBL5UZKTi2LeVWnWOmWRxFlesJONmc+wLAGvKQZEOanko0LFTg==}
    engines: {node: '>=8'}

  istanbul-lib-report@3.0.1:
    resolution: {integrity: sha512-GCfE1mtsHGOELCU8e/Z7YWzpmybrx/+dSTfLrvY8qRmaY6zXTKWn6WQIjaAFw069icm6GVMNkgu0NzI4iPZUNw==}
    engines: {node: '>=10'}

  istanbul-lib-source-maps@5.0.6:
    resolution: {integrity: sha512-yg2d+Em4KizZC5niWhQaIomgf5WlL4vOOjZ5xGCmF8SnPE/mDWWXgvRExdcpCgh9lLRRa1/fSYp2ymmbJ1pI+A==}
    engines: {node: '>=10'}

  istanbul-reports@3.1.7:
    resolution: {integrity: sha512-BewmUXImeuRk2YY0PVbxgKAysvhRPUQE0h5QRM++nVWyubKGV0l8qQ5op8+B2DOmwSe63Jivj0BjkPQVf8fP5g==}
    engines: {node: '>=8'}

  jackspeak@3.4.3:
    resolution: {integrity: sha512-OGlZQpz2yfahA/Rd1Y8Cd9SIEsqvXkLVoSw/cgwhnhFMDbsQFeZYoJJ7bIZBS9BcamUW96asq/npPWugM+RQBw==}

  javascript-natural-sort@0.7.1:
    resolution: {integrity: sha512-nO6jcEfZWQXDhOiBtG2KvKyEptz7RVbpGP4vTD2hLBdmNQSsCiicO2Ioinv6UI4y9ukqnBpy+XZ9H6uLNgJTlw==}

  jju@1.4.0:
    resolution: {integrity: sha512-8wb9Yw966OSxApiCt0K3yNJL8pnNeIv+OEq2YMidz4FKP6nonSRoOXc80iXY4JaN2FC11B9qsNmDsm+ZOfMROA==}

  js-tokens@4.0.0:
    resolution: {integrity: sha512-RdJUflcE3cUzKiMqQgsCu06FPu9UdIJO0beYbPhHN4k6apgJtifcoCtT9bcxOpYBtpD2kCM6Sbzg4CausW/PKQ==}

  js-tokens@9.0.1:
    resolution: {integrity: sha512-mxa9E9ITFOt0ban3j6L5MpjwegGz6lBQmM1IJkWeBZGcMxto50+eWdjC/52xDbS2vy0k7vIMK0Fe2wfL9OQSpQ==}

  js-yaml@4.1.0:
    resolution: {integrity: sha512-wpxZs9NoxZaJESJGIZTyDEaYpl0FKSA+FB9aJiyemKhMwkxQg63h4T1KJgUGHpTqPDNRcmmYLugrRjJlBtWvRA==}
    hasBin: true

  jsesc@3.1.0:
    resolution: {integrity: sha512-/sM3dO2FOzXjKQhJuo0Q173wf2KOo8t4I8vHy6lF9poUp7bKT0/NHE8fPX23PwfhnykfqnC2xRxOnVw5XuGIaA==}
    engines: {node: '>=6'}
    hasBin: true

  json-buffer@3.0.1:
    resolution: {integrity: sha512-4bV5BfR2mqfQTJm+V5tPPdf+ZpuhiIvTuAB5g8kcrXOZpTT/QwwVRWBywX1ozr6lEuPdbHxwaJlm9G6mI2sfSQ==}

  json-schema-traverse@0.4.1:
    resolution: {integrity: sha512-xbbCH5dCYU5T8LcEhhuh7HJ88HXuW3qsI3Y0zOZFKfZEHcpWiHU/Jxzk629Brsab/mMiHQti9wMP+845RPe3Vg==}

  json-schema-traverse@1.0.0:
    resolution: {integrity: sha512-NM8/P9n3XjXhIZn1lLhkFaACTOURQXjWhV4BA/RnOv8xvgqtqpAX9IO4mRQxSx1Rlo4tqzeqb0sOlruaOy3dug==}

  json-stable-stringify-without-jsonify@1.0.1:
    resolution: {integrity: sha512-Bdboy+l7tA3OGW6FjyFHWkP5LuByj1Tk33Ljyq0axyzdk9//JSi2u3fP1QSmd1KNwq6VOKYGlAu87CisVir6Pw==}

  json5@2.2.3:
    resolution: {integrity: sha512-XmOWe7eyHYH14cLdVPoyg+GOH3rYX++KpzrylJwSW98t3Nk+U8XOl8FWKOgwtzdb8lXGf6zYwDUzeHMWfxasyg==}
    engines: {node: '>=6'}
    hasBin: true

  jsonfile@6.1.0:
    resolution: {integrity: sha512-5dgndWOriYSm5cnYaJNhalLNDKOqFwyDB/rr1E9ZsGciGvKPs8R2xYGCacuf3z6K1YKDz182fd+fY3cn3pMqXQ==}

  keyv@4.5.4:
    resolution: {integrity: sha512-oxVHkHR/EJf2CNXnWxRLW6mg7JyCCUcG0DtEGmL2ctUo1PNTin1PUil+r/+4r5MpVgC/fn1kjsx7mjSujKqIpw==}

  kolorist@1.8.0:
    resolution: {integrity: sha512-Y+60/zizpJ3HRH8DCss+q95yr6145JXZo46OTpFvDZWLfRCE4qChOyk1b26nMaNpfHHgxagk9dXT5OP0Tfe+dQ==}

  levn@0.4.1:
    resolution: {integrity: sha512-+bT2uH4E5LGE7h/n3evcS/sQlJXCpIp6ym8OWJ5eV6+67Dsql/LaaT7qJBAt2rzfoa/5QBGBhxDix1dMt2kQKQ==}
    engines: {node: '>= 0.8.0'}

  lilconfig@3.1.3:
    resolution: {integrity: sha512-/vlFKAoH5Cgt3Ie+JLhRbwOsCQePABiU3tJ1egGvyQ+33R/vcwM2Zl2QR/LzjsBeItPt3oSVXapn+m4nQDvpzw==}
    engines: {node: '>=14'}

  lint-staged@16.1.6:
    resolution: {integrity: sha512-U4kuulU3CKIytlkLlaHcGgKscNfJPNTiDF2avIUGFCv7K95/DCYQ7Ra62ydeRWmgQGg9zJYw2dzdbztwJlqrow==}
    engines: {node: '>=20.17'}
    hasBin: true

  listr2@9.0.3:
    resolution: {integrity: sha512-0aeh5HHHgmq1KRdMMDHfhMWQmIT/m7nRDTlxlFqni2Sp0had9baqsjJRvDGdlvgd6NmPE0nPloOipiQJGFtTHQ==}
    engines: {node: '>=20.0.0'}

  local-pkg@1.1.1:
    resolution: {integrity: sha512-WunYko2W1NcdfAFpuLUoucsgULmgDBRkdxHxWQ7mK0cQqwPiy8E1enjuRBrhLtZkB5iScJ1XIPdhVEFK8aOLSg==}
    engines: {node: '>=14'}

  locate-path@6.0.0:
    resolution: {integrity: sha512-iPZK6eYjbxRu3uB4/WZ3EsEIMJFMqAoopl3R+zuq0UjcAm/MO6KCweDgPfP3elTztoKP3KtnVHxTn2NHBSDVUw==}
    engines: {node: '>=10'}

  lodash.merge@4.6.2:
    resolution: {integrity: sha512-0KpjqXRVvrYyCsX1swR/XTK0va6VQkQM6MNo7PqW77ByjAhoARA8EfrP1N4+KlKj8YS0ZUCtRT/YUuhyYDujIQ==}

  lodash@4.17.21:
    resolution: {integrity: sha512-v2kDEe57lecTulaDIuNTPy3Ry4gLGJ6Z1O3vE1krgXZNrsQ+LFTGHVxVjcXPs17LhbZVGedAJv8XZ1tvj5FvSg==}

  log-update@6.1.0:
    resolution: {integrity: sha512-9ie8ItPR6tjY5uYJh8K/Zrv/RMZ5VOlOWvtZdEHYSTFKZfIBPQa9tOAEeAWhd+AnIneLJ22w5fjOYtoutpWq5w==}
    engines: {node: '>=18'}

  loupe@3.1.4:
    resolution: {integrity: sha512-wJzkKwJrheKtknCOKNEtDK4iqg/MxmZheEMtSTYvnzRdEYaZzmgH976nenp8WdJRdx5Vc1X/9MO0Oszl6ezeXg==}

  lru-cache@10.4.3:
    resolution: {integrity: sha512-JNAzZcXrCt42VGLuYz0zfAzDfAvJWW6AfYlDBQyDV5DClI2m5sAmK+OIO7s59XfsRsWHp02jAJrRadPRGTt6SQ==}

  lru-cache@5.1.1:
    resolution: {integrity: sha512-KpNARQA3Iwv+jTA0utUVVbrh+Jlrr1Fv0e56GGzAFOXN7dk/FviaDW8LHmK52DlcH4WP2n6gI8vN1aesBFgo9w==}

  lru-cache@6.0.0:
    resolution: {integrity: sha512-Jo6dJ04CmSjuznwJSS3pUeWmd/H0ffTlkXXgwZi+eq1UCmqQwCh+eLsYOYCwY991i2Fah4h1BEMCx4qThGbsiA==}
    engines: {node: '>=10'}

  lz-string@1.5.0:
    resolution: {integrity: sha512-h5bgJWpxJNswbU7qCrV0tIKQCaS3blPDrqKWx+QxzuzL1zGUzij9XCWLrSLsJPu5t+eWA/ycetzYAO5IOMcWAQ==}
    hasBin: true

  magic-string@0.30.17:
    resolution: {integrity: sha512-sNPKHvyjVf7gyjwS4xGTaW/mCnF8wnjtifKBEhxfZ7E/S8tQ0rssrwGNn6q8JH/ohItJfSQp9mBtQYuTlH5QnA==}

  magicast@0.3.5:
    resolution: {integrity: sha512-L0WhttDl+2BOsybvEOLK7fW3UA0OQ0IQ2d6Zl2x/a6vVRs3bAY0ECOSHHeL5jD+SbOpOCUEi0y1DgHEn9Qn1AQ==}

  make-dir@4.0.0:
    resolution: {integrity: sha512-hXdUTZYIVOt1Ex//jAQi+wTZZpUpwBj/0QsOzqegb3rGMMeJiSEu5xLHnYfBrRV4RH2+OCSOO95Is/7x1WJ4bw==}
    engines: {node: '>=10'}

  merge2@1.4.1:
    resolution: {integrity: sha512-8q7VEgMJW4J8tcfVPy8g09NcQwZdbwFEqhe/WZkoIzjn/3TGDwtOCYtXGxA3O8tPzpczCCDgv+P2P5y00ZJOOg==}
    engines: {node: '>= 8'}

  micromatch@4.0.8:
    resolution: {integrity: sha512-PXwfBhYu0hBCPw8Dn0E+WDYb7af3dSLVWKi3HGv84IdF4TyFoC0ysxFd0Goxw7nSv4T/PzEJQxsYsEiFCKo2BA==}
    engines: {node: '>=8.6'}

  mimic-function@5.0.1:
    resolution: {integrity: sha512-VP79XUPxV2CigYP3jWwAUFSku2aKqBH7uTAapFWCBqutsbmDo96KY5o8uh6U+/YSIn5OxJnXp73beVkpqMIGhA==}
    engines: {node: '>=18'}

  min-indent@1.0.1:
    resolution: {integrity: sha512-I9jwMn07Sy/IwOj3zVkVik2JTvgpaykDZEigL6Rx6N9LbMywwUSMtxET+7lVoDLLd3O3IXwJwvuuns8UB/HeAg==}
    engines: {node: '>=4'}

  minimatch@3.0.8:
    resolution: {integrity: sha512-6FsRAQsxQ61mw+qP1ZzbL9Bc78x2p5OqNgNpnoAFLTrX8n5Kxph0CsnhmKKNXTWjXqU5L0pGPR7hYk+XWZr60Q==}

  minimatch@3.1.2:
    resolution: {integrity: sha512-J7p63hRiAjw1NDEww1W7i37+ByIrOWO5XQQAzZ3VOcL0PNybwpfmV/N05zFAzwQ9USyEcX6t3UO+K5aqBQOIHw==}

  minimatch@9.0.5:
    resolution: {integrity: sha512-G6T0ZX48xgozx7587koeX9Ys2NYy6Gmv//P89sEte9V9whIapMNF4idKxnW2QtCcLiTWlb/wfCabAtAFWhhBow==}
    engines: {node: '>=16 || 14 >=14.17'}

  minipass@7.1.2:
    resolution: {integrity: sha512-qOOzS1cBTWYF4BH8fVePDBOO9iptMnGUEZwNc/cMWnTV2nVLZ7VoNWEPHkYczZA0pdoA7dl6e7FL659nX9S2aw==}
    engines: {node: '>=16 || 14 >=14.17'}

  mlly@1.7.4:
    resolution: {integrity: sha512-qmdSIPC4bDJXgZTCR7XosJiNKySV7O215tsPtDN9iEO/7q/76b/ijtgRu/+epFXSJhijtTCCGp3DWS549P3xKw==}

  mobx-react-lite@4.1.0:
    resolution: {integrity: sha512-QEP10dpHHBeQNv1pks3WnHRCem2Zp636lq54M2nKO2Sarr13pL4u6diQXf65yzXUn0mkk18SyIDCm9UOJYTi1w==}
    peerDependencies:
      mobx: ^6.9.0
      react: ^16.8.0 || ^17 || ^18 || ^19
      react-dom: '*'
      react-native: '*'
    peerDependenciesMeta:
      react-dom:
        optional: true
      react-native:
        optional: true

  mobx@6.13.7:
    resolution: {integrity: sha512-aChaVU/DO5aRPmk1GX8L+whocagUUpBQqoPtJk+cm7UOXUk87J4PeWCh6nNmTTIfEhiR9DI/+FnA8dln/hTK7g==}

  ms@2.1.3:
    resolution: {integrity: sha512-6FlzubTLZG3J2a/NVCAleEhjzq5oxgHyaCU9yYXvcLsvoVaHJq/s5xXI6/XXP6tz7R9xAOtHnSO/tXtF3WRTlA==}

  muggle-string@0.4.1:
    resolution: {integrity: sha512-VNTrAak/KhO2i8dqqnqnAHOa3cYBwXEZe9h+D5h/1ZqFSTEFHdM65lR7RoIqq3tBBYavsOXV84NoHXZ0AkPyqQ==}

  nano-spawn@1.0.2:
    resolution: {integrity: sha512-21t+ozMQDAL/UGgQVBbZ/xXvNO10++ZPuTmKRO8k9V3AClVRht49ahtDjfY8l1q6nSHOrE5ASfthzH3ol6R/hg==}
    engines: {node: '>=20.17'}

  nanoid@3.3.11:
    resolution: {integrity: sha512-N8SpfPUnUp1bK+PMYW8qSWdl9U+wwNWI4QKxOYDy9JAro3WMX7p2OeVRF9v+347pnakNevPmiHhNmZ2HbFA76w==}
    engines: {node: ^10 || ^12 || ^13.7 || ^14 || >=15.0.1}
    hasBin: true

  natural-compare@1.4.0:
    resolution: {integrity: sha512-OWND8ei3VtNC9h7V60qff3SVobHr996CTwgxubgyQYEpg290h9J0buyECNNJexkFm5sOajh5G116RYA1c8ZMSw==}

  node-releases@2.0.19:
    resolution: {integrity: sha512-xxOWJsBKtzAq7DY0J+DTzuz58K8e7sJbdgwkbMWQe8UYB6ekmsQ45q0M/tJDsGaZmbC+l7n57UV8Hl5tHxO9uw==}

  onetime@7.0.0:
    resolution: {integrity: sha512-VXJjc87FScF88uafS3JllDgvAm+c/Slfz06lorj2uAY34rlUu0Nt+v8wreiImcrgAjjIHp1rXpTDlLOGw29WwQ==}
    engines: {node: '>=18'}

  optionator@0.9.4:
    resolution: {integrity: sha512-6IpQ7mKUxRcZNLIObR0hz7lxsapSSIYNZJwXPGeF0mTVqGKFIXj1DQcMoT22S3ROcLyY/rz0PWaWZ9ayWmad9g==}
    engines: {node: '>= 0.8.0'}

  p-limit@3.1.0:
    resolution: {integrity: sha512-TYOanM3wGwNGsZN2cVTYPArw454xnXj5qmWF1bEoAc4+cU/ol7GVh7odevjp1FNHduHc3KZMcFduxU5Xc6uJRQ==}
    engines: {node: '>=10'}

  p-locate@5.0.0:
    resolution: {integrity: sha512-LaNjtRWUBY++zB5nE/NwcaoMylSPk+S+ZHNB1TzdbMJMny6dynpAGt7X/tl/QYq3TIeE6nxHppbo2LGymrG5Pw==}
    engines: {node: '>=10'}

  package-json-from-dist@1.0.1:
    resolution: {integrity: sha512-UEZIS3/by4OC8vL3P2dTXRETpebLI2NiI5vIrjaD/5UtrkFX/tNbwjTSRAGC/+7CAo2pIcBaRgWmcBBHcsaCIw==}

  parent-module@1.0.1:
    resolution: {integrity: sha512-GQ2EWRpQV8/o+Aw8YqtfZZPfNRWZYkbidE9k5rpl/hC3vtHHBfGm2Ifi6qWV+coDGkrUKZAxE3Lot5kcsRlh+g==}
    engines: {node: '>=6'}

  path-browserify@1.0.1:
    resolution: {integrity: sha512-b7uo2UCUOYZcnF/3ID0lulOJi/bafxa1xPe7ZPsammBSpjSWQkjNxlt635YGS2MiR9GjvuXCtz2emr3jbsz98g==}

  path-exists@4.0.0:
    resolution: {integrity: sha512-ak9Qy5Q7jYb2Wwcey5Fpvg2KoAc/ZIhLSLOSBmRmygPsGwkVVt0fZa0qrtMz+m6tJTAHfZQ8FnmB4MG4LWy7/w==}
    engines: {node: '>=8'}

  path-key@3.1.1:
    resolution: {integrity: sha512-ojmeN0qd+y0jszEtoY48r0Peq5dwMEkIlCOu6Q5f41lfkswXuKtYrhgoTpLnyIcHm24Uhqx+5Tqm2InSwLhE6Q==}
    engines: {node: '>=8'}

  path-parse@1.0.7:
    resolution: {integrity: sha512-LDJzPVEEEPR+y48z93A0Ed0yXb8pAByGWo/k5YYdYgpY2/2EsOsksJrq7lOHxryrVOn1ejG6oAp8ahvOIQD8sw==}

  path-scurry@1.11.1:
    resolution: {integrity: sha512-Xa4Nw17FS9ApQFJ9umLiJS4orGjm7ZzwUrwamcGQuHSzDyth9boKDaycYdDcZDuqYATXw4HFXgaqWTctW/v1HA==}
    engines: {node: '>=16 || 14 >=14.18'}

  pathe@2.0.3:
    resolution: {integrity: sha512-WUjGcAqP1gQacoQe+OBJsFA7Ld4DyXuUIjZ5cc75cLHvJ7dtNsTugphxIADwspS+AraAUePCKrSVtPLFj/F88w==}

  pathval@2.0.1:
    resolution: {integrity: sha512-//nshmD55c46FuFw26xV/xFAaB5HF9Xdap7HJBBnrKdAd6/GxDBaNA1870O79+9ueg61cZLSVc+OaFlfmObYVQ==}
    engines: {node: '>= 14.16'}

  picocolors@1.1.1:
    resolution: {integrity: sha512-xceH2snhtb5M9liqDsmEw56le376mTZkEX/jEb/RxNFyegNul7eNslCXP9FDj/Lcu0X8KEyMceP2ntpaHrDEVA==}

  picomatch@2.3.1:
    resolution: {integrity: sha512-JU3teHTNjmE2VCGFzuY8EXzCDVwEqB2a8fsIvwaStHhAWJEeVd1o1QD80CU6+ZdEXXSLbSsuLwJjkCBWqRQUVA==}
    engines: {node: '>=8.6'}

  picomatch@4.0.3:
    resolution: {integrity: sha512-5gTmgEY/sqK6gFXLIsQNH19lWb4ebPDLA4SdLP7dsWkIXHWlG66oPuVvXSGFPppYZz8ZDZq0dYYrbHfBCVUb1Q==}
    engines: {node: '>=12'}

  pidtree@0.6.0:
    resolution: {integrity: sha512-eG2dWTVw5bzqGRztnHExczNxt5VGsE6OwTeCG3fdUf9KBsZzO3R5OIIIzWR+iZA0NtZ+RDVdaoE2dK1cn6jH4g==}
    engines: {node: '>=0.10'}
    hasBin: true

  pkg-types@1.3.1:
    resolution: {integrity: sha512-/Jm5M4RvtBFVkKWRu2BLUTNP8/M2a+UwuAX+ae4770q1qVGtfjG+WTCupoZixokjmHiry8uI+dlY8KXYV5HVVQ==}

  pkg-types@2.2.0:
    resolution: {integrity: sha512-2SM/GZGAEkPp3KWORxQZns4M+WSeXbC2HEvmOIJe3Cmiv6ieAJvdVhDldtHqM5J1Y7MrR1XhkBT/rMlhh9FdqQ==}

  postcss@8.5.6:
    resolution: {integrity: sha512-3Ybi1tAuwAP9s0r1UQ2J4n5Y0G05bJkpUIO0/bI9MhwmD70S5aTWbXGBwxHrelT+XM1k6dM0pk+SwNkpTRN7Pg==}
    engines: {node: ^10 || ^12 || >=14}

  prelude-ls@1.2.1:
    resolution: {integrity: sha512-vkcDPrRZo1QZLbn5RLGPpg/WmIQ65qoWWhcGKf/b5eplkkarX0m9z8ppCat4mlOqUsWpyNuYgO3VRyrYHSzX5g==}
    engines: {node: '>= 0.8.0'}

  prettier@3.6.2:
    resolution: {integrity: sha512-I7AIg5boAr5R0FFtJ6rCfD+LFsWHp81dolrFD8S79U9tb8Az2nGrJncnMSnys+bpQJfRUzqs9hnA81OAA3hCuQ==}
    engines: {node: '>=14'}
    hasBin: true

  pretty-format@27.5.1:
    resolution: {integrity: sha512-Qb1gy5OrP5+zDf2Bvnzdl3jsTf1qXVMazbvCoKhtKqVs4/YK4ozX4gKQJJVyNe+cajNPn0KoC0MC3FUmaHWEmQ==}
    engines: {node: ^10.13.0 || ^12.13.0 || ^14.15.0 || >=15.0.0}

  punycode@2.3.1:
    resolution: {integrity: sha512-vYt7UD1U9Wg6138shLtLOvdAu+8DsC/ilFtEVHcH+wydcSpNE20AfSOduf6MkRFahL5FY7X1oU7nKVZFtfq8Fg==}
    engines: {node: '>=6'}

  quansync@0.2.10:
    resolution: {integrity: sha512-t41VRkMYbkHyCYmOvx/6URnN80H7k4X0lLdBMGsz+maAwrJQYB1djpV6vHrQIBE0WBSGqhtEHrK9U3DWWH8v7A==}

  queue-microtask@1.2.3:
    resolution: {integrity: sha512-NuaNSa6flKT5JaSYQzJok04JzTL1CA6aGhv5rfLW3PgqA+M2ChpZQnAC8h8i4ZFkBS8X5RqkDBHA7r4hej3K9A==}

  react-dom@19.1.1:
    resolution: {integrity: sha512-Dlq/5LAZgF0Gaz6yiqZCf6VCcZs1ghAJyrsu84Q/GT0gV+mCxbfmKNoGRKBYMJ8IEdGPqu49YWXD02GCknEDkw==}
    peerDependencies:
      react: ^19.1.1

  react-is@17.0.2:
    resolution: {integrity: sha512-w2GsyukL62IJnlaff/nRegPQR94C/XXamvMWmSHRJ4y7Ts/4ocGRmTHvOs8PSE6pB3dWOrD/nueuU5sduBsQ4w==}

  react-refresh@0.17.0:
    resolution: {integrity: sha512-z6F7K9bV85EfseRCp2bzrpyQ0Gkw1uLoCel9XBVWPg/TjRj94SkJzUTGfOa4bs7iJvBWtQG0Wq7wnI0syw3EBQ==}
    engines: {node: '>=0.10.0'}

  react@19.1.1:
    resolution: {integrity: sha512-w8nqGImo45dmMIfljjMwOGtbmC/mk4CMYhWIicdSflH91J9TyCyczcPFXJzrZ/ZXcgGRFeP6BU0BEJTw6tZdfQ==}
    engines: {node: '>=0.10.0'}

  redent@3.0.0:
    resolution: {integrity: sha512-6tDA8g98We0zd0GvVeMT9arEOnTw9qM03L9cJXaCjrip1OO764RDBLBfrB4cwzNGDj5OA5ioymC9GkizgWJDUg==}
    engines: {node: '>=8'}

  require-from-string@2.0.2:
    resolution: {integrity: sha512-Xf0nWe6RseziFMu+Ap9biiUbmplq6S9/p+7w7YXP/JBHhrUDDUhwa+vANyubuqfZWTveU//DYVGsDG7RKL/vEw==}
    engines: {node: '>=0.10.0'}

  resolve-from@4.0.0:
    resolution: {integrity: sha512-pb/MYmXstAkysRFx8piNI1tGFNQIFA3vkE3Gq4EuA1dF6gHp/+vgZqsCGJapvy8N3Q+4o7FwvquPJcnZ7RYy4g==}
    engines: {node: '>=4'}

  resolve@1.22.10:
    resolution: {integrity: sha512-NPRy+/ncIMeDlTAsuqwKIiferiawhefFJtkNSW0qZJEqMEb+qBt/77B/jGeeek+F0uOeN05CDa6HXbbIgtVX4w==}
    engines: {node: '>= 0.4'}
    hasBin: true

  restore-cursor@5.1.0:
    resolution: {integrity: sha512-oMA2dcrw6u0YfxJQXm342bFKX/E4sG9rbTzO9ptUcR/e8A33cHuvStiYOwH7fszkZlZ1z/ta9AAoPk2F4qIOHA==}
    engines: {node: '>=18'}

  reusify@1.1.0:
    resolution: {integrity: sha512-g6QUff04oZpHs0eG5p83rFLhHeV00ug/Yf9nZM6fLeUrPguBTkTQOdpAWWspMh55TZfVQDPaN3NQJfbVRAxdIw==}
    engines: {iojs: '>=1.0.0', node: '>=0.10.0'}

  rfdc@1.4.1:
    resolution: {integrity: sha512-q1b3N5QkRUWUl7iyylaaj3kOpIT0N2i9MqIEQXP73GVsN9cw3fdx8X63cEmWhJGi2PPCF23Ijp7ktmd39rawIA==}

  rollup@4.50.2:
    resolution: {integrity: sha512-BgLRGy7tNS9H66aIMASq1qSYbAAJV6Z6WR4QYTvj5FgF15rZ/ympT1uixHXwzbZUBDbkvqUI1KR0fH1FhMaQ9w==}
    engines: {node: '>=18.0.0', npm: '>=8.0.0'}
    hasBin: true

  run-parallel@1.2.0:
    resolution: {integrity: sha512-5l4VyZR86LZ/lDxZTR6jqL8AFE2S0IFLMP26AbjsLVADxHdhB/c0GUsH+y39UfCi3dzz8OlQuPmnaJOMoDHQBA==}

  scheduler@0.26.0:
    resolution: {integrity: sha512-NlHwttCI/l5gCPR3D1nNXtWABUmBwvZpEQiD4IXSbIDq8BzLIK/7Ir5gTFSGZDUu37K5cMNp0hFtzO38sC7gWA==}

  semver@6.3.1:
    resolution: {integrity: sha512-BR7VvDCVHO+q2xBEWskxS6DJE1qRnb7DxzUrogb71CWoSficBxYsiAGd+Kl0mmq/MprG9yArRkyrQxTO6XjMzA==}
    hasBin: true

  semver@7.5.4:
    resolution: {integrity: sha512-1bCSESV6Pv+i21Hvpxp3Dx+pSD8lIPt8uVjRrxAUt/nbswYc+tK6Y2btiULjd4+fnq15PX+nqQDC7Oft7WkwcA==}
    engines: {node: '>=10'}
    hasBin: true

  semver@7.7.2:
    resolution: {integrity: sha512-RF0Fw+rO5AMf9MAyaRXI4AV0Ulj5lMHqVxxdSgiVbixSCXoEmmX/jk0CuJw4+3SqroYO9VoUh+HcuJivvtJemA==}
    engines: {node: '>=10'}
    hasBin: true

  shebang-command@2.0.0:
    resolution: {integrity: sha512-kHxr2zZpYtdmrN1qDjrrX/Z1rR1kG8Dx+gkpK1G4eXmvXswmcE1hTWBWYUzlraYw1/yZp6YuDY77YtvbN0dmDA==}
    engines: {node: '>=8'}

  shebang-regex@3.0.0:
    resolution: {integrity: sha512-7++dFhtcx3353uBaq8DDR4NuxBetBzC7ZQOhmTQInHEd6bSrXdiEyzCvG07Z44UYdLShWUyXt5M/yhz8ekcb1A==}
    engines: {node: '>=8'}

  siginfo@2.0.0:
    resolution: {integrity: sha512-ybx0WO1/8bSBLEWXZvEd7gMW3Sn3JFlW3TvX1nREbDLRNQNaeNN8WK0meBwPdAaOI7TtRRRJn/Es1zhrrCHu7g==}

  signal-exit@4.1.0:
    resolution: {integrity: sha512-bzyZ1e88w9O1iNJbKnOlvYTrWPDl46O1bG0D3XInv+9tkPrxrN8jUUTiFlDkkmKWgn1M6CfIA13SuGqOa9Korw==}
    engines: {node: '>=14'}

  slice-ansi@5.0.0:
    resolution: {integrity: sha512-FC+lgizVPfie0kkhqUScwRu1O/lF6NOgJmlCgK+/LYxDCTk8sGelYaHDhFcDN+Sn3Cv+3VSa4Byeo+IMCzpMgQ==}
    engines: {node: '>=12'}

  slice-ansi@7.1.0:
    resolution: {integrity: sha512-bSiSngZ/jWeX93BqeIAbImyTbEihizcwNjFoRUIY/T1wWQsfsm2Vw1agPKylXvQTU7iASGdHhyqRlqQzfz+Htg==}
    engines: {node: '>=18'}

  source-map-js@1.2.1:
    resolution: {integrity: sha512-UXWMKhLOwVKb728IUtQPXxfYU+usdybtUrK/8uGE8CQMvrhOpwvzDBwj0QhSL7MQc7vIsISBG8VQ8+IDQxpfQA==}
    engines: {node: '>=0.10.0'}

  source-map@0.6.1:
    resolution: {integrity: sha512-UjgapumWlbMhkBgzT7Ykc5YXUT46F0iKu8SGXq0bcwP5dz/h0Plj6enJqjz1Zbq2l5WaqYnrVbwWOWMyF3F47g==}
    engines: {node: '>=0.10.0'}

  sprintf-js@1.0.3:
    resolution: {integrity: sha512-D9cPgkvLlV3t3IzL0D0YLvGA9Ahk4PcvVwUbN0dSGr1aP0Nrt4AEnTUbuGvquEC0mA64Gqt1fzirlRs5ibXx8g==}

  stackback@0.0.2:
    resolution: {integrity: sha512-1XMJE5fQo1jGH6Y/7ebnwPOBEkIEnT4QF32d5R1+VXdXveM0IBMJt8zfaxX1P3QhVwrYe+576+jkANtSS2mBbw==}

  std-env@3.9.0:
    resolution: {integrity: sha512-UGvjygr6F6tpH7o2qyqR6QYpwraIjKSdtzyBdyytFOHmPZY917kwdwLG0RbOjWOnKmnm3PeHjaoLLMie7kPLQw==}

  string-argv@0.3.2:
    resolution: {integrity: sha512-aqD2Q0144Z+/RqG52NeHEkZauTAUWJO8c6yTftGJKO3Tja5tUgIfmIl6kExvhtxSDP7fXB6DvzkfMpCd/F3G+Q==}
    engines: {node: '>=0.6.19'}

  string-width@4.2.3:
    resolution: {integrity: sha512-wKyQRQpjJ0sIp62ErSZdGsjMJWsap5oRNihHhu6G7JVO/9jIB6UyevL+tXuOqrng8j/cxKTWyWUwvSTriiZz/g==}
    engines: {node: '>=8'}

  string-width@5.1.2:
    resolution: {integrity: sha512-HnLOCR3vjcY8beoNLtcjZ5/nxn2afmME6lhrDrebokqMap+XbeW8n9TXpPDOqdGK5qcI3oT0GKTW6wC7EMiVqA==}
    engines: {node: '>=12'}

  string-width@7.2.0:
    resolution: {integrity: sha512-tsaTIkKW9b4N+AEj+SVA+WhJzV7/zMhcSu78mLKWSk7cXMOSHsBKFWUs0fWwq8QyK3MgJBQRX6Gbi4kYbdvGkQ==}
    engines: {node: '>=18'}

  strip-ansi@6.0.1:
    resolution: {integrity: sha512-Y38VPSHcqkFrCpFnQ9vuSXmquuv5oXOKpGeT6aGrr3o3Gc9AlVa6JBfUSOCnbxGGZF+/0ooI7KrPuUSztUdU5A==}
    engines: {node: '>=8'}

  strip-ansi@7.1.0:
    resolution: {integrity: sha512-iq6eVVI64nQQTRYq2KtEg2d2uU7LElhTJwsH4YzIHZshxlgZms/wIc4VoDQTlG/IvVIrBKG06CrZnp0qv7hkcQ==}
    engines: {node: '>=12'}

  strip-indent@3.0.0:
    resolution: {integrity: sha512-laJTa3Jb+VQpaC6DseHhF7dXVqHTfJPCRDaEbid/drOhgitgYku/letMUqOXFoWV0zIIUbjpdH2t+tYj4bQMRQ==}
    engines: {node: '>=8'}

  strip-json-comments@3.1.1:
    resolution: {integrity: sha512-6fPc+R4ihwqP6N/aIv2f1gMH8lOVtWQHoqC4yK6oSDVVocumAsfCqjkXnqiYMhmMwS/mEHLp7Vehlt3ql6lEig==}
    engines: {node: '>=8'}

  strip-literal@3.0.0:
    resolution: {integrity: sha512-TcccoMhJOM3OebGhSBEmp3UZ2SfDMZUEBdRA/9ynfLi8yYajyWX3JiXArcJt4Umh4vISpspkQIY8ZZoCqjbviA==}

  supports-color@7.2.0:
    resolution: {integrity: sha512-qpCAvRl9stuOHveKsn7HncJRvv501qIacKzQlO/+Lwxc9+0q2wLyv4Dfvt80/DPn2pqOBsJdDiogXGR9+OvwRw==}
    engines: {node: '>=8'}

  supports-color@8.1.1:
    resolution: {integrity: sha512-MpUEN2OodtUzxvKQl72cUF7RQ5EiHsGvSsVG0ia9c5RbWGL2CI4C7EpPS8UTBIplnlzZiNuV56w+FuNxy3ty2Q==}
    engines: {node: '>=10'}

  supports-preserve-symlinks-flag@1.0.0:
    resolution: {integrity: sha512-ot0WnXS9fgdkgIcePe6RHNk1WA8+muPa6cSjeR3V8K27q9BB1rTE3R1p7Hv0z1ZyAc8s6Vvv8DIyWf681MAt0w==}
    engines: {node: '>= 0.4'}

  test-exclude@7.0.1:
    resolution: {integrity: sha512-pFYqmTw68LXVjeWJMST4+borgQP2AyMNbg1BpZh9LbyhUeNkeaPF9gzfPGUAnSMV3qPYdWUwDIjjCLiSDOl7vg==}
    engines: {node: '>=18'}

  tinybench@2.9.0:
    resolution: {integrity: sha512-0+DUvqWMValLmha6lr4kD8iAMK1HzV0/aKnCtWb9v9641TnP/MFb7Pc2bxoxQjTXAErryXVgUOfv2YqNllqGeg==}

  tinyexec@0.3.2:
    resolution: {integrity: sha512-KQQR9yN7R5+OSwaK0XQoj22pwHoTlgYqmUscPYoknOoWCWfj/5/ABTMRi69FrKU5ffPVh5QcFikpWJI/P1ocHA==}

  tinyglobby@0.2.15:
    resolution: {integrity: sha512-j2Zq4NyQYG5XMST4cbs02Ak8iJUdxRM0XI5QyxXuZOzKOINmWurp3smXu3y5wDcJrptwpSjgXHzIQxR0omXljQ==}
    engines: {node: '>=12.0.0'}

  tinypool@1.1.1:
    resolution: {integrity: sha512-Zba82s87IFq9A9XmjiX5uZA/ARWDrB03OHlq+Vw1fSdt0I+4/Kutwy8BP4Y/y/aORMo61FQ0vIb5j44vSo5Pkg==}
    engines: {node: ^18.0.0 || >=20.0.0}

  tinyrainbow@2.0.0:
    resolution: {integrity: sha512-op4nsTR47R6p0vMUUoYl/a+ljLFVtlfaXkLQmqfLR1qHma1h/ysYk4hEXZ880bf2CYgTskvTa/e196Vd5dDQXw==}
    engines: {node: '>=14.0.0'}

  tinyspy@4.0.3:
    resolution: {integrity: sha512-t2T/WLB2WRgZ9EpE4jgPJ9w+i66UZfDc8wHh0xrwiRNN+UwH98GIJkTeZqX9rg0i0ptwzqW+uYeIF0T4F8LR7A==}
    engines: {node: '>=14.0.0'}

  to-regex-range@5.0.1:
    resolution: {integrity: sha512-65P7iz6X5yEr1cwcgvQxbbIw7Uk3gOy5dIdtZ4rDveLqhrdJP+Li/Hx6tyK0NEb+2GCyneCMJiGqrADCSNk8sQ==}
    engines: {node: '>=8.0'}

  ts-api-utils@2.1.0:
    resolution: {integrity: sha512-CUgTZL1irw8u29bzrOD/nH85jqyc74D6SshFgujOIA7osm2Rz7dYH77agkx7H4FBNxDq7Cjf+IjaX/8zwFW+ZQ==}
    engines: {node: '>=18.12'}
    peerDependencies:
      typescript: '>=4.8.4'

  type-check@0.4.0:
    resolution: {integrity: sha512-XleUoc9uwGXqjWwXaUTZAmzMcFZ5858QA2vvx1Ur5xIcixXIP+8LnFDgRplU30us6teqdlskFfu+ae4K79Ooew==}
    engines: {node: '>= 0.8.0'}

  typescript-eslint@8.44.0:
    resolution: {integrity: sha512-ib7mCkYuIzYonCq9XWF5XNw+fkj2zg629PSa9KNIQ47RXFF763S5BIX4wqz1+FLPogTZoiw8KmCiRPRa8bL3qw==}
    engines: {node: ^18.18.0 || ^20.9.0 || >=21.1.0}
    peerDependencies:
      eslint: ^8.57.0 || ^9.0.0
      typescript: '>=4.8.4 <6.0.0'

  typescript@5.8.2:
    resolution: {integrity: sha512-aJn6wq13/afZp/jT9QZmwEjDqqvSGp1VT5GVg+f/t6/oVyrgXM6BY1h9BRh/O5p3PlUPAe+WuiEZOmb/49RqoQ==}
    engines: {node: '>=14.17'}
    hasBin: true

  typescript@5.9.2:
    resolution: {integrity: sha512-CWBzXQrc/qOkhidw1OzBTQuYRbfyxDXJMVJ1XNwUHGROVmuaeiEm3OslpZ1RV96d7SKKjZKrSJu3+t/xlw3R9A==}
    engines: {node: '>=14.17'}
    hasBin: true

  ufo@1.6.1:
    resolution: {integrity: sha512-9a4/uxlTWJ4+a5i0ooc1rU7C7YOw3wT+UGqdeNNHWnOF9qcMBgLRS+4IYUqbczewFx4mLEig6gawh7X6mFlEkA==}

  undici-types@6.21.0:
    resolution: {integrity: sha512-iwDZqg0QAGrg9Rav5H4n0M64c3mkR59cJ6wQp+7C4nI0gsmExaedaYLNO44eT4AtBBwjbTiGPMlt2Md0T9H9JQ==}

  undici-types@7.12.0:
    resolution: {integrity: sha512-goOacqME2GYyOZZfb5Lgtu+1IDmAlAEu5xnD3+xTzS10hT0vzpf0SPjkXwAw9Jm+4n/mQGDP3LO8CPbYROeBfQ==}

  universalify@2.0.1:
    resolution: {integrity: sha512-gptHNQghINnc/vTGIk0SOFGFNXw7JVrlRUtConJRlvaw6DuX0wO5Jeko9sWrMBhh+PsYAZ7oXAiOnf/UKogyiw==}
    engines: {node: '>= 10.0.0'}

  update-browserslist-db@1.1.3:
    resolution: {integrity: sha512-UxhIZQ+QInVdunkDAaiazvvT/+fXL5Osr0JZlJulepYu6Jd7qJtDZjlur0emRlT71EN3ScPoE7gvsuIKKNavKw==}
    hasBin: true
    peerDependencies:
      browserslist: '>= 4.21.0'

  uri-js@4.4.1:
    resolution: {integrity: sha512-7rKUyy33Q1yc98pQ1DAmLtwX109F7TIfWlW1Ydo8Wl1ii1SeHieeh0HHfPeL2fMXK6z0s8ecKs9frCuLJvndBg==}

  use-sync-external-store@1.5.0:
    resolution: {integrity: sha512-Rb46I4cGGVBmjamjphe8L/UnvJD+uPPtTkNvX5mZgqdbavhI4EbgIWJiIHXJ8bc/i9EQGPRh4DwEURJ552Do0A==}
    peerDependencies:
      react: ^16.8.0 || ^17.0.0 || ^18.0.0 || ^19.0.0

  vite-node@3.2.4:
    resolution: {integrity: sha512-EbKSKh+bh1E1IFxeO0pg1n4dvoOTt0UDiXMd/qn++r98+jPO1xtJilvXldeuQ8giIB5IkpjCgMleHMNEsGH6pg==}
    engines: {node: ^18.0.0 || ^20.0.0 || >=22.0.0}
    hasBin: true

  vite-plugin-dts@4.5.4:
    resolution: {integrity: sha512-d4sOM8M/8z7vRXHHq/ebbblfaxENjogAAekcfcDCCwAyvGqnPrc7f4NZbvItS+g4WTgerW0xDwSz5qz11JT3vg==}
    peerDependencies:
      typescript: '*'
      vite: '*'
    peerDependenciesMeta:
      vite:
        optional: true

  vite@7.1.5:
    resolution: {integrity: sha512-4cKBO9wR75r0BeIWWWId9XK9Lj6La5X846Zw9dFfzMRw38IlTk2iCcUt6hsyiDRcPidc55ZParFYDXi0nXOeLQ==}
    engines: {node: ^20.19.0 || >=22.12.0}
    hasBin: true
    peerDependencies:
      '@types/node': ^20.19.0 || >=22.12.0
      jiti: '>=1.21.0'
      less: ^4.0.0
      lightningcss: ^1.21.0
      sass: ^1.70.0
      sass-embedded: ^1.70.0
      stylus: '>=0.54.8'
      sugarss: ^5.0.0
      terser: ^5.16.0
      tsx: ^4.8.1
      yaml: ^2.4.2
    peerDependenciesMeta:
      '@types/node':
        optional: true
      jiti:
        optional: true
      less:
        optional: true
      lightningcss:
        optional: true
      sass:
        optional: true
      sass-embedded:
        optional: true
      stylus:
        optional: true
      sugarss:
        optional: true
      terser:
        optional: true
      tsx:
        optional: true
      yaml:
        optional: true

  vitest@3.2.4:
    resolution: {integrity: sha512-LUCP5ev3GURDysTWiP47wRRUpLKMOfPh+yKTx3kVIEiu5KOMeqzpnYNsKyOoVrULivR8tLcks4+lga33Whn90A==}
    engines: {node: ^18.0.0 || ^20.0.0 || >=22.0.0}
    hasBin: true
    peerDependencies:
      '@edge-runtime/vm': '*'
      '@types/debug': ^4.1.12
      '@types/node': ^18.0.0 || ^20.0.0 || >=22.0.0
      '@vitest/browser': 3.2.4
      '@vitest/ui': 3.2.4
      happy-dom: '*'
      jsdom: '*'
    peerDependenciesMeta:
      '@edge-runtime/vm':
        optional: true
      '@types/debug':
        optional: true
      '@types/node':
        optional: true
      '@vitest/browser':
        optional: true
      '@vitest/ui':
        optional: true
      happy-dom:
        optional: true
      jsdom:
        optional: true

  vscode-uri@3.1.0:
    resolution: {integrity: sha512-/BpdSx+yCQGnCvecbyXdxHDkuk55/G3xwnC0GqY4gmQ3j+A+g8kzzgB4Nk/SINjqn6+waqw3EgbVF2QKExkRxQ==}

  whatwg-mimetype@3.0.0:
    resolution: {integrity: sha512-nt+N2dzIutVRxARx1nghPKGv1xHikU7HKdfafKkLNLindmPU/ch3U31NOCGGA/dmPcmb1VlofO0vnKAcsm0o/Q==}
    engines: {node: '>=12'}

  which@2.0.2:
    resolution: {integrity: sha512-BLI3Tl1TW3Pvl70l3yq3Y64i+awpwXqsGBYWkkqMtnbXgrMD+yj7rhW0kuEDxzJaYXGjEW5ogapKNMEKNMjibA==}
    engines: {node: '>= 8'}
    hasBin: true

  why-is-node-running@2.3.0:
    resolution: {integrity: sha512-hUrmaWBdVDcxvYqnyh09zunKzROWjbZTiNy8dBEjkS7ehEDQibXJ7XvlmtbwuTclUiIyN+CyXQD4Vmko8fNm8w==}
    engines: {node: '>=8'}
    hasBin: true

  word-wrap@1.2.5:
    resolution: {integrity: sha512-BN22B5eaMMI9UMtjrGd5g5eCYPpCPDUy0FJXbYsaT5zYxjFOckS53SQDE3pWkVoWpHXVb3BrYcEN4Twa55B5cA==}
    engines: {node: '>=0.10.0'}

  wrap-ansi@7.0.0:
    resolution: {integrity: sha512-YVGIj2kamLSTxw6NsZjoBxfSwsn0ycdesmc4p+Q21c5zPuZ1pl+NfxVdxPtdHvmNVOQ6XSYG4AUtyt/Fi7D16Q==}
    engines: {node: '>=10'}

  wrap-ansi@8.1.0:
    resolution: {integrity: sha512-si7QWI6zUMq56bESFvagtmzMdGOtoxfR+Sez11Mobfc7tm+VkUckk9bW2UeffTGVUbOksxmSw0AA2gs8g71NCQ==}
    engines: {node: '>=12'}

  wrap-ansi@9.0.0:
    resolution: {integrity: sha512-G8ura3S+3Z2G+mkgNRq8dqaFZAuxfsxpBB8OCTGRTCtp+l/v9nbFNmCUP1BZMts3G1142MsZfn6eeUKrr4PD1Q==}
    engines: {node: '>=18'}

  yallist@3.1.1:
    resolution: {integrity: sha512-a4UGQaWPH59mOXUYnAG2ewncQS4i4F43Tv3JoAM+s2VDAmS9NsK8GpDMLrCHPksFT7h3K6TOoUNn2pb7RoXx4g==}

  yallist@4.0.0:
    resolution: {integrity: sha512-3wdGidZyq5PB084XLES5TpOSRA3wjXAlIWMhum2kRcv/41Sn2emQ0dycQW4uZXLejwKvg6EsvbdlVL+FYEct7A==}

  yaml@2.8.1:
    resolution: {integrity: sha512-lcYcMxX2PO9XMGvAJkJ3OsNMw+/7FKes7/hgerGUYWIoWu5j/+YQqcZr5JnPZWzOsEBgMbSbiSTn/dv/69Mkpw==}
    engines: {node: '>= 14.6'}
    hasBin: true

  yocto-queue@0.1.0:
    resolution: {integrity: sha512-rVksvsnNCdJ/ohGc6xgPwyN8eheCxsiLM8mxuE/t/mOVqJewPuO1miLpTHQiRgTKCLexL4MeAFVagts7HmNZ2Q==}
    engines: {node: '>=10'}

snapshots:

  '@adobe/css-tools@4.4.4': {}

  '@ampproject/remapping@2.3.0':
    dependencies:
      '@jridgewell/gen-mapping': 0.3.13
      '@jridgewell/trace-mapping': 0.3.30

  '@babel/code-frame@7.27.1':
    dependencies:
      '@babel/helper-validator-identifier': 7.27.1
      js-tokens: 4.0.0
      picocolors: 1.1.1

  '@babel/compat-data@7.28.0': {}

  '@babel/core@7.28.3':
    dependencies:
      '@ampproject/remapping': 2.3.0
      '@babel/code-frame': 7.27.1
      '@babel/generator': 7.28.3
      '@babel/helper-compilation-targets': 7.27.2
      '@babel/helper-module-transforms': 7.28.3(@babel/core@7.28.3)
      '@babel/helpers': 7.28.3
      '@babel/parser': 7.28.3
      '@babel/template': 7.27.2
      '@babel/traverse': 7.28.3
      '@babel/types': 7.28.2
      convert-source-map: 2.0.0
      debug: 4.4.3
      gensync: 1.0.0-beta.2
      json5: 2.2.3
      semver: 6.3.1
    transitivePeerDependencies:
      - supports-color

  '@babel/generator@7.28.3':
    dependencies:
      '@babel/parser': 7.28.3
      '@babel/types': 7.28.2
      '@jridgewell/gen-mapping': 0.3.13
      '@jridgewell/trace-mapping': 0.3.30
      jsesc: 3.1.0

  '@babel/helper-compilation-targets@7.27.2':
    dependencies:
      '@babel/compat-data': 7.28.0
      '@babel/helper-validator-option': 7.27.1
      browserslist: 4.25.4
      lru-cache: 5.1.1
      semver: 6.3.1

  '@babel/helper-globals@7.28.0': {}

  '@babel/helper-module-imports@7.27.1':
    dependencies:
      '@babel/traverse': 7.28.3
      '@babel/types': 7.28.2
    transitivePeerDependencies:
      - supports-color

  '@babel/helper-module-transforms@7.28.3(@babel/core@7.28.3)':
    dependencies:
      '@babel/core': 7.28.3
      '@babel/helper-module-imports': 7.27.1
      '@babel/helper-validator-identifier': 7.27.1
      '@babel/traverse': 7.28.3
    transitivePeerDependencies:
      - supports-color

  '@babel/helper-plugin-utils@7.27.1': {}

  '@babel/helper-string-parser@7.27.1': {}

  '@babel/helper-validator-identifier@7.27.1': {}

  '@babel/helper-validator-option@7.27.1': {}

  '@babel/helpers@7.28.3':
    dependencies:
      '@babel/template': 7.27.2
      '@babel/types': 7.28.2

  '@babel/parser@7.28.3':
    dependencies:
      '@babel/types': 7.28.2

  '@babel/plugin-transform-react-jsx-self@7.27.1(@babel/core@7.28.3)':
    dependencies:
      '@babel/core': 7.28.3
      '@babel/helper-plugin-utils': 7.27.1

  '@babel/plugin-transform-react-jsx-source@7.27.1(@babel/core@7.28.3)':
    dependencies:
      '@babel/core': 7.28.3
      '@babel/helper-plugin-utils': 7.27.1

  '@babel/runtime@7.28.4': {}

  '@babel/runtime@7.28.4': {}

  '@babel/template@7.27.2':
    dependencies:
      '@babel/code-frame': 7.27.1
      '@babel/parser': 7.28.3
      '@babel/types': 7.28.2

  '@babel/traverse@7.28.3':
    dependencies:
      '@babel/code-frame': 7.27.1
      '@babel/generator': 7.28.3
      '@babel/helper-globals': 7.28.0
      '@babel/parser': 7.28.3
      '@babel/template': 7.27.2
      '@babel/types': 7.28.2
      debug: 4.4.3
    transitivePeerDependencies:
      - supports-color

  '@babel/types@7.28.2':
    dependencies:
      '@babel/helper-string-parser': 7.27.1
      '@babel/helper-validator-identifier': 7.27.1

  '@bcoe/v8-coverage@1.0.2': {}

  '@esbuild/aix-ppc64@0.25.9':
    optional: true

  '@esbuild/android-arm64@0.25.9':
    optional: true

  '@esbuild/android-arm@0.25.9':
    optional: true

  '@esbuild/android-x64@0.25.9':
    optional: true

  '@esbuild/darwin-arm64@0.25.9':
    optional: true

  '@esbuild/darwin-x64@0.25.9':
    optional: true

  '@esbuild/freebsd-arm64@0.25.9':
    optional: true

  '@esbuild/freebsd-x64@0.25.9':
    optional: true

  '@esbuild/linux-arm64@0.25.9':
    optional: true

  '@esbuild/linux-arm@0.25.9':
    optional: true

  '@esbuild/linux-ia32@0.25.9':
    optional: true

  '@esbuild/linux-loong64@0.25.9':
    optional: true

  '@esbuild/linux-mips64el@0.25.9':
    optional: true

  '@esbuild/linux-ppc64@0.25.9':
    optional: true

  '@esbuild/linux-riscv64@0.25.9':
    optional: true

  '@esbuild/linux-s390x@0.25.9':
    optional: true

  '@esbuild/linux-x64@0.25.9':
    optional: true

  '@esbuild/netbsd-arm64@0.25.9':
    optional: true

  '@esbuild/netbsd-x64@0.25.9':
    optional: true

  '@esbuild/openbsd-arm64@0.25.9':
    optional: true

  '@esbuild/openbsd-x64@0.25.9':
    optional: true

  '@esbuild/openharmony-arm64@0.25.9':
    optional: true

  '@esbuild/sunos-x64@0.25.9':
    optional: true

  '@esbuild/win32-arm64@0.25.9':
    optional: true

  '@esbuild/win32-ia32@0.25.9':
    optional: true

  '@esbuild/win32-x64@0.25.9':
    optional: true

  '@eslint-community/eslint-utils@4.9.0(eslint@9.35.0)':
    dependencies:
      eslint: 9.35.0
      eslint-visitor-keys: 3.4.3

  '@eslint-community/eslint-utils@4.9.0(eslint@9.34.0)':
    dependencies:
      eslint: 9.34.0
      eslint-visitor-keys: 3.4.3

  '@eslint-community/regexpp@4.12.1': {}

  '@eslint/config-array@0.21.0':
    dependencies:
      '@eslint/object-schema': 2.1.6
      debug: 4.4.3
      minimatch: 3.1.2
    transitivePeerDependencies:
      - supports-color

  '@eslint/config-helpers@0.3.1': {}

  '@eslint/core@0.15.2':
    dependencies:
      '@types/json-schema': 7.0.15

  '@eslint/eslintrc@3.3.1':
    dependencies:
      ajv: 6.12.6
      debug: 4.4.3
      espree: 10.4.0
      globals: 14.0.0
      ignore: 5.3.2
      import-fresh: 3.3.1
      js-yaml: 4.1.0
      minimatch: 3.1.2
      strip-json-comments: 3.1.1
    transitivePeerDependencies:
      - supports-color

  '@eslint/js@9.35.0': {}

  '@eslint/object-schema@2.1.6': {}

  '@eslint/plugin-kit@0.3.5':
    dependencies:
      '@eslint/core': 0.15.2
      levn: 0.4.1

  '@humanfs/core@0.19.1': {}

  '@humanfs/node@0.16.7':
    dependencies:
      '@humanfs/core': 0.19.1
      '@humanwhocodes/retry': 0.4.3

  '@humanwhocodes/module-importer@1.0.1': {}

  '@humanwhocodes/retry@0.4.3': {}

  '@isaacs/cliui@8.0.2':
    dependencies:
      string-width: 5.1.2
      string-width-cjs: string-width@4.2.3
      strip-ansi: 7.1.0
      strip-ansi-cjs: strip-ansi@6.0.1
      wrap-ansi: 8.1.0
      wrap-ansi-cjs: wrap-ansi@7.0.0

  '@istanbuljs/schema@0.1.3': {}

  '@jridgewell/gen-mapping@0.3.13':
    dependencies:
      '@jridgewell/sourcemap-codec': 1.5.5
      '@jridgewell/trace-mapping': 0.3.30

  '@jridgewell/resolve-uri@3.1.2': {}

  '@jridgewell/sourcemap-codec@1.5.5': {}

  '@jridgewell/trace-mapping@0.3.30':
    dependencies:
      '@jridgewell/resolve-uri': 3.1.2
      '@jridgewell/sourcemap-codec': 1.5.5

  '@microsoft/api-extractor-model@7.30.6(@types/node@24.5.0)':
    dependencies:
      '@microsoft/tsdoc': 0.15.1
      '@microsoft/tsdoc-config': 0.17.1
      '@rushstack/node-core-library': 5.13.1(@types/node@24.5.0)
    transitivePeerDependencies:
      - '@types/node'

  '@microsoft/api-extractor@7.52.8(@types/node@24.5.0)':
    dependencies:
      '@microsoft/api-extractor-model': 7.30.6(@types/node@24.5.0)
      '@microsoft/tsdoc': 0.15.1
      '@microsoft/tsdoc-config': 0.17.1
      '@rushstack/node-core-library': 5.13.1(@types/node@24.5.0)
      '@rushstack/rig-package': 0.5.3
      '@rushstack/terminal': 0.15.3(@types/node@24.5.0)
      '@rushstack/ts-command-line': 5.0.1(@types/node@24.5.0)
      lodash: 4.17.21
      minimatch: 3.0.8
      resolve: 1.22.10
      semver: 7.5.4
      source-map: 0.6.1
      typescript: 5.8.2
    transitivePeerDependencies:
      - '@types/node'

  '@microsoft/tsdoc-config@0.17.1':
    dependencies:
      '@microsoft/tsdoc': 0.15.1
      ajv: 8.12.0
      jju: 1.4.0
      resolve: 1.22.10

  '@microsoft/tsdoc@0.15.1': {}

  '@nodelib/fs.scandir@2.1.5':
    dependencies:
      '@nodelib/fs.stat': 2.0.5
      run-parallel: 1.2.0

  '@nodelib/fs.stat@2.0.5': {}

  '@nodelib/fs.walk@1.2.8':
    dependencies:
      '@nodelib/fs.scandir': 2.1.5
      fastq: 1.19.1

  '@pkgjs/parseargs@0.11.0':
    optional: true

  '@rolldown/pluginutils@1.0.0-beta.34': {}

  '@rollup/pluginutils@5.2.0(rollup@4.50.2)':
    dependencies:
      '@types/estree': 1.0.8
      estree-walker: 2.0.2
      picomatch: 4.0.3
    optionalDependencies:
      rollup: 4.50.2

  '@rollup/rollup-android-arm-eabi@4.50.2':
    optional: true

  '@rollup/rollup-android-arm64@4.50.2':
    optional: true

  '@rollup/rollup-darwin-arm64@4.50.2':
    optional: true

  '@rollup/rollup-darwin-x64@4.50.2':
    optional: true

  '@rollup/rollup-freebsd-arm64@4.50.2':
    optional: true

  '@rollup/rollup-freebsd-x64@4.50.2':
    optional: true

  '@rollup/rollup-linux-arm-gnueabihf@4.50.2':
    optional: true

  '@rollup/rollup-linux-arm-musleabihf@4.50.2':
    optional: true

  '@rollup/rollup-linux-arm64-gnu@4.50.2':
    optional: true

  '@rollup/rollup-linux-arm64-musl@4.50.2':
    optional: true

  '@rollup/rollup-linux-loong64-gnu@4.50.2':
    optional: true

  '@rollup/rollup-linux-ppc64-gnu@4.50.2':
    optional: true

  '@rollup/rollup-linux-riscv64-gnu@4.50.2':
    optional: true

  '@rollup/rollup-linux-riscv64-musl@4.50.2':
    optional: true

  '@rollup/rollup-linux-s390x-gnu@4.50.2':
    optional: true

  '@rollup/rollup-linux-x64-gnu@4.50.2':
    optional: true

  '@rollup/rollup-linux-x64-musl@4.50.2':
    optional: true

  '@rollup/rollup-openharmony-arm64@4.50.2':
    optional: true

  '@rollup/rollup-win32-arm64-msvc@4.50.2':
    optional: true

  '@rollup/rollup-win32-ia32-msvc@4.50.2':
    optional: true

  '@rollup/rollup-win32-x64-msvc@4.50.2':
    optional: true

  '@rushstack/node-core-library@5.13.1(@types/node@24.5.0)':
    dependencies:
      ajv: 8.13.0
      ajv-draft-04: 1.0.0(ajv@8.13.0)
      ajv-formats: 3.0.1(ajv@8.13.0)
      fs-extra: 11.3.0
      import-lazy: 4.0.0
      jju: 1.4.0
      resolve: 1.22.10
      semver: 7.5.4
    optionalDependencies:
      '@types/node': 24.5.0

  '@rushstack/rig-package@0.5.3':
    dependencies:
      resolve: 1.22.10
      strip-json-comments: 3.1.1

  '@rushstack/terminal@0.15.3(@types/node@24.5.0)':
    dependencies:
      '@rushstack/node-core-library': 5.13.1(@types/node@24.5.0)
      supports-color: 8.1.1
    optionalDependencies:
      '@types/node': 24.5.0

  '@rushstack/ts-command-line@5.0.1(@types/node@24.5.0)':
    dependencies:
      '@rushstack/terminal': 0.15.3(@types/node@24.5.0)
      '@types/argparse': 1.0.38
      argparse: 1.0.10
      string-argv: 0.3.2
    transitivePeerDependencies:
      - '@types/node'

  '@testing-library/dom@10.4.0':
    dependencies:
      '@babel/code-frame': 7.27.1
      '@babel/runtime': 7.28.4
      '@types/aria-query': 5.0.4
      aria-query: 5.3.0
      chalk: 4.1.2
      dom-accessibility-api: 0.5.16
      lz-string: 1.5.0
      pretty-format: 27.5.1

  '@testing-library/jest-dom@6.8.0':
    dependencies:
      '@adobe/css-tools': 4.4.4
      aria-query: 5.3.2
      css.escape: 1.5.1
      dom-accessibility-api: 0.6.3
      picocolors: 1.1.1
      redent: 3.0.0

  '@testing-library/react@16.3.0(@testing-library/dom@10.4.0)(@types/react-dom@19.1.9(@types/react@19.1.13))(@types/react@19.1.13)(react-dom@19.1.1(react@19.1.1))(react@19.1.1)':
    dependencies:
      '@babel/runtime': 7.28.4
      '@testing-library/dom': 10.4.0
      react: 19.1.1
      react-dom: 19.1.1(react@19.1.1)
    optionalDependencies:
      '@types/react': 19.1.13
      '@types/react-dom': 19.1.9(@types/react@19.1.13)

  '@trivago/prettier-plugin-sort-imports@5.2.2(prettier@3.6.2)':
    dependencies:
      '@babel/generator': 7.28.3
      '@babel/parser': 7.28.3
      '@babel/traverse': 7.28.3
      '@babel/types': 7.28.2
      javascript-natural-sort: 0.7.1
      lodash: 4.17.21
      prettier: 3.6.2
    transitivePeerDependencies:
      - supports-color

  '@types/argparse@1.0.38': {}

  '@types/aria-query@5.0.4': {}

  '@types/babel__core@7.20.5':
    dependencies:
      '@babel/parser': 7.28.3
      '@babel/types': 7.28.2
      '@types/babel__generator': 7.27.0
      '@types/babel__template': 7.4.4
      '@types/babel__traverse': 7.28.0

  '@types/babel__generator@7.27.0':
    dependencies:
      '@babel/types': 7.28.2

  '@types/babel__template@7.4.4':
    dependencies:
      '@babel/parser': 7.28.3
      '@babel/types': 7.28.2

  '@types/babel__traverse@7.28.0':
    dependencies:
      '@babel/types': 7.28.2

  '@types/chai@5.2.2':
    dependencies:
      '@types/deep-eql': 4.0.2

  '@types/deep-eql@4.0.2': {}

  '@types/estree@1.0.8': {}

  '@types/json-schema@7.0.15': {}

  '@types/node@20.19.15':
    dependencies:
      undici-types: 6.21.0

  '@types/node@24.5.0':
    dependencies:
      undici-types: 7.12.0

  '@types/react-dom@19.1.9(@types/react@19.1.13)':
    dependencies:
      '@types/react': 19.1.13

  '@types/react@19.1.13':
    dependencies:
      csstype: 3.1.3

  '@types/whatwg-mimetype@3.0.2': {}

<<<<<<< HEAD
  '@typescript-eslint/eslint-plugin@8.41.0(@typescript-eslint/parser@8.41.0(eslint@9.35.0)(typescript@5.9.2))(eslint@9.35.0)(typescript@5.9.2)':
    dependencies:
      '@eslint-community/regexpp': 4.12.1
      '@typescript-eslint/parser': 8.41.0(eslint@9.35.0)(typescript@5.9.2)
      '@typescript-eslint/scope-manager': 8.41.0
      '@typescript-eslint/type-utils': 8.41.0(eslint@9.35.0)(typescript@5.9.2)
      '@typescript-eslint/utils': 8.41.0(eslint@9.35.0)(typescript@5.9.2)
      '@typescript-eslint/visitor-keys': 8.41.0
      eslint: 9.35.0
=======
  '@typescript-eslint/eslint-plugin@8.44.0(@typescript-eslint/parser@8.44.0(eslint@9.34.0)(typescript@5.9.2))(eslint@9.34.0)(typescript@5.9.2)':
    dependencies:
      '@eslint-community/regexpp': 4.12.1
      '@typescript-eslint/parser': 8.44.0(eslint@9.34.0)(typescript@5.9.2)
      '@typescript-eslint/scope-manager': 8.44.0
      '@typescript-eslint/type-utils': 8.44.0(eslint@9.34.0)(typescript@5.9.2)
      '@typescript-eslint/utils': 8.44.0(eslint@9.34.0)(typescript@5.9.2)
      '@typescript-eslint/visitor-keys': 8.44.0
      eslint: 9.34.0
>>>>>>> c23cd212
      graphemer: 1.4.0
      ignore: 7.0.5
      natural-compare: 1.4.0
      ts-api-utils: 2.1.0(typescript@5.9.2)
      typescript: 5.9.2
    transitivePeerDependencies:
      - supports-color

<<<<<<< HEAD
  '@typescript-eslint/parser@8.41.0(eslint@9.35.0)(typescript@5.9.2)':
    dependencies:
      '@typescript-eslint/scope-manager': 8.41.0
      '@typescript-eslint/types': 8.41.0
      '@typescript-eslint/typescript-estree': 8.41.0(typescript@5.9.2)
      '@typescript-eslint/visitor-keys': 8.41.0
      debug: 4.4.3
      eslint: 9.35.0
=======
  '@typescript-eslint/parser@8.44.0(eslint@9.34.0)(typescript@5.9.2)':
    dependencies:
      '@typescript-eslint/scope-manager': 8.44.0
      '@typescript-eslint/types': 8.44.0
      '@typescript-eslint/typescript-estree': 8.44.0(typescript@5.9.2)
      '@typescript-eslint/visitor-keys': 8.44.0
      debug: 4.4.3
      eslint: 9.34.0
>>>>>>> c23cd212
      typescript: 5.9.2
    transitivePeerDependencies:
      - supports-color

  '@typescript-eslint/project-service@8.44.0(typescript@5.9.2)':
    dependencies:
<<<<<<< HEAD
      '@typescript-eslint/tsconfig-utils': 8.41.0(typescript@5.9.2)
      '@typescript-eslint/types': 8.41.0
=======
      '@typescript-eslint/tsconfig-utils': 8.44.0(typescript@5.9.2)
      '@typescript-eslint/types': 8.44.0
>>>>>>> c23cd212
      debug: 4.4.3
      typescript: 5.9.2
    transitivePeerDependencies:
      - supports-color

  '@typescript-eslint/scope-manager@8.44.0':
    dependencies:
      '@typescript-eslint/types': 8.44.0
      '@typescript-eslint/visitor-keys': 8.44.0

  '@typescript-eslint/tsconfig-utils@8.44.0(typescript@5.9.2)':
    dependencies:
      typescript: 5.9.2

<<<<<<< HEAD
  '@typescript-eslint/type-utils@8.41.0(eslint@9.35.0)(typescript@5.9.2)':
    dependencies:
      '@typescript-eslint/types': 8.41.0
      '@typescript-eslint/typescript-estree': 8.41.0(typescript@5.9.2)
      '@typescript-eslint/utils': 8.41.0(eslint@9.35.0)(typescript@5.9.2)
      debug: 4.4.3
      eslint: 9.35.0
=======
  '@typescript-eslint/type-utils@8.44.0(eslint@9.34.0)(typescript@5.9.2)':
    dependencies:
      '@typescript-eslint/types': 8.44.0
      '@typescript-eslint/typescript-estree': 8.44.0(typescript@5.9.2)
      '@typescript-eslint/utils': 8.44.0(eslint@9.34.0)(typescript@5.9.2)
      debug: 4.4.3
      eslint: 9.34.0
>>>>>>> c23cd212
      ts-api-utils: 2.1.0(typescript@5.9.2)
      typescript: 5.9.2
    transitivePeerDependencies:
      - supports-color

  '@typescript-eslint/types@8.44.0': {}

  '@typescript-eslint/typescript-estree@8.44.0(typescript@5.9.2)':
    dependencies:
<<<<<<< HEAD
      '@typescript-eslint/project-service': 8.41.0(typescript@5.9.2)
      '@typescript-eslint/tsconfig-utils': 8.41.0(typescript@5.9.2)
      '@typescript-eslint/types': 8.41.0
      '@typescript-eslint/visitor-keys': 8.41.0
=======
      '@typescript-eslint/project-service': 8.44.0(typescript@5.9.2)
      '@typescript-eslint/tsconfig-utils': 8.44.0(typescript@5.9.2)
      '@typescript-eslint/types': 8.44.0
      '@typescript-eslint/visitor-keys': 8.44.0
>>>>>>> c23cd212
      debug: 4.4.3
      fast-glob: 3.3.3
      is-glob: 4.0.3
      minimatch: 9.0.5
      semver: 7.7.2
      ts-api-utils: 2.1.0(typescript@5.9.2)
      typescript: 5.9.2
    transitivePeerDependencies:
      - supports-color

<<<<<<< HEAD
  '@typescript-eslint/utils@8.41.0(eslint@9.35.0)(typescript@5.9.2)':
    dependencies:
      '@eslint-community/eslint-utils': 4.9.0(eslint@9.35.0)
      '@typescript-eslint/scope-manager': 8.41.0
      '@typescript-eslint/types': 8.41.0
      '@typescript-eslint/typescript-estree': 8.41.0(typescript@5.9.2)
      eslint: 9.35.0
=======
  '@typescript-eslint/utils@8.44.0(eslint@9.34.0)(typescript@5.9.2)':
    dependencies:
      '@eslint-community/eslint-utils': 4.9.0(eslint@9.34.0)
      '@typescript-eslint/scope-manager': 8.44.0
      '@typescript-eslint/types': 8.44.0
      '@typescript-eslint/typescript-estree': 8.44.0(typescript@5.9.2)
      eslint: 9.34.0
>>>>>>> c23cd212
      typescript: 5.9.2
    transitivePeerDependencies:
      - supports-color

  '@typescript-eslint/visitor-keys@8.44.0':
    dependencies:
      '@typescript-eslint/types': 8.44.0
      eslint-visitor-keys: 4.2.1

  '@vitejs/plugin-react@5.0.2(vite@7.1.5(@types/node@24.5.0)(yaml@2.8.1))':
    dependencies:
      '@babel/core': 7.28.3
      '@babel/plugin-transform-react-jsx-self': 7.27.1(@babel/core@7.28.3)
      '@babel/plugin-transform-react-jsx-source': 7.27.1(@babel/core@7.28.3)
      '@rolldown/pluginutils': 1.0.0-beta.34
      '@types/babel__core': 7.20.5
      react-refresh: 0.17.0
      vite: 7.1.5(@types/node@24.5.0)(yaml@2.8.1)
    transitivePeerDependencies:
      - supports-color

  '@vitest/coverage-v8@3.2.4(vitest@3.2.4(@types/node@24.5.0)(happy-dom@18.0.1)(yaml@2.8.1))':
    dependencies:
      '@ampproject/remapping': 2.3.0
      '@bcoe/v8-coverage': 1.0.2
      ast-v8-to-istanbul: 0.3.3
      debug: 4.4.3
      istanbul-lib-coverage: 3.2.2
      istanbul-lib-report: 3.0.1
      istanbul-lib-source-maps: 5.0.6
      istanbul-reports: 3.1.7
      magic-string: 0.30.17
      magicast: 0.3.5
      std-env: 3.9.0
      test-exclude: 7.0.1
      tinyrainbow: 2.0.0
      vitest: 3.2.4(@types/node@24.5.0)(happy-dom@18.0.1)(yaml@2.8.1)
    transitivePeerDependencies:
      - supports-color

  '@vitest/expect@3.2.4':
    dependencies:
      '@types/chai': 5.2.2
      '@vitest/spy': 3.2.4
      '@vitest/utils': 3.2.4
      chai: 5.2.1
      tinyrainbow: 2.0.0

  '@vitest/mocker@3.2.4(vite@7.1.5(@types/node@24.5.0)(yaml@2.8.1))':
    dependencies:
      '@vitest/spy': 3.2.4
      estree-walker: 3.0.3
      magic-string: 0.30.17
    optionalDependencies:
      vite: 7.1.5(@types/node@24.5.0)(yaml@2.8.1)

  '@vitest/pretty-format@3.2.4':
    dependencies:
      tinyrainbow: 2.0.0

  '@vitest/runner@3.2.4':
    dependencies:
      '@vitest/utils': 3.2.4
      pathe: 2.0.3
      strip-literal: 3.0.0

  '@vitest/snapshot@3.2.4':
    dependencies:
      '@vitest/pretty-format': 3.2.4
      magic-string: 0.30.17
      pathe: 2.0.3

  '@vitest/spy@3.2.4':
    dependencies:
      tinyspy: 4.0.3

  '@vitest/utils@3.2.4':
    dependencies:
      '@vitest/pretty-format': 3.2.4
      loupe: 3.1.4
      tinyrainbow: 2.0.0

  '@volar/language-core@2.4.20':
    dependencies:
      '@volar/source-map': 2.4.20

  '@volar/source-map@2.4.20': {}

  '@volar/typescript@2.4.20':
    dependencies:
      '@volar/language-core': 2.4.20
      path-browserify: 1.0.1
      vscode-uri: 3.1.0

  '@vue/compiler-core@3.5.17':
    dependencies:
      '@babel/parser': 7.28.3
      '@vue/shared': 3.5.17
      entities: 4.5.0
      estree-walker: 2.0.2
      source-map-js: 1.2.1

  '@vue/compiler-dom@3.5.17':
    dependencies:
      '@vue/compiler-core': 3.5.17
      '@vue/shared': 3.5.17

  '@vue/compiler-vue2@2.7.16':
    dependencies:
      de-indent: 1.0.2
      he: 1.2.0

  '@vue/language-core@2.2.0(typescript@5.9.2)':
    dependencies:
      '@volar/language-core': 2.4.20
      '@vue/compiler-dom': 3.5.17
      '@vue/compiler-vue2': 2.7.16
      '@vue/shared': 3.5.17
      alien-signals: 0.4.14
      minimatch: 9.0.5
      muggle-string: 0.4.1
      path-browserify: 1.0.1
    optionalDependencies:
      typescript: 5.9.2

  '@vue/shared@3.5.17': {}

  acorn-jsx@5.3.2(acorn@8.15.0):
    dependencies:
      acorn: 8.15.0

  acorn@8.15.0: {}

  ajv-draft-04@1.0.0(ajv@8.13.0):
    optionalDependencies:
      ajv: 8.13.0

  ajv-formats@3.0.1(ajv@8.13.0):
    optionalDependencies:
      ajv: 8.13.0

  ajv@6.12.6:
    dependencies:
      fast-deep-equal: 3.1.3
      fast-json-stable-stringify: 2.1.0
      json-schema-traverse: 0.4.1
      uri-js: 4.4.1

  ajv@8.12.0:
    dependencies:
      fast-deep-equal: 3.1.3
      json-schema-traverse: 1.0.0
      require-from-string: 2.0.2
      uri-js: 4.4.1

  ajv@8.13.0:
    dependencies:
      fast-deep-equal: 3.1.3
      json-schema-traverse: 1.0.0
      require-from-string: 2.0.2
      uri-js: 4.4.1

  alien-signals@0.4.14: {}

  ansi-escapes@7.0.0:
    dependencies:
      environment: 1.1.0

  ansi-regex@5.0.1: {}

  ansi-regex@6.2.0: {}

  ansi-styles@4.3.0:
    dependencies:
      color-convert: 2.0.1

  ansi-styles@5.2.0: {}

  ansi-styles@6.2.3: {}

  argparse@1.0.10:
    dependencies:
      sprintf-js: 1.0.3

  argparse@2.0.1: {}

  aria-query@5.3.0:
    dependencies:
      dequal: 2.0.3

  aria-query@5.3.2: {}

  assertion-error@2.0.1: {}

  ast-v8-to-istanbul@0.3.3:
    dependencies:
      '@jridgewell/trace-mapping': 0.3.30
      estree-walker: 3.0.3
      js-tokens: 9.0.1

  balanced-match@1.0.2: {}

  brace-expansion@1.1.12:
    dependencies:
      balanced-match: 1.0.2
      concat-map: 0.0.1

  brace-expansion@2.0.2:
    dependencies:
      balanced-match: 1.0.2

  braces@3.0.3:
    dependencies:
      fill-range: 7.1.1

  browserslist@4.25.4:
    dependencies:
      caniuse-lite: 1.0.30001739
      electron-to-chromium: 1.5.211
      node-releases: 2.0.19
      update-browserslist-db: 1.1.3(browserslist@4.25.4)

  cac@6.7.14: {}

  callsites@3.1.0: {}

  caniuse-lite@1.0.30001739: {}

  chai@5.2.1:
    dependencies:
      assertion-error: 2.0.1
      check-error: 2.1.1
      deep-eql: 5.0.2
      loupe: 3.1.4
      pathval: 2.0.1

  chalk@4.1.2:
    dependencies:
      ansi-styles: 4.3.0
      supports-color: 7.2.0

  chalk@5.6.0: {}

  check-error@2.1.1: {}

  cli-cursor@5.0.0:
    dependencies:
      restore-cursor: 5.1.0

  cli-truncate@4.0.0:
    dependencies:
      slice-ansi: 5.0.0
      string-width: 7.2.0

  color-convert@2.0.1:
    dependencies:
      color-name: 1.1.4

  color-name@1.1.4: {}

  colorette@2.0.20: {}

  commander@14.0.0: {}

  compare-versions@6.1.1: {}

  concat-map@0.0.1: {}

  confbox@0.1.8: {}

  confbox@0.2.2: {}

  convert-source-map@2.0.0: {}

  cross-spawn@7.0.6:
    dependencies:
      path-key: 3.1.1
      shebang-command: 2.0.0
      which: 2.0.2

  css.escape@1.5.1: {}

  csstype@3.1.3: {}

  de-indent@1.0.2: {}

  debug@4.4.3:
    dependencies:
      ms: 2.1.3

  debug@4.4.3:
    dependencies:
      ms: 2.1.3

  deep-eql@5.0.2: {}

  deep-is@0.1.4: {}

  dequal@2.0.3: {}

  dom-accessibility-api@0.5.16: {}

  dom-accessibility-api@0.6.3: {}

  eastasianwidth@0.2.0: {}

  electron-to-chromium@1.5.211: {}

  emoji-regex@10.5.0: {}

  emoji-regex@8.0.0: {}

  emoji-regex@9.2.2: {}

  entities@4.5.0: {}

  environment@1.1.0: {}

  es-module-lexer@1.7.0: {}

  esbuild@0.25.9:
    optionalDependencies:
      '@esbuild/aix-ppc64': 0.25.9
      '@esbuild/android-arm': 0.25.9
      '@esbuild/android-arm64': 0.25.9
      '@esbuild/android-x64': 0.25.9
      '@esbuild/darwin-arm64': 0.25.9
      '@esbuild/darwin-x64': 0.25.9
      '@esbuild/freebsd-arm64': 0.25.9
      '@esbuild/freebsd-x64': 0.25.9
      '@esbuild/linux-arm': 0.25.9
      '@esbuild/linux-arm64': 0.25.9
      '@esbuild/linux-ia32': 0.25.9
      '@esbuild/linux-loong64': 0.25.9
      '@esbuild/linux-mips64el': 0.25.9
      '@esbuild/linux-ppc64': 0.25.9
      '@esbuild/linux-riscv64': 0.25.9
      '@esbuild/linux-s390x': 0.25.9
      '@esbuild/linux-x64': 0.25.9
      '@esbuild/netbsd-arm64': 0.25.9
      '@esbuild/netbsd-x64': 0.25.9
      '@esbuild/openbsd-arm64': 0.25.9
      '@esbuild/openbsd-x64': 0.25.9
      '@esbuild/openharmony-arm64': 0.25.9
      '@esbuild/sunos-x64': 0.25.9
      '@esbuild/win32-arm64': 0.25.9
      '@esbuild/win32-ia32': 0.25.9
      '@esbuild/win32-x64': 0.25.9

  escalade@3.2.0: {}

  escape-string-regexp@4.0.0: {}

  eslint-plugin-react-hooks@5.2.0(eslint@9.35.0):
    dependencies:
      eslint: 9.35.0

  eslint-plugin-react-refresh@0.4.20(eslint@9.35.0):
    dependencies:
      eslint: 9.35.0

  eslint-scope@8.4.0:
    dependencies:
      esrecurse: 4.3.0
      estraverse: 5.3.0

  eslint-visitor-keys@3.4.3: {}

  eslint-visitor-keys@4.2.1: {}

  eslint@9.35.0:
    dependencies:
      '@eslint-community/eslint-utils': 4.9.0(eslint@9.35.0)
      '@eslint-community/regexpp': 4.12.1
      '@eslint/config-array': 0.21.0
      '@eslint/config-helpers': 0.3.1
      '@eslint/core': 0.15.2
      '@eslint/eslintrc': 3.3.1
      '@eslint/js': 9.35.0
      '@eslint/plugin-kit': 0.3.5
      '@humanfs/node': 0.16.7
      '@humanwhocodes/module-importer': 1.0.1
      '@humanwhocodes/retry': 0.4.3
      '@types/estree': 1.0.8
      '@types/json-schema': 7.0.15
      ajv: 6.12.6
      chalk: 4.1.2
      cross-spawn: 7.0.6
      debug: 4.4.3
      escape-string-regexp: 4.0.0
      eslint-scope: 8.4.0
      eslint-visitor-keys: 4.2.1
      espree: 10.4.0
      esquery: 1.6.0
      esutils: 2.0.3
      fast-deep-equal: 3.1.3
      file-entry-cache: 8.0.0
      find-up: 5.0.0
      glob-parent: 6.0.2
      ignore: 5.3.2
      imurmurhash: 0.1.4
      is-glob: 4.0.3
      json-stable-stringify-without-jsonify: 1.0.1
      lodash.merge: 4.6.2
      minimatch: 3.1.2
      natural-compare: 1.4.0
      optionator: 0.9.4
    transitivePeerDependencies:
      - supports-color

  espree@10.4.0:
    dependencies:
      acorn: 8.15.0
      acorn-jsx: 5.3.2(acorn@8.15.0)
      eslint-visitor-keys: 4.2.1

  esquery@1.6.0:
    dependencies:
      estraverse: 5.3.0

  esrecurse@4.3.0:
    dependencies:
      estraverse: 5.3.0

  estraverse@5.3.0: {}

  estree-walker@2.0.2: {}

  estree-walker@3.0.3:
    dependencies:
      '@types/estree': 1.0.8

  esutils@2.0.3: {}

  eventemitter3@5.0.1: {}

  expect-type@1.2.2: {}

  exsolve@1.0.7: {}

  fast-deep-equal@3.1.3: {}

  fast-glob@3.3.3:
    dependencies:
      '@nodelib/fs.stat': 2.0.5
      '@nodelib/fs.walk': 1.2.8
      glob-parent: 5.1.2
      merge2: 1.4.1
      micromatch: 4.0.8

  fast-json-stable-stringify@2.1.0: {}

  fast-levenshtein@2.0.6: {}

  fastq@1.19.1:
    dependencies:
      reusify: 1.1.0

  fdir@6.5.0(picomatch@4.0.3):
    optionalDependencies:
      picomatch: 4.0.3

  file-entry-cache@8.0.0:
    dependencies:
      flat-cache: 4.0.1

  fill-range@7.1.1:
    dependencies:
      to-regex-range: 5.0.1

  find-up@5.0.0:
    dependencies:
      locate-path: 6.0.0
      path-exists: 4.0.0

  flat-cache@4.0.1:
    dependencies:
      flatted: 3.3.3
      keyv: 4.5.4

  flatted@3.3.3: {}

  foreground-child@3.3.1:
    dependencies:
      cross-spawn: 7.0.6
      signal-exit: 4.1.0

  fs-extra@11.3.0:
    dependencies:
      graceful-fs: 4.2.11
      jsonfile: 6.1.0
      universalify: 2.0.1

  fsevents@2.3.3:
    optional: true

  function-bind@1.1.2: {}

  gensync@1.0.0-beta.2: {}

  get-east-asian-width@1.3.1: {}

  glob-parent@5.1.2:
    dependencies:
      is-glob: 4.0.3

  glob-parent@6.0.2:
    dependencies:
      is-glob: 4.0.3

  glob@10.4.5:
    dependencies:
      foreground-child: 3.3.1
      jackspeak: 3.4.3
      minimatch: 9.0.5
      minipass: 7.1.2
      package-json-from-dist: 1.0.1
      path-scurry: 1.11.1

  globals@14.0.0: {}

  globals@16.4.0: {}

  graceful-fs@4.2.11: {}

  graphemer@1.4.0: {}

  happy-dom@18.0.1:
    dependencies:
      '@types/node': 20.19.15
      '@types/whatwg-mimetype': 3.0.2
      whatwg-mimetype: 3.0.0

  has-flag@4.0.0: {}

  hasown@2.0.2:
    dependencies:
      function-bind: 1.1.2

  he@1.2.0: {}

  html-escaper@2.0.2: {}

  husky@9.1.7: {}

  ignore@5.3.2: {}

  ignore@7.0.5: {}

  import-fresh@3.3.1:
    dependencies:
      parent-module: 1.0.1
      resolve-from: 4.0.0

  import-lazy@4.0.0: {}

  imurmurhash@0.1.4: {}

  indent-string@4.0.0: {}

  is-core-module@2.16.1:
    dependencies:
      hasown: 2.0.2

  is-extglob@2.1.1: {}

  is-fullwidth-code-point@3.0.0: {}

  is-fullwidth-code-point@4.0.0: {}

  is-fullwidth-code-point@5.1.0:
    dependencies:
      get-east-asian-width: 1.3.1

  is-glob@4.0.3:
    dependencies:
      is-extglob: 2.1.1

  is-number@7.0.0: {}

  isexe@2.0.0: {}

  istanbul-lib-coverage@3.2.2: {}

  istanbul-lib-report@3.0.1:
    dependencies:
      istanbul-lib-coverage: 3.2.2
      make-dir: 4.0.0
      supports-color: 7.2.0

  istanbul-lib-source-maps@5.0.6:
    dependencies:
      '@jridgewell/trace-mapping': 0.3.30
      debug: 4.4.3
      istanbul-lib-coverage: 3.2.2
    transitivePeerDependencies:
      - supports-color

  istanbul-reports@3.1.7:
    dependencies:
      html-escaper: 2.0.2
      istanbul-lib-report: 3.0.1

  jackspeak@3.4.3:
    dependencies:
      '@isaacs/cliui': 8.0.2
    optionalDependencies:
      '@pkgjs/parseargs': 0.11.0

  javascript-natural-sort@0.7.1: {}

  jju@1.4.0: {}

  js-tokens@4.0.0: {}

  js-tokens@9.0.1: {}

  js-yaml@4.1.0:
    dependencies:
      argparse: 2.0.1

  jsesc@3.1.0: {}

  json-buffer@3.0.1: {}

  json-schema-traverse@0.4.1: {}

  json-schema-traverse@1.0.0: {}

  json-stable-stringify-without-jsonify@1.0.1: {}

  json5@2.2.3: {}

  jsonfile@6.1.0:
    dependencies:
      universalify: 2.0.1
    optionalDependencies:
      graceful-fs: 4.2.11

  keyv@4.5.4:
    dependencies:
      json-buffer: 3.0.1

  kolorist@1.8.0: {}

  levn@0.4.1:
    dependencies:
      prelude-ls: 1.2.1
      type-check: 0.4.0

  lilconfig@3.1.3: {}

  lint-staged@16.1.6:
    dependencies:
      chalk: 5.6.0
      commander: 14.0.0
      debug: 4.4.3
      lilconfig: 3.1.3
      listr2: 9.0.3
      micromatch: 4.0.8
      nano-spawn: 1.0.2
      pidtree: 0.6.0
      string-argv: 0.3.2
      yaml: 2.8.1
    transitivePeerDependencies:
      - supports-color

  listr2@9.0.3:
    dependencies:
      cli-truncate: 4.0.0
      colorette: 2.0.20
      eventemitter3: 5.0.1
      log-update: 6.1.0
      rfdc: 1.4.1
      wrap-ansi: 9.0.0

  local-pkg@1.1.1:
    dependencies:
      mlly: 1.7.4
      pkg-types: 2.2.0
      quansync: 0.2.10

  locate-path@6.0.0:
    dependencies:
      p-locate: 5.0.0

  lodash.merge@4.6.2: {}

  lodash@4.17.21: {}

  log-update@6.1.0:
    dependencies:
      ansi-escapes: 7.0.0
      cli-cursor: 5.0.0
      slice-ansi: 7.1.0
      strip-ansi: 7.1.0
      wrap-ansi: 9.0.0

  loupe@3.1.4: {}

  lru-cache@10.4.3: {}

  lru-cache@5.1.1:
    dependencies:
      yallist: 3.1.1

  lru-cache@6.0.0:
    dependencies:
      yallist: 4.0.0

  lz-string@1.5.0: {}

  magic-string@0.30.17:
    dependencies:
      '@jridgewell/sourcemap-codec': 1.5.5

  magicast@0.3.5:
    dependencies:
      '@babel/parser': 7.28.3
      '@babel/types': 7.28.2
      source-map-js: 1.2.1

  make-dir@4.0.0:
    dependencies:
      semver: 7.7.2

  merge2@1.4.1: {}

  micromatch@4.0.8:
    dependencies:
      braces: 3.0.3
      picomatch: 2.3.1

  mimic-function@5.0.1: {}

  min-indent@1.0.1: {}

  minimatch@3.0.8:
    dependencies:
      brace-expansion: 1.1.12

  minimatch@3.1.2:
    dependencies:
      brace-expansion: 1.1.12

  minimatch@9.0.5:
    dependencies:
      brace-expansion: 2.0.2

  minipass@7.1.2: {}

  mlly@1.7.4:
    dependencies:
      acorn: 8.15.0
      pathe: 2.0.3
      pkg-types: 1.3.1
      ufo: 1.6.1

  mobx-react-lite@4.1.0(mobx@6.13.7)(react-dom@19.1.1(react@19.1.1))(react@19.1.1):
    dependencies:
      mobx: 6.13.7
      react: 19.1.1
      use-sync-external-store: 1.5.0(react@19.1.1)
    optionalDependencies:
      react-dom: 19.1.1(react@19.1.1)

  mobx@6.13.7: {}

  ms@2.1.3: {}

  muggle-string@0.4.1: {}

  nano-spawn@1.0.2: {}

  nanoid@3.3.11: {}

  natural-compare@1.4.0: {}

  node-releases@2.0.19: {}

  onetime@7.0.0:
    dependencies:
      mimic-function: 5.0.1

  optionator@0.9.4:
    dependencies:
      deep-is: 0.1.4
      fast-levenshtein: 2.0.6
      levn: 0.4.1
      prelude-ls: 1.2.1
      type-check: 0.4.0
      word-wrap: 1.2.5

  p-limit@3.1.0:
    dependencies:
      yocto-queue: 0.1.0

  p-locate@5.0.0:
    dependencies:
      p-limit: 3.1.0

  package-json-from-dist@1.0.1: {}

  parent-module@1.0.1:
    dependencies:
      callsites: 3.1.0

  path-browserify@1.0.1: {}

  path-exists@4.0.0: {}

  path-key@3.1.1: {}

  path-parse@1.0.7: {}

  path-scurry@1.11.1:
    dependencies:
      lru-cache: 10.4.3
      minipass: 7.1.2

  pathe@2.0.3: {}

  pathval@2.0.1: {}

  picocolors@1.1.1: {}

  picomatch@2.3.1: {}

  picomatch@4.0.3: {}

  pidtree@0.6.0: {}

  pkg-types@1.3.1:
    dependencies:
      confbox: 0.1.8
      mlly: 1.7.4
      pathe: 2.0.3

  pkg-types@2.2.0:
    dependencies:
      confbox: 0.2.2
      exsolve: 1.0.7
      pathe: 2.0.3

  postcss@8.5.6:
    dependencies:
      nanoid: 3.3.11
      picocolors: 1.1.1
      source-map-js: 1.2.1

  prelude-ls@1.2.1: {}

  prettier@3.6.2: {}

  pretty-format@27.5.1:
    dependencies:
      ansi-regex: 5.0.1
      ansi-styles: 5.2.0
      react-is: 17.0.2

  punycode@2.3.1: {}

  quansync@0.2.10: {}

  queue-microtask@1.2.3: {}

  react-dom@19.1.1(react@19.1.1):
    dependencies:
      react: 19.1.1
      scheduler: 0.26.0

  react-is@17.0.2: {}

  react-refresh@0.17.0: {}

  react@19.1.1: {}

  redent@3.0.0:
    dependencies:
      indent-string: 4.0.0
      strip-indent: 3.0.0

  require-from-string@2.0.2: {}

  resolve-from@4.0.0: {}

  resolve@1.22.10:
    dependencies:
      is-core-module: 2.16.1
      path-parse: 1.0.7
      supports-preserve-symlinks-flag: 1.0.0

  restore-cursor@5.1.0:
    dependencies:
      onetime: 7.0.0
      signal-exit: 4.1.0

  reusify@1.1.0: {}

  rfdc@1.4.1: {}

  rollup@4.50.2:
    dependencies:
      '@types/estree': 1.0.8
    optionalDependencies:
      '@rollup/rollup-android-arm-eabi': 4.50.2
      '@rollup/rollup-android-arm64': 4.50.2
      '@rollup/rollup-darwin-arm64': 4.50.2
      '@rollup/rollup-darwin-x64': 4.50.2
      '@rollup/rollup-freebsd-arm64': 4.50.2
      '@rollup/rollup-freebsd-x64': 4.50.2
      '@rollup/rollup-linux-arm-gnueabihf': 4.50.2
      '@rollup/rollup-linux-arm-musleabihf': 4.50.2
      '@rollup/rollup-linux-arm64-gnu': 4.50.2
      '@rollup/rollup-linux-arm64-musl': 4.50.2
      '@rollup/rollup-linux-loong64-gnu': 4.50.2
      '@rollup/rollup-linux-ppc64-gnu': 4.50.2
      '@rollup/rollup-linux-riscv64-gnu': 4.50.2
      '@rollup/rollup-linux-riscv64-musl': 4.50.2
      '@rollup/rollup-linux-s390x-gnu': 4.50.2
      '@rollup/rollup-linux-x64-gnu': 4.50.2
      '@rollup/rollup-linux-x64-musl': 4.50.2
      '@rollup/rollup-openharmony-arm64': 4.50.2
      '@rollup/rollup-win32-arm64-msvc': 4.50.2
      '@rollup/rollup-win32-ia32-msvc': 4.50.2
      '@rollup/rollup-win32-x64-msvc': 4.50.2
      fsevents: 2.3.3

  run-parallel@1.2.0:
    dependencies:
      queue-microtask: 1.2.3

  scheduler@0.26.0: {}

  semver@6.3.1: {}

  semver@7.5.4:
    dependencies:
      lru-cache: 6.0.0

  semver@7.7.2: {}

  shebang-command@2.0.0:
    dependencies:
      shebang-regex: 3.0.0

  shebang-regex@3.0.0: {}

  siginfo@2.0.0: {}

  signal-exit@4.1.0: {}

  slice-ansi@5.0.0:
    dependencies:
      ansi-styles: 6.2.3
      is-fullwidth-code-point: 4.0.0

  slice-ansi@7.1.0:
    dependencies:
      ansi-styles: 6.2.3
      is-fullwidth-code-point: 5.1.0

  source-map-js@1.2.1: {}

  source-map@0.6.1: {}

  sprintf-js@1.0.3: {}

  stackback@0.0.2: {}

  std-env@3.9.0: {}

  string-argv@0.3.2: {}

  string-width@4.2.3:
    dependencies:
      emoji-regex: 8.0.0
      is-fullwidth-code-point: 3.0.0
      strip-ansi: 6.0.1

  string-width@5.1.2:
    dependencies:
      eastasianwidth: 0.2.0
      emoji-regex: 9.2.2
      strip-ansi: 7.1.0

  string-width@7.2.0:
    dependencies:
      emoji-regex: 10.5.0
      get-east-asian-width: 1.3.1
      strip-ansi: 7.1.0

  strip-ansi@6.0.1:
    dependencies:
      ansi-regex: 5.0.1

  strip-ansi@7.1.0:
    dependencies:
      ansi-regex: 6.2.0

  strip-indent@3.0.0:
    dependencies:
      min-indent: 1.0.1

  strip-json-comments@3.1.1: {}

  strip-literal@3.0.0:
    dependencies:
      js-tokens: 9.0.1

  supports-color@7.2.0:
    dependencies:
      has-flag: 4.0.0

  supports-color@8.1.1:
    dependencies:
      has-flag: 4.0.0

  supports-preserve-symlinks-flag@1.0.0: {}

  test-exclude@7.0.1:
    dependencies:
      '@istanbuljs/schema': 0.1.3
      glob: 10.4.5
      minimatch: 9.0.5

  tinybench@2.9.0: {}

  tinyexec@0.3.2: {}

  tinyglobby@0.2.15:
    dependencies:
      fdir: 6.5.0(picomatch@4.0.3)
      picomatch: 4.0.3

  tinypool@1.1.1: {}

  tinyrainbow@2.0.0: {}

  tinyspy@4.0.3: {}

  to-regex-range@5.0.1:
    dependencies:
      is-number: 7.0.0

  ts-api-utils@2.1.0(typescript@5.9.2):
    dependencies:
      typescript: 5.9.2

  type-check@0.4.0:
    dependencies:
      prelude-ls: 1.2.1

<<<<<<< HEAD
  typescript-eslint@8.41.0(eslint@9.35.0)(typescript@5.9.2):
    dependencies:
      '@typescript-eslint/eslint-plugin': 8.41.0(@typescript-eslint/parser@8.41.0(eslint@9.35.0)(typescript@5.9.2))(eslint@9.35.0)(typescript@5.9.2)
      '@typescript-eslint/parser': 8.41.0(eslint@9.35.0)(typescript@5.9.2)
      '@typescript-eslint/typescript-estree': 8.41.0(typescript@5.9.2)
      '@typescript-eslint/utils': 8.41.0(eslint@9.35.0)(typescript@5.9.2)
      eslint: 9.35.0
=======
  typescript-eslint@8.44.0(eslint@9.34.0)(typescript@5.9.2):
    dependencies:
      '@typescript-eslint/eslint-plugin': 8.44.0(@typescript-eslint/parser@8.44.0(eslint@9.34.0)(typescript@5.9.2))(eslint@9.34.0)(typescript@5.9.2)
      '@typescript-eslint/parser': 8.44.0(eslint@9.34.0)(typescript@5.9.2)
      '@typescript-eslint/typescript-estree': 8.44.0(typescript@5.9.2)
      '@typescript-eslint/utils': 8.44.0(eslint@9.34.0)(typescript@5.9.2)
      eslint: 9.34.0
>>>>>>> c23cd212
      typescript: 5.9.2
    transitivePeerDependencies:
      - supports-color

  typescript@5.8.2: {}

  typescript@5.9.2: {}

  ufo@1.6.1: {}

  undici-types@6.21.0: {}

  undici-types@7.12.0: {}

  universalify@2.0.1: {}

  update-browserslist-db@1.1.3(browserslist@4.25.4):
    dependencies:
      browserslist: 4.25.4
      escalade: 3.2.0
      picocolors: 1.1.1

  uri-js@4.4.1:
    dependencies:
      punycode: 2.3.1

  use-sync-external-store@1.5.0(react@19.1.1):
    dependencies:
      react: 19.1.1

  vite-node@3.2.4(@types/node@24.5.0)(yaml@2.8.1):
    dependencies:
      cac: 6.7.14
      debug: 4.4.3
      es-module-lexer: 1.7.0
      pathe: 2.0.3
      vite: 7.1.5(@types/node@24.5.0)(yaml@2.8.1)
    transitivePeerDependencies:
      - '@types/node'
      - jiti
      - less
      - lightningcss
      - sass
      - sass-embedded
      - stylus
      - sugarss
      - supports-color
      - terser
      - tsx
      - yaml

  vite-plugin-dts@4.5.4(@types/node@24.5.0)(rollup@4.50.2)(typescript@5.9.2)(vite@7.1.5(@types/node@24.5.0)(yaml@2.8.1)):
    dependencies:
      '@microsoft/api-extractor': 7.52.8(@types/node@24.5.0)
      '@rollup/pluginutils': 5.2.0(rollup@4.50.2)
      '@volar/typescript': 2.4.20
      '@vue/language-core': 2.2.0(typescript@5.9.2)
      compare-versions: 6.1.1
      debug: 4.4.3
      kolorist: 1.8.0
      local-pkg: 1.1.1
      magic-string: 0.30.17
      typescript: 5.9.2
    optionalDependencies:
      vite: 7.1.5(@types/node@24.5.0)(yaml@2.8.1)
    transitivePeerDependencies:
      - '@types/node'
      - rollup
      - supports-color

  vite@7.1.5(@types/node@24.5.0)(yaml@2.8.1):
    dependencies:
      esbuild: 0.25.9
      fdir: 6.5.0(picomatch@4.0.3)
      picomatch: 4.0.3
      postcss: 8.5.6
      rollup: 4.50.2
      tinyglobby: 0.2.15
    optionalDependencies:
      '@types/node': 24.5.0
      fsevents: 2.3.3
      yaml: 2.8.1

  vitest@3.2.4(@types/node@24.5.0)(happy-dom@18.0.1)(yaml@2.8.1):
    dependencies:
      '@types/chai': 5.2.2
      '@vitest/expect': 3.2.4
      '@vitest/mocker': 3.2.4(vite@7.1.5(@types/node@24.5.0)(yaml@2.8.1))
      '@vitest/pretty-format': 3.2.4
      '@vitest/runner': 3.2.4
      '@vitest/snapshot': 3.2.4
      '@vitest/spy': 3.2.4
      '@vitest/utils': 3.2.4
      chai: 5.2.1
      debug: 4.4.3
      expect-type: 1.2.2
      magic-string: 0.30.17
      pathe: 2.0.3
      picomatch: 4.0.3
      std-env: 3.9.0
      tinybench: 2.9.0
      tinyexec: 0.3.2
      tinyglobby: 0.2.15
      tinypool: 1.1.1
      tinyrainbow: 2.0.0
      vite: 7.1.5(@types/node@24.5.0)(yaml@2.8.1)
      vite-node: 3.2.4(@types/node@24.5.0)(yaml@2.8.1)
      why-is-node-running: 2.3.0
    optionalDependencies:
      '@types/node': 24.5.0
      happy-dom: 18.0.1
    transitivePeerDependencies:
      - jiti
      - less
      - lightningcss
      - msw
      - sass
      - sass-embedded
      - stylus
      - sugarss
      - supports-color
      - terser
      - tsx
      - yaml

  vscode-uri@3.1.0: {}

  whatwg-mimetype@3.0.0: {}

  which@2.0.2:
    dependencies:
      isexe: 2.0.0

  why-is-node-running@2.3.0:
    dependencies:
      siginfo: 2.0.0
      stackback: 0.0.2

  word-wrap@1.2.5: {}

  wrap-ansi@7.0.0:
    dependencies:
      ansi-styles: 4.3.0
      string-width: 4.2.3
      strip-ansi: 6.0.1

  wrap-ansi@8.1.0:
    dependencies:
      ansi-styles: 6.2.3
      string-width: 5.1.2
      strip-ansi: 7.1.0

  wrap-ansi@9.0.0:
    dependencies:
      ansi-styles: 6.2.3
      string-width: 7.2.0
      strip-ansi: 7.1.0

  yallist@3.1.1: {}

  yallist@4.0.0: {}

  yaml@2.8.1: {}

  yocto-queue@0.1.0: {}<|MERGE_RESOLUTION|>--- conflicted
+++ resolved
@@ -75,13 +75,8 @@
         specifier: ~5.9.2
         version: 5.9.2
       typescript-eslint:
-<<<<<<< HEAD
-        specifier: ^8.41.0
-        version: 8.41.0(eslint@9.35.0)(typescript@5.9.2)
-=======
         specifier: ^8.44.0
-        version: 8.44.0(eslint@9.34.0)(typescript@5.9.2)
->>>>>>> c23cd212
+        version: 8.44.0(eslint@9.35.0)(typescript@5.9.2)
       vite:
         specifier: ^7.1.5
         version: 7.1.5(@types/node@24.5.0)(yaml@2.8.1)
@@ -176,10 +171,6 @@
     resolution: {integrity: sha512-Q/N6JNWvIvPnLDvjlE1OUBLPQHH6l3CltCEsHIujp45zQUSSh8K+gHnaEX45yAT1nyngnINhvWtzN+Nb9D8RAQ==}
     engines: {node: '>=6.9.0'}
 
-  '@babel/runtime@7.28.4':
-    resolution: {integrity: sha512-Q/N6JNWvIvPnLDvjlE1OUBLPQHH6l3CltCEsHIujp45zQUSSh8K+gHnaEX45yAT1nyngnINhvWtzN+Nb9D8RAQ==}
-    engines: {node: '>=6.9.0'}
-
   '@babel/template@7.27.2':
     resolution: {integrity: sha512-LPDZ85aEJyYSd18/DkjNh4/y1ntkE5KwUHWTiqgRxruuZL2F1yuHligVHLvcHY2vMHXttKFpJn6LwfI7cw7ODw==}
     engines: {node: '>=6.9.0'}
@@ -351,12 +342,6 @@
     engines: {node: '>=18'}
     cpu: [x64]
     os: [win32]
-
-  '@eslint-community/eslint-utils@4.9.0':
-    resolution: {integrity: sha512-ayVFHdtZ+hsq1t2Dy24wCmGXGe4q9Gu3smhLYALJrr473ZH27MsnSL+LKUlimp4BWJqMDMLmPpx/Q9R3OAlL4g==}
-    engines: {node: ^12.22.0 || ^14.17.0 || >=16.0.0}
-    peerDependencies:
-      eslint: ^6.0.0 || ^7.0.0 || >=8.0.0
 
   '@eslint-community/eslint-utils@4.9.0':
     resolution: {integrity: sha512-ayVFHdtZ+hsq1t2Dy24wCmGXGe4q9Gu3smhLYALJrr473ZH27MsnSL+LKUlimp4BWJqMDMLmPpx/Q9R3OAlL4g==}
@@ -995,15 +980,6 @@
 
   de-indent@1.0.2:
     resolution: {integrity: sha512-e/1zu3xH5MQryN2zdVaF0OrdNLUbvWxzMbi+iNA6Bky7l1RoP8a2fIbRocyHclXt/arDrrR6lL3TqFD9pMQTsg==}
-
-  debug@4.4.3:
-    resolution: {integrity: sha512-RGwwWnwQvkVfavKVt22FGLw+xYSdzARwm0ru6DhTVA3umU5hZc28V3kO4stgYryrTlLpuvgI9GiijltAjNbcqA==}
-    engines: {node: '>=6.0'}
-    peerDependencies:
-      supports-color: '*'
-    peerDependenciesMeta:
-      supports-color:
-        optional: true
 
   debug@4.4.3:
     resolution: {integrity: sha512-RGwwWnwQvkVfavKVt22FGLw+xYSdzARwm0ru6DhTVA3umU5hZc28V3kO4stgYryrTlLpuvgI9GiijltAjNbcqA==}
@@ -2077,8 +2053,6 @@
 
   '@babel/runtime@7.28.4': {}
 
-  '@babel/runtime@7.28.4': {}
-
   '@babel/template@7.27.2':
     dependencies:
       '@babel/code-frame': 7.27.1
@@ -2185,11 +2159,6 @@
   '@eslint-community/eslint-utils@4.9.0(eslint@9.35.0)':
     dependencies:
       eslint: 9.35.0
-      eslint-visitor-keys: 3.4.3
-
-  '@eslint-community/eslint-utils@4.9.0(eslint@9.34.0)':
-    dependencies:
-      eslint: 9.34.0
       eslint-visitor-keys: 3.4.3
 
   '@eslint-community/regexpp@4.12.1': {}
@@ -2519,27 +2488,15 @@
 
   '@types/whatwg-mimetype@3.0.2': {}
 
-<<<<<<< HEAD
-  '@typescript-eslint/eslint-plugin@8.41.0(@typescript-eslint/parser@8.41.0(eslint@9.35.0)(typescript@5.9.2))(eslint@9.35.0)(typescript@5.9.2)':
+  '@typescript-eslint/eslint-plugin@8.44.0(@typescript-eslint/parser@8.44.0(eslint@9.35.0)(typescript@5.9.2))(eslint@9.35.0)(typescript@5.9.2)':
     dependencies:
       '@eslint-community/regexpp': 4.12.1
-      '@typescript-eslint/parser': 8.41.0(eslint@9.35.0)(typescript@5.9.2)
-      '@typescript-eslint/scope-manager': 8.41.0
-      '@typescript-eslint/type-utils': 8.41.0(eslint@9.35.0)(typescript@5.9.2)
-      '@typescript-eslint/utils': 8.41.0(eslint@9.35.0)(typescript@5.9.2)
-      '@typescript-eslint/visitor-keys': 8.41.0
+      '@typescript-eslint/parser': 8.44.0(eslint@9.35.0)(typescript@5.9.2)
+      '@typescript-eslint/scope-manager': 8.44.0
+      '@typescript-eslint/type-utils': 8.44.0(eslint@9.35.0)(typescript@5.9.2)
+      '@typescript-eslint/utils': 8.44.0(eslint@9.35.0)(typescript@5.9.2)
+      '@typescript-eslint/visitor-keys': 8.44.0
       eslint: 9.35.0
-=======
-  '@typescript-eslint/eslint-plugin@8.44.0(@typescript-eslint/parser@8.44.0(eslint@9.34.0)(typescript@5.9.2))(eslint@9.34.0)(typescript@5.9.2)':
-    dependencies:
-      '@eslint-community/regexpp': 4.12.1
-      '@typescript-eslint/parser': 8.44.0(eslint@9.34.0)(typescript@5.9.2)
-      '@typescript-eslint/scope-manager': 8.44.0
-      '@typescript-eslint/type-utils': 8.44.0(eslint@9.34.0)(typescript@5.9.2)
-      '@typescript-eslint/utils': 8.44.0(eslint@9.34.0)(typescript@5.9.2)
-      '@typescript-eslint/visitor-keys': 8.44.0
-      eslint: 9.34.0
->>>>>>> c23cd212
       graphemer: 1.4.0
       ignore: 7.0.5
       natural-compare: 1.4.0
@@ -2548,38 +2505,22 @@
     transitivePeerDependencies:
       - supports-color
 
-<<<<<<< HEAD
-  '@typescript-eslint/parser@8.41.0(eslint@9.35.0)(typescript@5.9.2)':
-    dependencies:
-      '@typescript-eslint/scope-manager': 8.41.0
-      '@typescript-eslint/types': 8.41.0
-      '@typescript-eslint/typescript-estree': 8.41.0(typescript@5.9.2)
-      '@typescript-eslint/visitor-keys': 8.41.0
-      debug: 4.4.3
-      eslint: 9.35.0
-=======
-  '@typescript-eslint/parser@8.44.0(eslint@9.34.0)(typescript@5.9.2)':
+  '@typescript-eslint/parser@8.44.0(eslint@9.35.0)(typescript@5.9.2)':
     dependencies:
       '@typescript-eslint/scope-manager': 8.44.0
       '@typescript-eslint/types': 8.44.0
       '@typescript-eslint/typescript-estree': 8.44.0(typescript@5.9.2)
       '@typescript-eslint/visitor-keys': 8.44.0
       debug: 4.4.3
-      eslint: 9.34.0
->>>>>>> c23cd212
+      eslint: 9.35.0
       typescript: 5.9.2
     transitivePeerDependencies:
       - supports-color
 
   '@typescript-eslint/project-service@8.44.0(typescript@5.9.2)':
     dependencies:
-<<<<<<< HEAD
-      '@typescript-eslint/tsconfig-utils': 8.41.0(typescript@5.9.2)
-      '@typescript-eslint/types': 8.41.0
-=======
       '@typescript-eslint/tsconfig-utils': 8.44.0(typescript@5.9.2)
       '@typescript-eslint/types': 8.44.0
->>>>>>> c23cd212
       debug: 4.4.3
       typescript: 5.9.2
     transitivePeerDependencies:
@@ -2594,23 +2535,13 @@
     dependencies:
       typescript: 5.9.2
 
-<<<<<<< HEAD
-  '@typescript-eslint/type-utils@8.41.0(eslint@9.35.0)(typescript@5.9.2)':
-    dependencies:
-      '@typescript-eslint/types': 8.41.0
-      '@typescript-eslint/typescript-estree': 8.41.0(typescript@5.9.2)
-      '@typescript-eslint/utils': 8.41.0(eslint@9.35.0)(typescript@5.9.2)
+  '@typescript-eslint/type-utils@8.44.0(eslint@9.35.0)(typescript@5.9.2)':
+    dependencies:
+      '@typescript-eslint/types': 8.44.0
+      '@typescript-eslint/typescript-estree': 8.44.0(typescript@5.9.2)
+      '@typescript-eslint/utils': 8.44.0(eslint@9.35.0)(typescript@5.9.2)
       debug: 4.4.3
       eslint: 9.35.0
-=======
-  '@typescript-eslint/type-utils@8.44.0(eslint@9.34.0)(typescript@5.9.2)':
-    dependencies:
-      '@typescript-eslint/types': 8.44.0
-      '@typescript-eslint/typescript-estree': 8.44.0(typescript@5.9.2)
-      '@typescript-eslint/utils': 8.44.0(eslint@9.34.0)(typescript@5.9.2)
-      debug: 4.4.3
-      eslint: 9.34.0
->>>>>>> c23cd212
       ts-api-utils: 2.1.0(typescript@5.9.2)
       typescript: 5.9.2
     transitivePeerDependencies:
@@ -2620,17 +2551,10 @@
 
   '@typescript-eslint/typescript-estree@8.44.0(typescript@5.9.2)':
     dependencies:
-<<<<<<< HEAD
-      '@typescript-eslint/project-service': 8.41.0(typescript@5.9.2)
-      '@typescript-eslint/tsconfig-utils': 8.41.0(typescript@5.9.2)
-      '@typescript-eslint/types': 8.41.0
-      '@typescript-eslint/visitor-keys': 8.41.0
-=======
       '@typescript-eslint/project-service': 8.44.0(typescript@5.9.2)
       '@typescript-eslint/tsconfig-utils': 8.44.0(typescript@5.9.2)
       '@typescript-eslint/types': 8.44.0
       '@typescript-eslint/visitor-keys': 8.44.0
->>>>>>> c23cd212
       debug: 4.4.3
       fast-glob: 3.3.3
       is-glob: 4.0.3
@@ -2641,23 +2565,13 @@
     transitivePeerDependencies:
       - supports-color
 
-<<<<<<< HEAD
-  '@typescript-eslint/utils@8.41.0(eslint@9.35.0)(typescript@5.9.2)':
+  '@typescript-eslint/utils@8.44.0(eslint@9.35.0)(typescript@5.9.2)':
     dependencies:
       '@eslint-community/eslint-utils': 4.9.0(eslint@9.35.0)
-      '@typescript-eslint/scope-manager': 8.41.0
-      '@typescript-eslint/types': 8.41.0
-      '@typescript-eslint/typescript-estree': 8.41.0(typescript@5.9.2)
-      eslint: 9.35.0
-=======
-  '@typescript-eslint/utils@8.44.0(eslint@9.34.0)(typescript@5.9.2)':
-    dependencies:
-      '@eslint-community/eslint-utils': 4.9.0(eslint@9.34.0)
       '@typescript-eslint/scope-manager': 8.44.0
       '@typescript-eslint/types': 8.44.0
       '@typescript-eslint/typescript-estree': 8.44.0(typescript@5.9.2)
-      eslint: 9.34.0
->>>>>>> c23cd212
+      eslint: 9.35.0
       typescript: 5.9.2
     transitivePeerDependencies:
       - supports-color
@@ -2943,10 +2857,6 @@
   csstype@3.1.3: {}
 
   de-indent@1.0.2: {}
-
-  debug@4.4.3:
-    dependencies:
-      ms: 2.1.3
 
   debug@4.4.3:
     dependencies:
@@ -3711,23 +3621,13 @@
     dependencies:
       prelude-ls: 1.2.1
 
-<<<<<<< HEAD
-  typescript-eslint@8.41.0(eslint@9.35.0)(typescript@5.9.2):
-    dependencies:
-      '@typescript-eslint/eslint-plugin': 8.41.0(@typescript-eslint/parser@8.41.0(eslint@9.35.0)(typescript@5.9.2))(eslint@9.35.0)(typescript@5.9.2)
-      '@typescript-eslint/parser': 8.41.0(eslint@9.35.0)(typescript@5.9.2)
-      '@typescript-eslint/typescript-estree': 8.41.0(typescript@5.9.2)
-      '@typescript-eslint/utils': 8.41.0(eslint@9.35.0)(typescript@5.9.2)
+  typescript-eslint@8.44.0(eslint@9.35.0)(typescript@5.9.2):
+    dependencies:
+      '@typescript-eslint/eslint-plugin': 8.44.0(@typescript-eslint/parser@8.44.0(eslint@9.35.0)(typescript@5.9.2))(eslint@9.35.0)(typescript@5.9.2)
+      '@typescript-eslint/parser': 8.44.0(eslint@9.35.0)(typescript@5.9.2)
+      '@typescript-eslint/typescript-estree': 8.44.0(typescript@5.9.2)
+      '@typescript-eslint/utils': 8.44.0(eslint@9.35.0)(typescript@5.9.2)
       eslint: 9.35.0
-=======
-  typescript-eslint@8.44.0(eslint@9.34.0)(typescript@5.9.2):
-    dependencies:
-      '@typescript-eslint/eslint-plugin': 8.44.0(@typescript-eslint/parser@8.44.0(eslint@9.34.0)(typescript@5.9.2))(eslint@9.34.0)(typescript@5.9.2)
-      '@typescript-eslint/parser': 8.44.0(eslint@9.34.0)(typescript@5.9.2)
-      '@typescript-eslint/typescript-estree': 8.44.0(typescript@5.9.2)
-      '@typescript-eslint/utils': 8.44.0(eslint@9.34.0)(typescript@5.9.2)
-      eslint: 9.34.0
->>>>>>> c23cd212
       typescript: 5.9.2
     transitivePeerDependencies:
       - supports-color
