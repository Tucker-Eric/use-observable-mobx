--- conflicted
+++ resolved
@@ -16,11 +16,7 @@
         version: 6.9.1
       '@testing-library/react':
         specifier: ^16.3.1
-<<<<<<< HEAD
         version: 16.3.1(@testing-library/dom@10.4.0)(@types/react-dom@19.1.9(@types/react@19.2.7))(@types/react@19.2.7)(react-dom@19.2.3(react@19.2.3))(react@19.2.3)
-=======
-        version: 16.3.1(@testing-library/dom@10.4.0)(@types/react-dom@19.1.9(@types/react@19.2.7))(@types/react@19.2.7)(react-dom@19.2.1(react@19.2.3))(react@19.2.3)
->>>>>>> d98ed349
       '@trivago/prettier-plugin-sort-imports':
         specifier: ^6.0.0
         version: 6.0.0(prettier@3.7.4)
@@ -65,11 +61,7 @@
         version: 6.15.0
       mobx-react-lite:
         specifier: ^4.1.1
-<<<<<<< HEAD
         version: 4.1.1(mobx@6.15.0)(react-dom@19.2.3(react@19.2.3))(react@19.2.3)
-=======
-        version: 4.1.1(mobx@6.15.0)(react-dom@19.2.1(react@19.2.3))(react@19.2.3)
->>>>>>> d98ed349
       prettier:
         specifier: ^3.7.4
         version: 3.7.4
@@ -77,13 +69,8 @@
         specifier: ^19.2.3
         version: 19.2.3
       react-dom:
-<<<<<<< HEAD
         specifier: ^19.2.3
         version: 19.2.3(react@19.2.3)
-=======
-        specifier: ^19.2.1
-        version: 19.2.1(react@19.2.3)
->>>>>>> d98ed349
       typescript:
         specifier: ~5.9.3
         version: 5.9.3
@@ -2411,20 +2398,12 @@
       picocolors: 1.1.1
       redent: 3.0.0
 
-<<<<<<< HEAD
   '@testing-library/react@16.3.1(@testing-library/dom@10.4.0)(@types/react-dom@19.1.9(@types/react@19.2.7))(@types/react@19.2.7)(react-dom@19.2.3(react@19.2.3))(react@19.2.3)':
-=======
-  '@testing-library/react@16.3.1(@testing-library/dom@10.4.0)(@types/react-dom@19.1.9(@types/react@19.2.7))(@types/react@19.2.7)(react-dom@19.2.1(react@19.2.3))(react@19.2.3)':
->>>>>>> d98ed349
     dependencies:
       '@babel/runtime': 7.28.4
       '@testing-library/dom': 10.4.0
       react: 19.2.3
-<<<<<<< HEAD
       react-dom: 19.2.3(react@19.2.3)
-=======
-      react-dom: 19.2.1(react@19.2.3)
->>>>>>> d98ed349
     optionalDependencies:
       '@types/react': 19.2.7
       '@types/react-dom': 19.1.9(@types/react@19.2.7)
@@ -3318,21 +3297,13 @@
       pkg-types: 1.3.1
       ufo: 1.6.1
 
-<<<<<<< HEAD
   mobx-react-lite@4.1.1(mobx@6.15.0)(react-dom@19.2.3(react@19.2.3))(react@19.2.3):
-=======
-  mobx-react-lite@4.1.1(mobx@6.15.0)(react-dom@19.2.1(react@19.2.3))(react@19.2.3):
->>>>>>> d98ed349
     dependencies:
       mobx: 6.15.0
       react: 19.2.3
       use-sync-external-store: 1.5.0(react@19.2.3)
     optionalDependencies:
-<<<<<<< HEAD
       react-dom: 19.2.3(react@19.2.3)
-=======
-      react-dom: 19.2.1(react@19.2.3)
->>>>>>> d98ed349
 
   mobx@6.15.0: {}
 
@@ -3438,11 +3409,7 @@
 
   quansync@0.2.10: {}
 
-<<<<<<< HEAD
   react-dom@19.2.3(react@19.2.3):
-=======
-  react-dom@19.2.1(react@19.2.3):
->>>>>>> d98ed349
     dependencies:
       react: 19.2.3
       scheduler: 0.27.0
