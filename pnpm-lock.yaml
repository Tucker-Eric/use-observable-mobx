--- conflicted
+++ resolved
@@ -30,13 +30,8 @@
         specifier: ^19.1.7
         version: 19.1.7(@types/react@19.1.10)
       '@vitejs/plugin-react':
-<<<<<<< HEAD
-        specifier: ^4.7.0
-        version: 4.7.0(vite@7.1.2(@types/node@24.2.0)(yaml@2.8.1))
-=======
         specifier: ^5.0.0
-        version: 5.0.0(vite@7.0.6(@types/node@24.2.0)(yaml@2.8.0))
->>>>>>> c467b3fd
+        version: 5.0.0(vite@7.1.2(@types/node@24.2.0)(yaml@2.8.1))
       '@vitest/coverage-v8':
         specifier: ^3.2.4
         version: 3.2.4(vitest@3.2.4(@types/node@24.2.0)(happy-dom@18.0.1)(yaml@2.8.1))
@@ -184,10 +179,6 @@
     resolution: {integrity: sha512-mGe7UK5wWyh0bKRfupsUchrQGqvDbZDbKJw+kcRGSmdHVYrv+ltd0pnpDTVpiTqnaBru9iEvA8pz8W46v0Amwg==}
     engines: {node: '>=6.9.0'}
 
-  '@babel/types@7.28.1':
-    resolution: {integrity: sha512-x0LvFTekgSX+83TI28Y9wYPUfzrnl2aT5+5QLnO6v7mSJYtEEevuDRN0F0uSHRk1G1IWZC43o00Y0xDDrpBGPQ==}
-    engines: {node: '>=6.9.0'}
-
   '@babel/types@7.28.2':
     resolution: {integrity: sha512-ruv7Ae4J5dUYULmeXw1gmb7rYRz57OWCPM57pHojnLq/3Z1CK2lNSLTCVjxVk1F/TZHwOZZrOWi0ur95BbLxNQ==}
     engines: {node: '>=6.9.0'}
@@ -2000,7 +1991,7 @@
   '@babel/generator@7.28.0':
     dependencies:
       '@babel/parser': 7.28.0
-      '@babel/types': 7.28.1
+      '@babel/types': 7.28.2
       '@jridgewell/gen-mapping': 0.3.12
       '@jridgewell/trace-mapping': 0.3.29
       jsesc: 3.1.0
@@ -2046,7 +2037,7 @@
 
   '@babel/parser@7.28.0':
     dependencies:
-      '@babel/types': 7.28.1
+      '@babel/types': 7.28.2
 
   '@babel/plugin-transform-react-jsx-self@7.27.1(@babel/core@7.28.0)':
     dependencies:
@@ -2064,7 +2055,7 @@
     dependencies:
       '@babel/code-frame': 7.27.1
       '@babel/parser': 7.28.0
-      '@babel/types': 7.28.1
+      '@babel/types': 7.28.2
 
   '@babel/traverse@7.28.0':
     dependencies:
@@ -2073,15 +2064,10 @@
       '@babel/helper-globals': 7.28.0
       '@babel/parser': 7.28.0
       '@babel/template': 7.27.2
-      '@babel/types': 7.28.1
+      '@babel/types': 7.28.2
       debug: 4.4.1
     transitivePeerDependencies:
       - supports-color
-
-  '@babel/types@7.28.1':
-    dependencies:
-      '@babel/helper-string-parser': 7.27.1
-      '@babel/helper-validator-identifier': 7.27.1
 
   '@babel/types@7.28.2':
     dependencies:
@@ -2440,7 +2426,7 @@
       '@babel/generator': 7.28.0
       '@babel/parser': 7.28.0
       '@babel/traverse': 7.28.0
-      '@babel/types': 7.28.1
+      '@babel/types': 7.28.2
       javascript-natural-sort: 0.7.1
       lodash: 4.17.21
       prettier: 3.6.2
@@ -2593,11 +2579,7 @@
       '@typescript-eslint/types': 8.39.1
       eslint-visitor-keys: 4.2.1
 
-<<<<<<< HEAD
-  '@vitejs/plugin-react@4.7.0(vite@7.1.2(@types/node@24.2.0)(yaml@2.8.1))':
-=======
-  '@vitejs/plugin-react@5.0.0(vite@7.0.6(@types/node@24.2.0)(yaml@2.8.0))':
->>>>>>> c467b3fd
+  '@vitejs/plugin-react@5.0.0(vite@7.1.2(@types/node@24.2.0)(yaml@2.8.1))':
     dependencies:
       '@babel/core': 7.28.0
       '@babel/plugin-transform-react-jsx-self': 7.27.1(@babel/core@7.28.0)
@@ -3303,7 +3285,7 @@
   magicast@0.3.5:
     dependencies:
       '@babel/parser': 7.28.0
-      '@babel/types': 7.28.1
+      '@babel/types': 7.28.2
       source-map-js: 1.2.1
 
   make-dir@4.0.0:
